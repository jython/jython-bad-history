// Copyright (c) Corporation for National Research Initiatives
package org.python.compiler;

import java.io.IOException;
import java.util.ArrayList;
import java.util.Arrays;
import java.util.Collection;
import java.util.ListIterator;
import java.util.Map;
import java.util.Stack;
import java.util.Vector;

import org.python.antlr.ParseException;
import org.python.antlr.PythonTree;
import org.python.antlr.Visitor;
import org.python.antlr.ast.Assert;
import org.python.antlr.ast.Assign;
import org.python.antlr.ast.Attribute;
import org.python.antlr.ast.AugAssign;
import org.python.antlr.ast.BinOp;
import org.python.antlr.ast.BoolOp;
import org.python.antlr.ast.Break;
import org.python.antlr.ast.Call;
import org.python.antlr.ast.ClassDef;
import org.python.antlr.ast.Compare;
import org.python.antlr.ast.Continue;
import org.python.antlr.ast.Delete;
import org.python.antlr.ast.Dict;
import org.python.antlr.ast.Ellipsis;
import org.python.antlr.ast.ExceptHandler;
import org.python.antlr.ast.Exec;
import org.python.antlr.ast.Expr;
import org.python.antlr.ast.Expression;
import org.python.antlr.ast.ExtSlice;
import org.python.antlr.ast.For;
import org.python.antlr.ast.FunctionDef;
import org.python.antlr.ast.GeneratorExp;
import org.python.antlr.ast.Global;
import org.python.antlr.ast.If;
import org.python.antlr.ast.IfExp;
import org.python.antlr.ast.Import;
import org.python.antlr.ast.ImportFrom;
import org.python.antlr.ast.Index;
import org.python.antlr.ast.Interactive;
import org.python.antlr.ast.Lambda;
import org.python.antlr.ast.List;
import org.python.antlr.ast.ListComp;
import org.python.antlr.ast.Name;
import org.python.antlr.ast.Num;
import org.python.antlr.ast.Pass;
import org.python.antlr.ast.Print;
import org.python.antlr.ast.Raise;
import org.python.antlr.ast.Repr;
import org.python.antlr.ast.Return;
import org.python.antlr.ast.Slice;
import org.python.antlr.ast.Str;
import org.python.antlr.ast.Subscript;
import org.python.antlr.ast.Suite;
import org.python.antlr.ast.TryExcept;
import org.python.antlr.ast.TryFinally;
import org.python.antlr.ast.Tuple;
import org.python.antlr.ast.UnaryOp;
import org.python.antlr.ast.While;
import org.python.antlr.ast.With;
import org.python.antlr.ast.Yield;
import org.python.antlr.ast.alias;
import org.python.antlr.ast.cmpopType;
import org.python.antlr.ast.comprehension;
import org.python.antlr.ast.expr_contextType;
import org.python.antlr.ast.keyword;
import org.python.antlr.ast.operatorType;
import org.python.antlr.base.expr;
import org.python.antlr.base.mod;
import org.python.antlr.base.stmt;
import org.python.core.CompilerFlags;
import org.python.core.ContextGuard;
import org.python.core.ContextManager;
import org.python.core.imp;
import org.python.core.Py;
import org.python.core.PyCode;
import org.python.core.PyComplex;
import org.python.core.PyDictionary;
import org.python.core.PyException;
import org.python.core.PyFloat;
import org.python.core.PyFrame;
import org.python.core.PyFunction;
import org.python.core.PyInteger;
import org.python.core.PyList;
import org.python.core.PyLong;
import org.python.core.PyObject;
import org.python.core.PySlice;
import org.python.core.PyString;
import org.python.core.PyTuple;
import org.python.core.PyUnicode;
import org.python.core.ThreadState;
import org.objectweb.asm.Label;
import org.objectweb.asm.Opcodes;
import org.objectweb.asm.Type;
import org.objectweb.asm.commons.Method;
import static org.python.util.CodegenUtils.*;

public class CodeCompiler extends Visitor implements Opcodes, ClassConstants {

    private static final Object Exit = new Integer(1);
    private static final Object NoExit = null;
    private Module module;
    private Code code;
    private CompilerFlags cflags;
    private int temporary;
    private expr_contextType augmode;
    private int augtmp1;
    private int augtmp2;
    private int augtmp3;
    private int augtmp4;
    private boolean fast_locals, print_results;
    private Map<String, SymInfo> tbl;
    private ScopeInfo my_scope;
    private boolean optimizeGlobals = true;
    private String className;
    private Stack<Label> continueLabels, breakLabels;
    private Stack<ExceptionHandler> exceptionHandlers;
    private Vector<Label> yields = new Vector<Label>();

    /*
     * break/continue finally's level.  This is the lowest level in the
     * exceptionHandlers which should be executed at break or continue.  It is
     * saved/updated/restored when compiling loops.  A similar level for
     * returns is not needed because a new CodeCompiler is used for each
     * PyCode, in other words: each 'function'.  When returning through
     * finally's all the exceptionHandlers are executed.
     */
    private int bcfLevel = 0;
    private int yield_count = 0;
    private Stack<String> stack = new Stack<String>();

    public CodeCompiler(Module module, boolean print_results) {
        this.module = module;
        this.print_results = print_results;

        continueLabels = new Stack<Label>();
        breakLabels = new Stack<Label>();
        exceptionHandlers = new Stack<ExceptionHandler>();
    }

    public void getNone() throws IOException {
        code.getstatic(p(Py.class), "None", ci(PyObject.class));
    }

    public void loadFrame() throws Exception {
        code.aload(1);
    }

    public void loadThreadState() throws Exception {
        code.aload(2);
    }

    public void setLastI(int idx) throws Exception {
        loadFrame();
        code.iconst(idx);
        code.putfield(p(PyFrame.class), "f_lasti", "I");
    }

    private void loadf_back() throws Exception {
        code.getfield(p(PyFrame.class), "f_back", ci(PyFrame.class));
    }

    public int storeTop() throws Exception {
        int tmp = code.getLocal(p(PyObject.class));
        code.astore(tmp);
        return tmp;
    }

    public void setline(int line) throws Exception {
        if (module.linenumbers) {
            code.setline(line);
            loadFrame();
            code.iconst(line);
            code.invokevirtual(p(PyFrame.class), "setline", sig(Void.TYPE, Integer.TYPE));
        }
    }

    public void setline(PythonTree node) throws Exception {
        setline(node.getLine());
    }

    public void set(PythonTree node) throws Exception {
        int tmp = storeTop();
        set(node, tmp);
        code.aconst_null();
        code.astore(tmp);
        code.freeLocal(tmp);
    }

    public void set(PythonTree node, int tmp) throws Exception {
        temporary = tmp;
        visit(node);
    }

    private void saveAugTmps(PythonTree node, int count) throws Exception {
        if (count >= 4) {
            augtmp4 = code.getLocal(ci(PyObject.class));
            code.astore(augtmp4);
        }
        if (count >= 3) {
            augtmp3 = code.getLocal(ci(PyObject.class));
            code.astore(augtmp3);
        }
        if (count >= 2) {
            augtmp2 = code.getLocal(ci(PyObject.class));
            code.astore(augtmp2);
        }
        augtmp1 = code.getLocal(ci(PyObject.class));
        code.astore(augtmp1);

        code.aload(augtmp1);
        if (count >= 2) {
            code.aload(augtmp2);
        }
        if (count >= 3) {
            code.aload(augtmp3);
        }
        if (count >= 4) {
            code.aload(augtmp4);
        }
    }

    private void restoreAugTmps(PythonTree node, int count) throws Exception {
        code.aload(augtmp1);
        code.freeLocal(augtmp1);
        if (count == 1) {
            return;
        }
        code.aload(augtmp2);
        code.freeLocal(augtmp2);
        if (count == 2) {
            return;
        }
        code.aload(augtmp3);
        code.freeLocal(augtmp3);
        if (count == 3) {
            return;
        }
        code.aload(augtmp4);
        code.freeLocal(augtmp4);
    }

    static boolean checkOptimizeGlobals(boolean fast_locals, ScopeInfo scope) {
        return fast_locals && !scope.exec && !scope.from_import_star;
    }

    void parse(mod node, Code code, boolean fast_locals, String className, Str classDoc,
               boolean classBody, ScopeInfo scope, CompilerFlags cflags) throws Exception {
        this.fast_locals = fast_locals;
        this.className = className;
        this.code = code;
        this.cflags = cflags;
        this.my_scope = scope;
        this.tbl = scope.tbl;

        //BEGIN preparse
        if (classBody) {
            // Set the class's __module__ to __name__. fails when there's no __name__
            loadFrame();
            code.ldc("__module__");

            loadFrame();
            code.ldc("__name__");
            code.invokevirtual(p(PyFrame.class), "getname", sig(PyObject.class, String.class));
            code.invokevirtual(p(PyFrame.class), "setlocal", sig(Void.TYPE, String.class,
                                                                 PyObject.class));

            if (classDoc != null) {
                loadFrame();
                code.ldc("__doc__");
                visit(classDoc);
                code.invokevirtual(p(PyFrame.class), "setlocal", sig(Void.TYPE, String.class,
                                                                     PyObject.class));
            }
        }

        Label genswitch = new Label();
        if (my_scope.generator) {
            code.goto_(genswitch);
        }
        Label start = new Label();
        code.label(start);

        int nparamcell = my_scope.jy_paramcells.size();
        if (nparamcell > 0) {
            java.util.List<String> paramcells = my_scope.jy_paramcells;
            for (int i = 0; i < nparamcell; i++) {
                code.aload(1);
                SymInfo syminf = tbl.get(paramcells.get(i));
                code.iconst(syminf.locals_index);
                code.iconst(syminf.env_index);
                code.invokevirtual(p(PyFrame.class), "to_cell", sig(Void.TYPE, Integer.TYPE,
                        Integer.TYPE));
            }
        }
        //END preparse

        optimizeGlobals = checkOptimizeGlobals(fast_locals, my_scope);

        if (my_scope.max_with_count > 0) {
            // allocate for all the with-exits we will have in the frame;
            // this allows yield and with to happily co-exist
            loadFrame();
            code.iconst(my_scope.max_with_count);
            code.anewarray(p(PyObject.class));
            code.putfield(p(PyFrame.class), "f_exits", ci(PyObject[].class));
        }

        Object exit = visit(node);

        if (classBody) {
            loadFrame();
            code.invokevirtual(p(PyFrame.class), "getf_locals", sig(PyObject.class));
            code.areturn();
        } else {
            if (exit == null) {
                setLastI(-1);

                getNone();
                code.areturn();
            }
        }

        //BEGIN postparse

        // similar to visitResume code in pyasm.py
        if (my_scope.generator) {
            code.label(genswitch);

            code.aload(1);
            code.getfield(p(PyFrame.class), "f_lasti", "I");
            Label[] y = new Label[yields.size() + 1];

            y[0] = start;
            for (int i = 1; i < y.length; i++) {
                y[i] = yields.get(i - 1);
            }
            code.tableswitch(0, y.length - 1, start, y);
        }
        //END postparse
    }

    @Override
    public Object visitInteractive(Interactive node) throws Exception {
        traverse(node);
        return null;
    }

    @Override
    public Object visitModule(org.python.antlr.ast.Module suite) throws Exception {
        Str docStr = getDocStr(suite.getInternalBody());
        if (docStr != null) {
            loadFrame();
            code.ldc("__doc__");
            visit(docStr);
            code.invokevirtual(p(PyFrame.class), "setglobal", sig(Void.TYPE, String.class,
                                                                  PyObject.class));
        }
        traverse(suite);
        return null;
    }

    @Override
    public Object visitExpression(Expression node) throws Exception {
        if (my_scope.generator && node.getInternalBody() != null) {
            module.error("'return' with argument inside generator",
                    true, node);
        }
        return visitReturn(new Return(node, node.getInternalBody()), true);
    }

    public int makeArray(java.util.List<? extends PythonTree> nodes) throws Exception {
        // XXX: This should produce an array on the stack (if possible) instead of a local
        // the caller is responsible for freeing.
        int n;

        if (nodes == null) {
            n = 0;
        } else {
            n = nodes.size();
        }

        int array = code.getLocal(ci(PyObject[].class));
        if (n == 0) {
            code.getstatic(p(Py.class), "EmptyObjects", ci(PyObject[].class));
            code.astore(array);
        } else {
            code.iconst(n);
            code.anewarray(p(PyObject.class));
            code.astore(array);

            for (int i = 0; i < n; i++) {
                visit(nodes.get(i));
                code.aload(array);
                code.swap();
                code.iconst(i);
                code.swap();
                code.aastore();
            }
        }
        return array;
    }

    // nulls out an array of references
    public void freeArray(int array) {
        code.aload(array);
        code.aconst_null();
        code.invokestatic(p(Arrays.class), "fill", sig(Void.TYPE, Object[].class, Object.class));
        code.freeLocal(array);
    }

    public void freeArrayRef(int array) {
        code.aconst_null();
        code.astore(array);
        code.freeLocal(array);
    }

    public Str getDocStr(java.util.List<stmt> suite) {
        if (suite.size() > 0) {
            stmt stmt = suite.get(0);
            if (stmt instanceof Expr && ((Expr) stmt).getInternalValue() instanceof Str) {
                return (Str) ((Expr) stmt).getInternalValue();
            }
        }
        return null;
    }

    public boolean makeClosure(ScopeInfo scope) throws Exception {
        if (scope == null || scope.freevars == null) {
            return false;
        }
        int n = scope.freevars.size();
        if (n == 0) {
            return false;
        }

        int tmp = code.getLocal(ci(PyObject[].class));
        code.iconst(n);
        code.anewarray(p(PyObject.class));
        code.astore(tmp);
        Map<String, SymInfo> upTbl = scope.up.tbl;
        for (int i = 0; i < n; i++) {
            code.aload(tmp);
            code.iconst(i);
            loadFrame();
            for (int j = 1; j < scope.distance; j++) {
                loadf_back();
            }
            SymInfo symInfo = upTbl.get(scope.freevars.elementAt(i));
            code.iconst(symInfo.env_index);
            code.invokevirtual(p(PyFrame.class), "getclosure", sig(PyObject.class, Integer.TYPE));
            code.aastore();
        }

        code.aload(tmp);
        code.freeLocal(tmp);

        return true;
    }

    @Override
    public Object visitFunctionDef(FunctionDef node) throws Exception {
        String name = getName(node.getInternalName());

        setline(node);

        ScopeInfo scope = module.getScopeInfo(node);

        // NOTE: this is attached to the constructed PyFunction, so it cannot be nulled out
        // with freeArray, unlike other usages of makeArray here
        int defaults = makeArray(scope.ac.getDefaults());

        code.new_(p(PyFunction.class));
        code.dup();
        loadFrame();
        code.getfield(p(PyFrame.class), "f_globals", ci(PyObject.class));
        code.aload(defaults);
        code.freeLocal(defaults);

        scope.setup_closure();
        scope.dump();
        module.codeConstant(new Suite(node, node.getInternalBody()), name, true,
                className, false, false,
                node.getLine(), scope, cflags).get(code);

        Str docStr = getDocStr(node.getInternalBody());
        if (docStr != null) {
            visit(docStr);
        } else {
            code.aconst_null();
        }

        if (!makeClosure(scope)) {
            code.invokespecial(p(PyFunction.class), "<init>", sig(Void.TYPE, PyObject.class,
                    PyObject[].class, PyCode.class, PyObject.class));
        } else {
            code.invokespecial(p(PyFunction.class), "<init>", sig(Void.TYPE, PyObject.class,
                    PyObject[].class, PyCode.class, PyObject.class, PyObject[].class));
        }

        applyDecorators(node.getInternalDecorator_list());

        set(new Name(node, node.getInternalName(), expr_contextType.Store));
        return null;
    }

    private void applyDecorators(java.util.List<expr> decorators) throws Exception {
        if (decorators != null && !decorators.isEmpty()) {
            int res = storeTop();
            for (expr decorator : decorators) {
                visit(decorator);
                stackProduce();
            }
            for (int i = decorators.size(); i > 0; i--) {
                stackConsume();
                loadThreadState();
                code.aload(res);
                code.invokevirtual(p(PyObject.class), "__call__", sig(PyObject.class,
                        ThreadState.class, PyObject.class));
                code.astore(res);
            }
            code.aload(res);
            code.freeLocal(res);
        }
    }

    @Override
    public Object visitExpr(Expr node) throws Exception {
        setline(node);
        visit(node.getInternalValue());

        if (print_results) {
            code.invokestatic(p(Py.class), "printResult", sig(Void.TYPE, PyObject.class));
        } else {
            code.pop();
        }
        return null;
    }

    @Override
    public Object visitAssign(Assign node) throws Exception {
        setline(node);
        visit(node.getInternalValue());
        if (node.getInternalTargets().size() == 1) {
            set(node.getInternalTargets().get(0));
        } else {
            int tmp = storeTop();
            for (expr target : node.getInternalTargets()) {
                set(target, tmp);
            }
            code.freeLocal(tmp);
        }
        return null;
    }

    @Override
    public Object visitPrint(Print node) throws Exception {
        setline(node);
        int tmp = -1;

        if (node.getInternalDest() != null) {
            visit(node.getInternalDest());
            tmp = storeTop();
        }
        if (node.getInternalValues() == null || node.getInternalValues().size() == 0) {
            if (node.getInternalDest() != null) {
                code.aload(tmp);
                code.invokestatic(p(Py.class), "printlnv", sig(Void.TYPE, PyObject.class));
            } else {
                code.invokestatic(p(Py.class), "println", sig(Void.TYPE));
            }
        } else {
            for (int i = 0; i < node.getInternalValues().size(); i++) {
                if (node.getInternalDest() != null) {
                    code.aload(tmp);
                    visit(node.getInternalValues().get(i));
                    if (node.getInternalNl() && i == node.getInternalValues().size() - 1) {
                        code.invokestatic(p(Py.class), "println", sig(Void.TYPE, PyObject.class,
                                PyObject.class));
                    } else {
                        code.invokestatic(p(Py.class), "printComma", sig(Void.TYPE, PyObject.class,
                                PyObject.class));
                    }
                } else {
                    visit(node.getInternalValues().get(i));
                    if (node.getInternalNl() && i == node.getInternalValues().size() - 1) {
                        code.invokestatic(p(Py.class), "println", sig(Void.TYPE, PyObject.class));
                    } else {
                        code.invokestatic(p(Py.class), "printComma", sig(Void.TYPE,
                                PyObject.class));
                    }

                }
            }
        }
        if (node.getInternalDest() != null) {
            code.freeLocal(tmp);
        }
        return null;
    }

    @Override
    public Object visitDelete(Delete node) throws Exception {
        setline(node);
        traverse(node);
        return null;
    }

    @Override
    public Object visitPass(Pass node) throws Exception {
        setline(node);
        return null;
    }

    @Override
    public Object visitBreak(Break node) throws Exception {
        //setline(node); Not needed here...
        if (breakLabels.empty()) {
            throw new ParseException("'break' outside loop", node);
        }

        doFinallysDownTo(bcfLevel);

        code.goto_(breakLabels.peek());
        return null;
    }

    @Override
    public Object visitContinue(Continue node) throws Exception {
        //setline(node); Not needed here...
        if (continueLabels.empty()) {
            throw new ParseException("'continue' not properly in loop", node);
        }

        doFinallysDownTo(bcfLevel);

        code.goto_(continueLabels.peek());
        return Exit;
    }

    @Override
    public Object visitYield(Yield node) throws Exception {
        setline(node);
        if (!fast_locals) {
            throw new ParseException("'yield' outside function", node);
        }

        int stackState = saveStack();

        if (node.getInternalValue() != null) {
            visit(node.getInternalValue());
        } else {
            getNone();
        }

        setLastI(++yield_count);

        saveLocals();
        code.areturn();

        Label restart = new Label();
        yields.addElement(restart);
        code.label(restart);
        restoreLocals();
        restoreStack(stackState);

        loadFrame();
        code.invokevirtual(p(PyFrame.class), "getGeneratorInput", sig(Object.class));
        code.dup();
        code.instanceof_(p(PyException.class));
        Label done2 = new Label();
        code.ifeq(done2);
        code.checkcast(p(Throwable.class));
        code.athrow();
        code.label(done2);
        code.checkcast(p(PyObject.class));

        return null;
    }

    private void stackProduce() {
        stackProduce(p(PyObject.class));
    }

    private void stackProduce(String signature) {
        stack.push(signature);
    }

    private void stackConsume() {
        stackConsume(1);
    }

    private void stackConsume(int numItems) {
        for (int i = 0; i < numItems; i++) {
            stack.pop();
        }
    }

    private int saveStack() throws Exception {
        if (stack.size() > 0) {
            int array = code.getLocal(ci(Object[].class));
            code.iconst(stack.size());
            code.anewarray(p(Object.class));
            code.astore(array);
            ListIterator<String> content = stack.listIterator(stack.size());
            for (int i = 0; content.hasPrevious(); i++) {
                String signature = content.previous();
                if (p(ThreadState.class).equals(signature)) {
                    // Stack: ... threadstate
                    code.pop();
                    // Stack: ...
                } else {
                    code.aload(array);
                    // Stack: |- ... value array
                    code.swap();
                    code.iconst(i++);
                    code.swap();
                    // Stack: |- ... array index value
                    code.aastore();
                    // Stack: |- ...
                }
            }
            return array;
        } else {
            return -1;
        }
    }

    private void restoreStack(int array) throws Exception {
        if (stack.size() > 0) {
            int i = stack.size() - 1;
            for (String signature : stack) {
                if (p(ThreadState.class).equals(signature)) {
                    loadThreadState();
                } else {
                    code.aload(array);
                    // Stack: |- ... array
                    code.iconst(i--);
                    code.aaload();
                    // Stack: |- ... value
                    code.checkcast(signature);
                }
            }
            code.freeLocal(array);
        }
    }

    private void restoreLocals() throws Exception {
        endExceptionHandlers();

        Vector<String> v = code.getActiveLocals();

        loadFrame();
        code.getfield(p(PyFrame.class), "f_savedlocals", ci(Object[].class));

        int locals = code.getLocal(ci(Object[].class));
        code.astore(locals);

        for (int i = 0; i < v.size(); i++) {
            String type = v.elementAt(i);
            if (type == null) {
                continue;
            }
            code.aload(locals);
            code.iconst(i);
            code.aaload();
            code.checkcast(type);
            code.astore(i);
        }
        code.freeLocal(locals);

        restartExceptionHandlers();
    }

    /**
     *  Close all the open exception handler ranges.  This should be paired
     *  with restartExceptionHandlers to delimit internal code that
     *  shouldn't be handled by user handlers.  This allows us to set 
     *  variables without the verifier thinking we might jump out of our
     *  handling with an exception.
     */
    private void endExceptionHandlers() {
        Label end = new Label();
        code.label(end);
        for (int i = 0; i < exceptionHandlers.size(); ++i) {
            ExceptionHandler handler = exceptionHandlers.elementAt(i);
            handler.exceptionEnds.addElement(end);
        }
    }

    private void restartExceptionHandlers() {
        Label start = new Label();
        code.label(start);
        for (int i = 0; i < exceptionHandlers.size(); ++i) {
            ExceptionHandler handler = exceptionHandlers.elementAt(i);
            handler.exceptionStarts.addElement(start);
        }
    }

    private void saveLocals() throws Exception {
        Vector<String> v = code.getActiveLocals();
        code.iconst(v.size());
        code.anewarray(p(Object.class));
        int locals = code.getLocal(ci(Object[].class));
        code.astore(locals);

        for (int i = 0; i < v.size(); i++) {
            String type = v.elementAt(i);
            if (type == null) {
                continue;
            }
            code.aload(locals);
            code.iconst(i);
            //code.checkcast(code.pool.Class(p(Object.class)));
            if (i == 2222) {
                code.aconst_null();
            } else {
                code.aload(i);
            }
            code.aastore();
        }

        loadFrame();
        code.aload(locals);
        code.putfield(p(PyFrame.class), "f_savedlocals", ci(Object[].class));
        code.freeLocal(locals);
    }

    @Override
    public Object visitReturn(Return node) throws Exception {
        return visitReturn(node, false);
    }

    public Object visitReturn(Return node, boolean inEval) throws Exception {
        setline(node);
        if (!inEval && !fast_locals) {
            throw new ParseException("'return' outside function", node);
        }
        int tmp = 0;
        if (node.getInternalValue() != null) {
            if (my_scope.generator) {
                throw new ParseException("'return' with argument " +
                        "inside generator", node);
            }
            visit(node.getInternalValue());
            tmp = code.getReturnLocal();
            code.astore(tmp);
        }
        doFinallysDownTo(0);

        setLastI(-1);

        if (node.getInternalValue() != null) {
            code.aload(tmp);
        } else {
            getNone();
        }
        code.areturn();
        return Exit;
    }

    @Override
    public Object visitRaise(Raise node) throws Exception {
        setline(node);
        if (node.getInternalType() != null) {
            visit(node.getInternalType());
            stackProduce();
        }
        if (node.getInternalInst() != null) {
            visit(node.getInternalInst());
            stackProduce();
        }
        if (node.getInternalTback() != null) {
            visit(node.getInternalTback());
            stackProduce();
        }
        if (node.getInternalType() == null) {
            code.invokestatic(p(Py.class), "makeException", sig(PyException.class));
        } else if (node.getInternalInst() == null) {
            stackConsume();
            code.invokestatic(p(Py.class), "makeException", sig(PyException.class, PyObject.class));
        } else if (node.getInternalTback() == null) {
            stackConsume(2);
            code.invokestatic(p(Py.class), "makeException", sig(PyException.class, PyObject.class,
                    PyObject.class));
        } else {
            stackConsume(3);
            code.invokestatic(p(Py.class), "makeException", sig(PyException.class, PyObject.class,
                    PyObject.class, PyObject.class));
        }
        code.athrow();
        return Exit;
    }

    /**
     * Push the import level <code>0</code> or <code>-1</code>. 
     */
    private void defaultImportLevel() {
    	// already prepared for a future change of DEFAULT_LEVEL
        if (module.getFutures().isAbsoluteImportOn() || imp.DEFAULT_LEVEL == 0) {
            code.iconst_0();
        } else {
            code.iconst_m1();
        }    	
    }
    
    @Override
    public Object visitImport(Import node) throws Exception {
        setline(node);
        for (alias a : node.getInternalNames()) {
            String asname = null;
            if (a.getInternalAsname() != null) {
                String name = a.getInternalName();
                asname = a.getInternalAsname();
                code.ldc(name);
                loadFrame();
                defaultImportLevel();
                code.invokestatic(p(imp.class), "importOneAs", sig(PyObject.class, String.class,
                        PyFrame.class, Integer.TYPE));
            } else {
                String name = a.getInternalName();
                asname = name;
                if (asname.indexOf('.') > 0) {
                    asname = asname.substring(0, asname.indexOf('.'));
                }
                code.ldc(name);
                loadFrame();
                defaultImportLevel();
                code.invokestatic(p(imp.class), "importOne", sig(PyObject.class, String.class,
                        PyFrame.class, Integer.TYPE));
            }
            set(new Name(a, asname, expr_contextType.Store));
        }
        return null;
    }

    @Override
    public Object visitImportFrom(ImportFrom node) throws Exception {
        Future.checkFromFuture(node); // future stmt support
        setline(node);
        code.ldc(node.getInternalModule());
        java.util.List<alias> aliases = node.getInternalNames();
        if (aliases == null || aliases.size() == 0) {
            throw new ParseException("Internel parser error", node);
        } else if (aliases.size() == 1 && aliases.get(0).getInternalName().equals("*")) {
            if (node.getInternalLevel() > 0) {
                throw new ParseException("'import *' not allowed with 'from .'", node);
            }
            if (my_scope.func_level > 0) {
                module.error("import * only allowed at module level", false, node);

                if (my_scope.contains_ns_free_vars) {
                    module.error("import * is not allowed in function '" +
                            my_scope.scope_name +
                            "' because it contains a nested function with free variables",
                            true, node);
                }
            }
            if (my_scope.func_level > 1) {
                module.error("import * is not allowed in function '" +
                        my_scope.scope_name +
                        "' because it is a nested function",
                        true, node);
            }

            loadFrame();
            defaultImportLevel();
            code.invokestatic(p(imp.class), "importAll", sig(Void.TYPE, String.class,
                    PyFrame.class, Integer.TYPE));
        } else {
            java.util.List<String> fromNames = new ArrayList<String>();//[names.size()];
            java.util.List<String> asnames = new ArrayList<String>();//[names.size()];
            for (int i = 0; i < aliases.size(); i++) {
                fromNames.add(aliases.get(i).getInternalName());
                asnames.add(aliases.get(i).getInternalAsname());
                if (asnames.get(i) == null) {
                    asnames.set(i, fromNames.get(i));
                }
            }
            int strArray = makeStrings(code, fromNames);
            code.aload(strArray);
            code.freeLocal(strArray);

            loadFrame();

            if (node.getInternalLevel() == 0) {
                defaultImportLevel();
            } else {
                code.iconst(node.getInternalLevel());
            }
            code.invokestatic(p(imp.class), "importFrom", sig(PyObject[].class, String.class,
                    String[].class, PyFrame.class, Integer.TYPE));
            int tmp = storeTop();
            for (int i = 0; i < aliases.size(); i++) {
                code.aload(tmp);
                code.iconst(i);
                code.aaload();
                set(new Name(aliases.get(i), asnames.get(i), expr_contextType.Store));
            }
            code.freeLocal(tmp);
        }
        return null;
    }

    @Override
    public Object visitGlobal(Global node) throws Exception {
        return null;
    }

    @Override
    public Object visitExec(Exec node) throws Exception {
        setline(node);
        visit(node.getInternalBody());
        stackProduce();

        if (node.getInternalGlobals() != null) {
            visit(node.getInternalGlobals());
        } else {
            code.aconst_null();
        }
        stackProduce();

        if (node.getInternalLocals() != null) {
            visit(node.getInternalLocals());
        } else {
            code.aconst_null();
        }
        stackProduce();

        //do the real work here
        stackConsume(3);
        code.invokestatic(p(Py.class), "exec", sig(Void.TYPE, PyObject.class, PyObject.class,
                PyObject.class));
        return null;
    }

    @Override
    public Object visitAssert(Assert node) throws Exception {
        setline(node);
        Label end_of_assert = new Label();

        /* First do an if __debug__: */
        loadFrame();
        emitGetGlobal("__debug__");

        code.invokevirtual(p(PyObject.class), "__nonzero__", sig(Boolean.TYPE));

        code.ifeq(end_of_assert);

        /* Now do the body of the assert. If PyObject.__nonzero__ is true,
        then the assertion succeeded, the message portion should not be
        processed. Otherwise, the message will be processed. */
        visit(node.getInternalTest());
        code.invokevirtual(p(PyObject.class), "__nonzero__", sig(Boolean.TYPE));

        /* If evaluation is false, then branch to end of method */
        code.ifne(end_of_assert);

        /* Visit the message part of the assertion, or pass Py.None */
        if (node.getInternalMsg() != null) {
            visit(node.getInternalMsg());
        } else {
            getNone();
        }

        /* Push exception type onto stack(AssertionError) */
        loadFrame();
        emitGetGlobal("AssertionError");

        code.swap(); // The type is the first argument, but the message could be a yield

        code.invokestatic(p(Py.class), "makeException", sig(PyException.class, PyObject.class,
                PyObject.class));
        /* Raise assertion error. Only executes this logic if assertion failed */
        code.athrow();

        /* And finally set the label for the end of it all */
        code.label(end_of_assert);

        return null;
    }

    public Object doTest(Label end_of_if, If node, int index)
            throws Exception {
        Label end_of_suite = new Label();

        setline(node.getInternalTest());
        visit(node.getInternalTest());
        code.invokevirtual(p(PyObject.class), "__nonzero__", sig(Boolean.TYPE));

        code.ifeq(end_of_suite);

        Object exit = suite(node.getInternalBody());

        if (end_of_if != null && exit == null) {
            code.goto_(end_of_if);
        }

        code.label(end_of_suite);

        if (node.getInternalOrelse() != null) {
            return suite(node.getInternalOrelse()) != null ? exit : null;
        } else {
            return null;
        }
    }

    @Override
    public Object visitIf(If node) throws Exception {
        Label end_of_if = null;
        if (node.getInternalOrelse() != null) {
            end_of_if = new Label();
        }

        Object exit = doTest(end_of_if, node, 0);
        if (end_of_if != null) {
            code.label(end_of_if);
        }
        return exit;
    }

    @Override
    public Object visitIfExp(IfExp node) throws Exception {
        setline(node.getInternalTest());
        Label end = new Label();
        Label end_of_else = new Label();

        visit(node.getInternalTest());
        code.invokevirtual(p(PyObject.class), "__nonzero__", sig(Boolean.TYPE));

        code.ifeq(end_of_else);
        visit(node.getInternalBody());
        code.goto_(end);

        code.label(end_of_else);
        visit(node.getInternalOrelse());

        code.label(end);

        return null;
    }

    public int beginLoop() {
        continueLabels.push(new Label());
        breakLabels.push(new Label());
        int savebcf = bcfLevel;
        bcfLevel = exceptionHandlers.size();
        return savebcf;
    }

    public void finishLoop(int savebcf) {
        continueLabels.pop();
        breakLabels.pop();
        bcfLevel = savebcf;
    }

    @Override
    public Object visitWhile(While node) throws Exception {
        int savebcf = beginLoop();
        Label continue_loop = continueLabels.peek();
        Label break_loop = breakLabels.peek();

        Label start_loop = new Label();

        code.goto_(continue_loop);
        code.label(start_loop);

        //Do suite
        suite(node.getInternalBody());

        code.label(continue_loop);
        setline(node);

        //Do test
        visit(node.getInternalTest());
        code.invokevirtual(p(PyObject.class), "__nonzero__", sig(Boolean.TYPE));
        code.ifne(start_loop);

        finishLoop(savebcf);

        if (node.getInternalOrelse() != null) {
            //Do else
            suite(node.getInternalOrelse());
        }
        code.label(break_loop);

        // Probably need to detect "guaranteed exits"
        return null;
    }

    @Override
    public Object visitFor(For node) throws Exception {
        int savebcf = beginLoop();
        Label continue_loop = continueLabels.peek();
        Label break_loop = breakLabels.peek();
        Label start_loop = new Label();
        Label next_loop = new Label();

        setline(node);

        //parse the list
        visit(node.getInternalIter());

        int iter_tmp = code.getLocal(p(PyObject.class));
        int expr_tmp = code.getLocal(p(PyObject.class));

        //set up the loop iterator
        code.invokevirtual(p(PyObject.class), "__iter__", sig(PyObject.class));
        code.astore(iter_tmp);

        //do check at end of loop.  Saves one opcode ;-)
        code.goto_(next_loop);

        code.label(start_loop);
        //set iter variable to current entry in list
        set(node.getInternalTarget(), expr_tmp);

        //evaluate for body
        suite(node.getInternalBody());

        code.label(continue_loop);

        code.label(next_loop);
        setline(node);
        //get the next element from the list
        code.aload(iter_tmp);
        code.invokevirtual(p(PyObject.class), "__iternext__", sig(PyObject.class));

        code.astore(expr_tmp);
        code.aload(expr_tmp);
        //if no more elements then fall through
        code.ifnonnull(start_loop);

        finishLoop(savebcf);

        if (node.getInternalOrelse() != null) {
            //Do else clause if provided
            suite(node.getInternalOrelse());
        }

        code.label(break_loop);

        code.freeLocal(iter_tmp);
        code.freeLocal(expr_tmp);

        // Probably need to detect "guaranteed exits"
        return null;
    }

    public void exceptionTest(int exc, Label end_of_exceptions,
            TryExcept node, int index)
            throws Exception {
        for (int i = 0; i < node.getInternalHandlers().size(); i++) {
            ExceptHandler handler = (ExceptHandler) node.getInternalHandlers().get(i);

            //setline(name);
            Label end_of_self = new Label();

            if (handler.getInternalType() != null) {
                code.aload(exc);
                //get specific exception
                visit(handler.getInternalType());
                code.invokevirtual(p(PyException.class), "match", sig(Boolean.TYPE,
                        PyObject.class));
                code.ifeq(end_of_self);
            } else {
                if (i != node.getInternalHandlers().size() - 1) {
                    throw new ParseException(
                            "default 'except:' must be last", handler);
                }
            }

            if (handler.getInternalName() != null) {
                code.aload(exc);
                code.getfield(p(PyException.class), "value", ci(PyObject.class));
                set(handler.getInternalName());
            }

            //do exception body
            suite(handler.getInternalBody());
            code.goto_(end_of_exceptions);
            code.label(end_of_self);
        }
        code.aload(exc);
        code.athrow();
    }

    @Override
    public Object visitTryFinally(TryFinally node) throws Exception {
        Label start = new Label();
        Label end = new Label();
        Label handlerStart = new Label();
        Label finallyEnd = new Label();

        Object ret;

        ExceptionHandler inFinally = new ExceptionHandler(node);

        // Do protected suite
        exceptionHandlers.push(inFinally);

        int excLocal = code.getLocal(p(Throwable.class));
        code.aconst_null();
        code.astore(excLocal);

        code.label(start);
        inFinally.exceptionStarts.addElement(start);

        ret = suite(node.getInternalBody());

        code.label(end);
        inFinally.exceptionEnds.addElement(end);
        inFinally.bodyDone = true;

        exceptionHandlers.pop();

        if (ret == NoExit) {
            inlineFinally(inFinally);
            code.goto_(finallyEnd);
        }

        // Handle any exceptions that get thrown in suite
        code.label(handlerStart);
        code.astore(excLocal);

        code.aload(excLocal);
        loadFrame();

        code.invokestatic(p(Py.class), "addTraceback",
                sig(Void.TYPE, Throwable.class, PyFrame.class));

        inlineFinally(inFinally);
        code.aload(excLocal);
        code.checkcast(p(Throwable.class));
        code.athrow();

        code.label(finallyEnd);

        code.freeLocal(excLocal);

        inFinally.addExceptionHandlers(handlerStart);
        // According to any JVM verifiers, this code block might not return
        return null;
    }

    private void inlineFinally(ExceptionHandler handler) throws Exception {
        if (!handler.bodyDone) {
            // end the previous exception block so inlined finally code doesn't
            // get covered by our exception handler.
            Label end = new Label();
            code.label(end);
            handler.exceptionEnds.addElement(end);
            // also exiting the try: portion of this particular finally
        }
        if (handler.isFinallyHandler()) {
            handler.finalBody(this);
        }
    }

    private void reenterProtectedBody(ExceptionHandler handler) throws Exception {
        // restart exception coverage
        Label restart = new Label();
        code.label(restart);
        handler.exceptionStarts.addElement(restart);
    }

    /**
     *  Inline the finally handling code for levels down to the levelth parent
     *  (0 means all).  This takes care to avoid having more nested finallys
     *  catch exceptions throw by the parent finally code.  This also pops off
     *  all the handlers above level temporarily.
     */
    private void doFinallysDownTo(int level) throws Exception {
        Stack<ExceptionHandler> poppedHandlers = new Stack<ExceptionHandler>();
        while (exceptionHandlers.size() > level) {
            ExceptionHandler handler = exceptionHandlers.pop();
            inlineFinally(handler);
            poppedHandlers.push(handler);
        }
        while (poppedHandlers.size() > 0) {
            ExceptionHandler handler = poppedHandlers.pop();
            reenterProtectedBody(handler);
            exceptionHandlers.push(handler);
        }
    }

    @Override
    public Object visitTryExcept(TryExcept node) throws Exception {
        Label start = new Label();
        Label end = new Label();
        Label handler_start = new Label();
        Label handler_end = new Label();
        ExceptionHandler handler = new ExceptionHandler();

        code.label(start);
        handler.exceptionStarts.addElement(start);
        exceptionHandlers.push(handler);
        //Do suite
        Object exit = suite(node.getInternalBody());
        exceptionHandlers.pop();
        code.label(end);
        handler.exceptionEnds.addElement(end);

        if (exit == null) {
            code.goto_(handler_end);
        }

        code.label(handler_start);

        loadFrame();

        code.invokestatic(p(Py.class), "setException", sig(PyException.class, Throwable.class,
                PyFrame.class));

        int exc = code.getFinallyLocal(p(Throwable.class));
        code.astore(exc);

        if (node.getInternalOrelse() == null) {
            //No else clause to worry about
            exceptionTest(exc, handler_end, node, 1);
            code.label(handler_end);
        } else {
            //Have else clause
            Label else_end = new Label();
            exceptionTest(exc, else_end, node, 1);
            code.label(handler_end);

            //do else clause
            suite(node.getInternalOrelse());
            code.label(else_end);
        }

        code.freeFinallyLocal(exc);
        handler.addExceptionHandlers(handler_start);
        return null;
    }

    @Override
    public Object visitSuite(Suite node) throws Exception {
        return suite(node.getInternalBody());
    }

    public Object suite(java.util.List<stmt> stmts) throws Exception {
        for (stmt s : stmts) {
            Object exit = visit(s);
            if (exit != null) {
                return Exit;
            }
        }
        return null;
    }

    @Override
    public Object visitBoolOp(BoolOp node) throws Exception {
        Label end = new Label();
        visit(node.getInternalValues().get(0));
        for (int i = 1; i < node.getInternalValues().size(); i++) {
            code.dup();
            code.invokevirtual(p(PyObject.class), "__nonzero__", sig(Boolean.TYPE));
            switch (node.getInternalOp()) {
                case Or:
                    code.ifne(end);
                    break;
                case And:
                    code.ifeq(end);
                    break;
            }
            code.pop();
            visit(node.getInternalValues().get(i));
        }
        code.label(end);
        return null;
    }

    @Override
    public Object visitCompare(Compare node) throws Exception {
        int last = code.getLocal(p(PyObject.class));
        int result = code.getLocal(p(PyObject.class));
        Label end = new Label();

        visit(node.getInternalLeft());
        code.astore(last);

        int n = node.getInternalOps().size();
        for (int i = 0; i < n - 1; i++) {
            visit(node.getInternalComparators().get(i));
            code.aload(last);
            code.swap();
            code.dup();
            code.astore(last);
            visitCmpop(node.getInternalOps().get(i));
            code.dup();
            code.astore(result);
            code.invokevirtual(p(PyObject.class), "__nonzero__", sig(Boolean.TYPE));
            code.ifeq(end);
        }

        visit(node.getInternalComparators().get(n - 1));
        code.aload(last);
        code.swap();
        visitCmpop(node.getInternalOps().get(n - 1));

        if (n > 1) {
            code.astore(result);
            code.label(end);
            code.aload(result);
        }

        code.aconst_null();
        code.astore(last);
        code.freeLocal(last);
        code.freeLocal(result);
        return null;
    }

    public void visitCmpop(cmpopType op) throws Exception {
        String name = null;
        switch (op) {
            case Eq:
                name = "_eq";
                break;
            case NotEq:
                name = "_ne";
                break;
            case Lt:
                name = "_lt";
                break;
            case LtE:
                name = "_le";
                break;
            case Gt:
                name = "_gt";
                break;
            case GtE:
                name = "_ge";
                break;
            case Is:
                name = "_is";
                break;
            case IsNot:
                name = "_isnot";
                break;
            case In:
                name = "_in";
                break;
            case NotIn:
                name = "_notin";
                break;
        }
        code.invokevirtual(p(PyObject.class), name, sig(PyObject.class, PyObject.class));
    }

    @Override
    public Object visitBinOp(BinOp node) throws Exception {
        visit(node.getInternalLeft());
        stackProduce();
        visit(node.getInternalRight());
        stackConsume();
        String name = null;
        switch (node.getInternalOp()) {
            case Add:
                name = "_add";
                break;
            case Sub:
                name = "_sub";
                break;
            case Mult:
                name = "_mul";
                break;
            case Div:
                name = "_div";
                break;
            case Mod:
                name = "_mod";
                break;
            case Pow:
                name = "_pow";
                break;
            case LShift:
                name = "_lshift";
                break;
            case RShift:
                name = "_rshift";
                break;
            case BitOr:
                name = "_or";
                break;
            case BitXor:
                name = "_xor";
                break;
            case BitAnd:
                name = "_and";
                break;
            case FloorDiv:
                name = "_floordiv";
                break;
        }

        if (node.getInternalOp() == operatorType.Div && module.getFutures().areDivisionOn()) {
            name = "_truediv";
        }
        code.invokevirtual(p(PyObject.class), name, sig(PyObject.class, PyObject.class));
        return null;
    }

    @Override
    public Object visitUnaryOp(UnaryOp node) throws Exception {
        visit(node.getInternalOperand());
        String name = null;
        switch (node.getInternalOp()) {
            case Invert:
                name = "__invert__";
                break;
            case Not:
                name = "__not__";
                break;
            case UAdd:
                name = "__pos__";
                break;
            case USub:
                name = "__neg__";
                break;
        }
        code.invokevirtual(p(PyObject.class), name, sig(PyObject.class));
        return null;
    }

    @Override
    public Object visitAugAssign(AugAssign node) throws Exception {
        setline(node);

        augmode = expr_contextType.Load;
        visit(node.getInternalTarget());
        int target = storeTop();

        visit(node.getInternalValue());

        code.aload(target);
        code.swap();
        String name = null;
        switch (node.getInternalOp()) {
            case Add:
                name = "_iadd";
                break;
            case Sub:
                name = "_isub";
                break;
            case Mult:
                name = "_imul";
                break;
            case Div:
                name = "_idiv";
                break;
            case Mod:
                name = "_imod";
                break;
            case Pow:
                name = "_ipow";
                break;
            case LShift:
                name = "_ilshift";
                break;
            case RShift:
                name = "_irshift";
                break;
            case BitOr:
                name = "_ior";
                break;
            case BitXor:
                name = "_ixor";
                break;
            case BitAnd:
                name = "_iand";
                break;
            case FloorDiv:
                name = "_ifloordiv";
                break;
        }
        if (node.getInternalOp() == operatorType.Div && module.getFutures().areDivisionOn()) {
            name = "_itruediv";
        }
        code.invokevirtual(p(PyObject.class), name, sig(PyObject.class, PyObject.class));
        code.freeLocal(target);

        temporary = storeTop();
        augmode = expr_contextType.Store;
        visit(node.getInternalTarget());
        code.freeLocal(temporary);

        return null;
    }

    static int makeStrings(Code c, Collection<String> names)
            throws IOException {
        if (names != null) {
            c.iconst(names.size());
        } else {
            c.iconst_0();
        }
        c.anewarray(p(String.class));
        int strings = c.getLocal(ci(String[].class));
        c.astore(strings);
        if (names != null) {
            int i = 0;
            for (String name : names) {
                c.aload(strings);
                c.iconst(i);
                c.ldc(name);
                c.aastore();
                i++;
            }
        }
        return strings;
    }

    public Object invokeNoKeywords(Attribute node, java.util.List<expr> values)
            throws Exception {
        String name = getName(node.getInternalAttr());
        visit(node.getInternalValue());
        stackProduce();
        code.ldc(name);
        code.invokevirtual(p(PyObject.class), "__getattr__", sig(PyObject.class, String.class));
        loadThreadState();
        stackProduce(p(ThreadState.class));

        switch (values.size()) {
            case 0:
                stackConsume(2); // target + ts
                code.invokevirtual(p(PyObject.class), "__call__", sig(PyObject.class,
                        ThreadState.class));
                break;
            case 1:
                visit(values.get(0));
                stackConsume(2); // target + ts
                code.invokevirtual(p(PyObject.class), "__call__", sig(PyObject.class,
                        ThreadState.class, PyObject.class));
                break;
            case 2:
                visit(values.get(0));
                stackProduce();
                visit(values.get(1));
                stackConsume(3); // target + ts + arguments
                code.invokevirtual(p(PyObject.class), "__call__", sig(PyObject.class,
                        ThreadState.class, PyObject.class, PyObject.class));
                break;
            case 3:
                visit(values.get(0));
                stackProduce();
                visit(values.get(1));
                stackProduce();
                visit(values.get(2));
                stackConsume(4); // target + ts + arguments
                code.invokevirtual(p(PyObject.class), "__call__", sig(PyObject.class,
                        ThreadState.class, PyObject.class, PyObject.class, PyObject.class));
                break;
            case 4:
                visit(values.get(0));
                stackProduce();
                visit(values.get(1));
                stackProduce();
                visit(values.get(2));
                stackProduce();
                visit(values.get(3));
                stackConsume(5); // target + ts + arguments
                code.invokevirtual(p(PyObject.class), "__call__", sig(PyObject.class,
                        ThreadState.class, PyObject.class, PyObject.class, PyObject.class,
                        PyObject.class));
                break;
            default:
                int argArray = makeArray(values);
                code.aload(argArray);
                code.freeLocal(argArray);
                stackConsume(2); // target + ts
                code.invokevirtual(p(PyObject.class), "__call__", sig(PyObject.class,
                        ThreadState.class, PyObject[].class));
                break;
        }
        return null;
    }

    @Override
    public Object visitCall(Call node) throws Exception {
        java.util.List<String> keys = new ArrayList<String>();
        java.util.List<expr> values = new ArrayList<expr>();
        for (int i = 0; i < node.getInternalArgs().size(); i++) {
            values.add(node.getInternalArgs().get(i));
        }
        for (int i = 0; i < node.getInternalKeywords().size(); i++) {
            keys.add(node.getInternalKeywords().get(i).getInternalArg());
            values.add(node.getInternalKeywords().get(i).getInternalValue());
        }

        if ((node.getInternalKeywords() == null || node.getInternalKeywords().size() == 0) &&
                node.getInternalStarargs() == null && node.getInternalKwargs() == null &&
                node.getInternalFunc() instanceof Attribute) {
            return invokeNoKeywords((Attribute) node.getInternalFunc(), values);
        }

        visit(node.getInternalFunc());
        stackProduce();

        if (node.getInternalStarargs() != null || node.getInternalKwargs() != null) {
            int argArray = makeArray(values);
            int strArray = makeStrings(code, keys);
            if (node.getInternalStarargs() == null) {
                code.aconst_null();
            } else {
                visit(node.getInternalStarargs());
            }
            stackProduce();
            if (node.getInternalKwargs() == null) {
                code.aconst_null();
            } else {
                visit(node.getInternalKwargs());
            }
            stackProduce();

            code.aload(argArray);
            code.aload(strArray);
            code.freeLocal(strArray);
            code.dup2_x2();
            code.pop2();

            stackConsume(3); // target + starargs + kwargs
            code.invokevirtual(p(PyObject.class), "_callextra", sig(PyObject.class,
                    PyObject[].class, String[].class, PyObject.class, PyObject.class));
            freeArrayRef(argArray);
        } else if (keys.size() > 0) {
            loadThreadState();
            stackProduce(p(ThreadState.class));
            int argArray = makeArray(values);
            int strArray = makeStrings(code, keys);
            code.aload(argArray);
            code.aload(strArray);
            code.freeLocal(strArray);
            stackConsume(2); // target + ts
            code.invokevirtual(p(PyObject.class), "__call__", sig(PyObject.class, ThreadState.class,
                    PyObject[].class, String[].class));
            freeArrayRef(argArray);
        } else {
            loadThreadState();
            stackProduce(p(ThreadState.class));
            switch (values.size()) {
                case 0:
                    stackConsume(2); // target + ts
                    code.invokevirtual(p(PyObject.class), "__call__", sig(PyObject.class,
                            ThreadState.class));
                    break;
                case 1:
                    visit(values.get(0));
                    stackConsume(2); // target + ts
                    code.invokevirtual(p(PyObject.class), "__call__", sig(PyObject.class,
                            ThreadState.class, PyObject.class));
                    break;
                case 2:
                    visit(values.get(0));
                    stackProduce();
                    visit(values.get(1));
                    stackConsume(3); // target + ts + arguments
                    code.invokevirtual(p(PyObject.class), "__call__", sig(PyObject.class,
                            ThreadState.class, PyObject.class, PyObject.class));
                    break;
                case 3:
                    visit(values.get(0));
                    stackProduce();
                    visit(values.get(1));
                    stackProduce();
                    visit(values.get(2));
                    stackConsume(4); // target + ts + arguments
                    code.invokevirtual(p(PyObject.class), "__call__", sig(PyObject.class,
                            ThreadState.class, PyObject.class, PyObject.class, PyObject.class));
                    break;
                case 4:
                    visit(values.get(0));
                    stackProduce();
                    visit(values.get(1));
                    stackProduce();
                    visit(values.get(2));
                    stackProduce();
                    visit(values.get(3));
                    stackConsume(5); // target + ts + arguments
                    code.invokevirtual(p(PyObject.class), "__call__", sig(PyObject.class,
                            ThreadState.class, PyObject.class, PyObject.class, PyObject.class,
                            PyObject.class));
                    break;
                default:
                    int argArray = makeArray(values);
                    code.aload(argArray);
                    code.freeLocal(argArray);
                    stackConsume(2); // target + ts
                    code.invokevirtual(p(PyObject.class), "__call__", sig(PyObject.class,
                            ThreadState.class, PyObject[].class));
                    break;
            }
        }
        return null;
    }

    public Object Slice(Subscript node, Slice slice) throws Exception {
        expr_contextType ctx = node.getInternalCtx();
        if (ctx == expr_contextType.AugStore && augmode == expr_contextType.Store) {
            restoreAugTmps(node, 4);
            ctx = expr_contextType.Store;
        } else {
            visit(node.getInternalValue());
            stackProduce();
            if (slice.getInternalLower() != null) {
                visit(slice.getInternalLower());
            } else {
                code.aconst_null();
            }
            stackProduce();
            if (slice.getInternalUpper() != null) {
                visit(slice.getInternalUpper());
            } else {
                code.aconst_null();
            }
            stackProduce();
            if (slice.getInternalStep() != null) {
                visit(slice.getInternalStep());
            } else {
                code.aconst_null();
            }
            stackProduce();

            if (node.getInternalCtx() == expr_contextType.AugStore &&
                    augmode == expr_contextType.Load) {
                saveAugTmps(node, 4);
                ctx = expr_contextType.Load;
            }
            stackConsume(4);
        }

        switch (ctx) {
            case Del:
                code.invokevirtual(p(PyObject.class), "__delslice__", sig(Void.TYPE, PyObject.class,
                        PyObject.class, PyObject.class));
                return null;
            case Load:
                code.invokevirtual(p(PyObject.class), "__getslice__", sig(PyObject.class,
                        PyObject.class, PyObject.class, PyObject.class));
                return null;
            case Param:
            case Store:
                code.aload(temporary);
                code.invokevirtual(p(PyObject.class), "__setslice__", sig(Void.TYPE, PyObject.class,
                        PyObject.class, PyObject.class, PyObject.class));
                return null;
        }
        return null;

    }

    @Override
    public Object visitSubscript(Subscript node) throws Exception {
        if (node.getInternalSlice() instanceof Slice) {
            return Slice(node, (Slice) node.getInternalSlice());
        }

        int value = temporary;
        expr_contextType ctx = node.getInternalCtx();
        if (node.getInternalCtx() == expr_contextType.AugStore &&
                augmode == expr_contextType.Store) {
            restoreAugTmps(node, 2);
            ctx = expr_contextType.Store;
        } else {
            visit(node.getInternalValue());
            stackProduce();
            visit(node.getInternalSlice());
            stackConsume();

            if (node.getInternalCtx() == expr_contextType.AugStore &&
                    augmode == expr_contextType.Load) {
                saveAugTmps(node, 2);
                ctx = expr_contextType.Load;
            }
        }

        switch (ctx) {
            case Del:
                code.invokevirtual(p(PyObject.class), "__delitem__",
                        sig(Void.TYPE, PyObject.class));
                return null;
            case Load:
                code.invokevirtual(p(PyObject.class), "__getitem__",
                        sig(PyObject.class, PyObject.class));
                return null;
            case Param:
            case Store:
                code.aload(value);
                code.invokevirtual(p(PyObject.class), "__setitem__",
                        sig(Void.TYPE, PyObject.class, PyObject.class));
                return null;
        }
        return null;
    }

    @Override
    public Object visitIndex(Index node) throws Exception {
        traverse(node);
        return null;
    }

    @Override
    public Object visitExtSlice(ExtSlice node) throws Exception {
        int dims = makeArray(node.getInternalDims());
        code.new_(p(PyTuple.class));
        code.dup();
        code.aload(dims);
        code.invokespecial(p(PyTuple.class), "<init>", sig(Void.TYPE, PyObject[].class));
        freeArray(dims);
        return null;
    }

    @Override
    public Object visitAttribute(Attribute node) throws Exception {

        expr_contextType ctx = node.getInternalCtx();
        if (node.getInternalCtx() == expr_contextType.AugStore &&
                augmode == expr_contextType.Store) {
            restoreAugTmps(node, 2);
            ctx = expr_contextType.Store;
        } else {
            visit(node.getInternalValue());
            code.ldc(getName(node.getInternalAttr()));

            if (node.getInternalCtx() == expr_contextType.AugStore &&
                    augmode == expr_contextType.Load) {
                saveAugTmps(node, 2);
                ctx = expr_contextType.Load;
            }
        }

        switch (ctx) {
            case Del:
                code.invokevirtual(p(PyObject.class), "__delattr__", sig(Void.TYPE, String.class));
                return null;
            case Load:
                code.invokevirtual(p(PyObject.class), "__getattr__",
                        sig(PyObject.class, String.class));
                return null;
            case Param:
            case Store:
                code.aload(temporary);
                code.invokevirtual(p(PyObject.class), "__setattr__",
                        sig(Void.TYPE, String.class, PyObject.class));
                return null;
        }
        return null;
    }

    public Object seqSet(java.util.List<expr> nodes) throws Exception {
        code.aload(temporary);
        code.iconst(nodes.size());
        code.invokestatic(p(Py.class), "unpackSequence",
                sig(PyObject[].class, PyObject.class, Integer.TYPE));

        int tmp = code.getLocal("[org/python/core/PyObject");
        code.astore(tmp);

        for (int i = 0; i < nodes.size(); i++) {
            code.aload(tmp);
            code.iconst(i);
            code.aaload();
            set(nodes.get(i));
        }
        code.freeLocal(tmp);

        return null;
    }

    public Object seqDel(java.util.List<expr> nodes) throws Exception {
        for (expr e : nodes) {
            visit(e);
        }
        return null;
    }

    @Override
    public Object visitTuple(Tuple node) throws Exception {
        if (node.getInternalCtx() == expr_contextType.Store) {
            return seqSet(node.getInternalElts());
        }
        if (node.getInternalCtx() == expr_contextType.Del) {
            return seqDel(node.getInternalElts());
        }

        int content = makeArray(node.getInternalElts());

        code.new_(p(PyTuple.class));

        code.dup();
        code.aload(content);
        code.invokespecial(p(PyTuple.class), "<init>", sig(Void.TYPE, PyObject[].class));
        freeArray(content);
        return null;
    }

    @Override
    public Object visitList(List node) throws Exception {
        if (node.getInternalCtx() == expr_contextType.Store) {
            return seqSet(node.getInternalElts());
        }
        if (node.getInternalCtx() == expr_contextType.Del) {
            return seqDel(node.getInternalElts());
        }

        int content = makeArray(node.getInternalElts());

        code.new_(p(PyList.class));
        code.dup();
        code.aload(content);
        code.invokespecial(p(PyList.class), "<init>", sig(Void.TYPE, PyObject[].class));
        freeArray(content);
        return null;
    }

    @Override
    public Object visitListComp(ListComp node) throws Exception {
        code.new_(p(PyList.class));

        code.dup();
        code.invokespecial(p(PyList.class), "<init>", sig(Void.TYPE));

        code.dup();

        code.ldc("append");

        code.invokevirtual(p(PyObject.class), "__getattr__", sig(PyObject.class, String.class));
        String tmp_append = "_[" + node.getLine() + "_" + node.getCharPositionInLine() + "]";

<<<<<<< HEAD
        String tmp_append = "_[" + node.beginLine + "_" + node.beginColumn + "]";
            
        set(new Name(tmp_append, Name.Store, node));
=======
        set(new Name(node, tmp_append, expr_contextType.Store));
>>>>>>> a19c0206

        java.util.List<expr> args = new ArrayList<expr>();
        args.add(node.getInternalElt());
        stmt n = new Expr(node, new Call(node, new Name(node, tmp_append, expr_contextType.Load),
                args,
                new ArrayList<keyword>(), null, null));

        for (int i = node.getInternalGenerators().size() - 1; i >= 0; i--) {
            comprehension lc = node.getInternalGenerators().get(i);
            for (int j = lc.getInternalIfs().size() - 1; j >= 0; j--) {
                java.util.List<stmt> body = new ArrayList<stmt>();
                body.add(n);
                n = new If(lc.getInternalIfs().get(j), lc.getInternalIfs().get(j), body,
                        new ArrayList<stmt>());
            }
            java.util.List<stmt> body = new ArrayList<stmt>();
            body.add(n);
            n = new For(lc, lc.getInternalTarget(), lc.getInternalIter(), body,
                    new ArrayList<stmt>());
        }
        visit(n);
        java.util.List<expr> targets = new ArrayList<expr>();
        targets.add(new Name(n, tmp_append, expr_contextType.Del));
        visit(new Delete(n, targets));

        return null;
    }

    @Override
    public Object visitDict(Dict node) throws Exception {
        java.util.List<PythonTree> elts = new ArrayList<PythonTree>();
        for (int i = 0; i < node.getInternalKeys().size(); i++) {
            elts.add(node.getInternalKeys().get(i));
            elts.add(node.getInternalValues().get(i));
        }
        int content = makeArray(elts);

        code.new_(p(PyDictionary.class));
        code.dup();
        code.aload(content);
        code.invokespecial(p(PyDictionary.class), "<init>", sig(Void.TYPE, PyObject[].class));
        freeArray(content);
        return null;
    }

    @Override
    public Object visitRepr(Repr node) throws Exception {
        visit(node.getInternalValue());
        code.invokevirtual(p(PyObject.class), "__repr__", sig(PyString.class));
        return null;
    }

    @Override
    public Object visitLambda(Lambda node) throws Exception {
        String name = "<lambda>";

        //Add a return node onto the outside of suite;
        java.util.List<stmt> bod = new ArrayList<stmt>();
        bod.add(new Return(node, node.getInternalBody()));
        mod retSuite = new Suite(node, bod);

        setline(node);

        ScopeInfo scope = module.getScopeInfo(node);

        int defaultsArray = makeArray(scope.ac.getDefaults());

        code.new_(p(PyFunction.class));

        code.dup();
        code.aload(defaultsArray);
        code.freeLocal(defaultsArray);

        loadFrame();
        code.getfield(p(PyFrame.class), "f_globals", ci(PyObject.class));

        code.swap();

        scope.setup_closure();
        scope.dump();
        module.codeConstant(retSuite, name, true, className,
                false, false, node.getLine(), scope, cflags).get(code);

        if (!makeClosure(scope)) {
            code.invokespecial(p(PyFunction.class), "<init>", sig(Void.TYPE, PyObject.class,
                    PyObject[].class, PyCode.class));
        } else {
            code.invokespecial(p(PyFunction.class), "<init>", sig(Void.TYPE, PyObject.class,
                    PyObject[].class, PyCode.class, PyObject[].class));
        }
        return null;
    }

    @Override
    public Object visitEllipsis(Ellipsis node) throws Exception {
        code.getstatic(p(Py.class), "Ellipsis", ci(PyObject.class));
        return null;
    }

    @Override
    public Object visitSlice(Slice node) throws Exception {
        if (node.getInternalLower() == null) {
            getNone();
        } else {
            visit(node.getInternalLower());
        }
        stackProduce();
        if (node.getInternalUpper() == null) {
            getNone();
        } else {
            visit(node.getInternalUpper());
        }
        stackProduce();
        if (node.getInternalStep() == null) {
            getNone();
        } else {
            visit(node.getInternalStep());
        }
        int step = storeTop();
        stackConsume(2);

        code.new_(p(PySlice.class));
        code.dup();
        code.dup2_x2();
        code.pop2();

        code.aload(step);
        code.freeLocal(step);

        code.invokespecial(p(PySlice.class), "<init>", sig(Void.TYPE, PyObject.class,
                PyObject.class, PyObject.class));
        return null;
    }

    @Override
    public Object visitClassDef(ClassDef node) throws Exception {
        setline(node);

        int baseArray = makeArray(node.getInternalBases());

        //Get class name
        String name = getName(node.getInternalName());
        code.ldc(name);

        code.aload(baseArray);

        ScopeInfo scope = module.getScopeInfo(node);

        scope.setup_closure();
        scope.dump();
        //Make code object out of suite

        module.codeConstant(new Suite(node, node.getInternalBody()), name, false, name,
                            getDocStr(node.getInternalBody()), true, false, node.getLine(), scope,
                            cflags).get(code);

        //Make class out of name, bases, and code
        if (!makeClosure(scope)) {
            code.invokestatic(p(Py.class), "makeClass", sig(PyObject.class, String.class,
                    PyObject[].class, PyCode.class));
        } else {
            code.invokestatic(p(Py.class), "makeClass", sig(PyObject.class, String.class,
                    PyObject[].class, PyCode.class, PyObject[].class));
        }

        applyDecorators(node.getInternalDecorator_list());

        //Assign this new class to the given name
        set(new Name(node, node.getInternalName(), expr_contextType.Store));
        freeArray(baseArray);
        return null;
    }

    @Override
    public Object visitNum(Num node) throws Exception {
        if (node.getInternalN() instanceof PyInteger) {
            module.integerConstant(((PyInteger) node.getInternalN()).getValue()).get(code);
        } else if (node.getInternalN() instanceof PyLong) {
            module.longConstant(((PyObject) node.getInternalN()).__str__().toString()).get(code);
        } else if (node.getInternalN() instanceof PyFloat) {
            module.floatConstant(((PyFloat) node.getInternalN()).getValue()).get(code);
        } else if (node.getInternalN() instanceof PyComplex) {
            module.complexConstant(((PyComplex) node.getInternalN()).imag).get(code);
        }
        return null;
    }

    private String getName(String name) {
        if (className != null && name.startsWith("__") &&
                !name.endsWith("__")) {
            //remove leading '_' from classname
            int i = 0;
            while (className.charAt(i) == '_') {
                i++;
            }
            return "_" + className.substring(i) + name;
        }
        return name;
    }

    void emitGetGlobal(String name) throws Exception {
        code.ldc(name);
        code.invokevirtual(p(PyFrame.class), "getglobal", sig(PyObject.class, String.class));
    }

    @Override
    public Object visitName(Name node) throws Exception {
        String name;
        if (fast_locals) {
            name = node.getInternalId();
        } else {
            name = getName(node.getInternalId());
        }

        SymInfo syminf = tbl.get(name);

        expr_contextType ctx = node.getInternalCtx();
        if (ctx == expr_contextType.AugStore) {
            ctx = augmode;
        }

        switch (ctx) {
            case Load:
                loadFrame();
                if (syminf != null) {
                    int flags = syminf.flags;
                    if ((flags & ScopeInfo.GLOBAL) != 0 || optimizeGlobals &&
                            (flags & (ScopeInfo.BOUND | ScopeInfo.CELL |
                            ScopeInfo.FREE)) == 0) {
                        emitGetGlobal(name);
                        return null;
                    }
                    if (fast_locals) {
                        if ((flags & ScopeInfo.CELL) != 0) {
                            code.iconst(syminf.env_index);
                            code.invokevirtual(p(PyFrame.class), "getderef", sig(PyObject.class,
                                    Integer.TYPE));
                            return null;
                        }
                        if ((flags & ScopeInfo.BOUND) != 0) {
                            code.iconst(syminf.locals_index);
                            code.invokevirtual(p(PyFrame.class), "getlocal", sig(PyObject.class,
                                    Integer.TYPE));
                            return null;
                        }
                    }
                    if ((flags & ScopeInfo.FREE) != 0 &&
                            (flags & ScopeInfo.BOUND) == 0) {
                        code.iconst(syminf.env_index);
                        code.invokevirtual(p(PyFrame.class), "getderef", sig(PyObject.class,
                                Integer.TYPE));
                        return null;
                    }
                }
                code.ldc(name);
                code.invokevirtual(p(PyFrame.class), "getname", sig(PyObject.class, String.class));
                return null;

            case Param:
            case Store:
                loadFrame();
                if (syminf != null && (syminf.flags & ScopeInfo.GLOBAL) != 0) {
                    code.ldc(name);
                    code.aload(temporary);
                    code.invokevirtual(p(PyFrame.class), "setglobal", sig(Void.TYPE, String.class,
                            PyObject.class));
                } else {
                    if (!fast_locals) {
                        code.ldc(name);
                        code.aload(temporary);
                        code.invokevirtual(p(PyFrame.class), "setlocal",
                                sig(Void.TYPE, String.class, PyObject.class));
                    } else {
                        if (syminf == null) {
                            throw new ParseException("internal compiler error", node);
                        }
                        if ((syminf.flags & ScopeInfo.CELL) != 0) {
                            code.iconst(syminf.env_index);
                            code.aload(temporary);
                            code.invokevirtual(p(PyFrame.class), "setderef", sig(Void.TYPE,
                                    Integer.TYPE, PyObject.class));
                        } else {
                            code.iconst(syminf.locals_index);
                            code.aload(temporary);
                            code.invokevirtual(p(PyFrame.class), "setlocal", sig(Void.TYPE,
                                    Integer.TYPE, PyObject.class));
                        }
                    }
                }
                return null;
            case Del: {
                loadFrame();
                if (syminf != null && (syminf.flags & ScopeInfo.GLOBAL) != 0) {
                    code.ldc(name);
                    code.invokevirtual(p(PyFrame.class), "delglobal", sig(Void.TYPE, String.class));
                } else {
                    if (!fast_locals) {
                        code.ldc(name);
                        code.invokevirtual(p(PyFrame.class), "dellocal",
                                sig(Void.TYPE, String.class));
                    } else {
                        if (syminf == null) {
                            throw new ParseException("internal compiler error", node);
                        }
                        if ((syminf.flags & ScopeInfo.CELL) != 0) {
                            module.error("can not delete variable '" + name +
                                    "' referenced in nested scope", true, node);
                        }
                        code.iconst(syminf.locals_index);
                        code.invokevirtual(p(PyFrame.class), "dellocal",
                                sig(Void.TYPE, Integer.TYPE));
                    }
                }
                return null;
            }
        }
        return null;
    }

    @Override
    public Object visitStr(Str node) throws Exception {
        PyString s = (PyString) node.getInternalS();
        if (s instanceof PyUnicode) {
            module.unicodeConstant(s.asString()).get(code);
        } else {
            module.stringConstant(s.asString()).get(code);
        }
        return null;
    }

    @Override
    public Object visitGeneratorExp(GeneratorExp node) throws Exception {
        String bound_exp = "_(x)";

        setline(node);

        code.new_(p(PyFunction.class));
        code.dup();
        loadFrame();
        code.getfield(p(PyFrame.class), "f_globals", ci(PyObject.class));

        ScopeInfo scope = module.getScopeInfo(node);

        int emptyArray = makeArray(new ArrayList<expr>());
        code.aload(emptyArray);
        scope.setup_closure();
        scope.dump();

        stmt n = new Expr(node, new Yield(node, node.getInternalElt()));

        expr iter = null;
        for (int i = node.getInternalGenerators().size() - 1; i >= 0; i--) {
            comprehension comp = node.getInternalGenerators().get(i);
            for (int j = comp.getInternalIfs().size() - 1; j >= 0; j--) {
                java.util.List<stmt> bod = new ArrayList<stmt>();
                bod.add(n);
                n = new If(comp.getInternalIfs().get(j), comp.getInternalIfs().get(j), bod,
                        new ArrayList<stmt>());
            }
            java.util.List<stmt> bod = new ArrayList<stmt>();
            bod.add(n);
            if (i != 0) {
                n = new For(comp, comp.getInternalTarget(), comp.getInternalIter(), bod,
                        new ArrayList<stmt>());
            } else {
                n = new For(comp, comp.getInternalTarget(), new Name(node, bound_exp,
                        expr_contextType.Load), bod, new ArrayList<stmt>());
                iter = comp.getInternalIter();
            }
        }

        java.util.List<stmt> bod = new ArrayList<stmt>();
        bod.add(n);
        module.codeConstant(new Suite(node, bod), "<genexpr>", true,
                className, false, false,
                node.getLine(), scope, cflags).get(code);

        code.aconst_null();
        if (!makeClosure(scope)) {
            code.invokespecial(p(PyFunction.class), "<init>", sig(Void.TYPE, PyObject.class,
                    PyObject[].class, PyCode.class, PyObject.class));
        } else {
            code.invokespecial(p(PyFunction.class), "<init>", sig(Void.TYPE, PyObject.class,
                    PyObject[].class, PyCode.class, PyObject.class, PyObject[].class));
        }
        int genExp = storeTop();

        visit(iter);
        code.aload(genExp);
        code.freeLocal(genExp);
        code.swap();
        code.invokevirtual(p(PyObject.class), "__iter__", sig(PyObject.class));
        loadThreadState();
        code.swap();
        code.invokevirtual(p(PyObject.class), "__call__",
                sig(PyObject.class, ThreadState.class, PyObject.class));
        freeArray(emptyArray);

        return null;
    }

    @Override
    public Object visitWith(With node) throws Exception {
        if (!module.getFutures().withStatementSupported()) {
            throw new ParseException("'with' will become a reserved keyword in Python 2.6", node);
        }

        final Label label_body_start = new Label();
        final Label label_body_end = new Label();
        final Label label_catch = new Label();
        final Label label_end = new Label();

        final Method contextGuard_getManager = Method.getMethod(
                "org.python.core.ContextManager getManager (org.python.core.PyObject)");
        final Method __enter__ = Method.getMethod(
                "org.python.core.PyObject __enter__ (org.python.core.ThreadState)");
        final Method __exit__ = Method.getMethod(
                "boolean __exit__ (org.python.core.ThreadState,org.python.core.PyException)");

        // mgr = (EXPR)
        visit(node.getInternalContext_expr());

        // wrap the manager with the ContextGuard (or get it directly if it
        // supports the ContextManager interface)
        code.invokestatic(Type.getType(ContextGuard.class).getInternalName(),
                contextGuard_getManager.getName(), contextGuard_getManager.getDescriptor());
        code.dup();


        final int mgr_tmp = code.getLocal(Type.getType(ContextManager.class).getInternalName());
        code.astore(mgr_tmp);

        // value = mgr.__enter__()
        loadThreadState();
        code.invokeinterface(Type.getType(ContextManager.class).getInternalName(),
                __enter__.getName(), __enter__.getDescriptor());
        int value_tmp = code.getLocal(p(PyObject.class));
        code.astore(value_tmp);

        // exc = True # not necessary, since we don't exec finally if exception

        // FINALLY (preparation)
        // ordinarily with a finally, we need to duplicate the code. that's not the case
        // here
        // # The normal and non-local-goto cases are handled here
        // if exc: # implicit
        //     exit(None, None, None)
        ExceptionHandler normalExit = new ExceptionHandler() {

            @Override
            public boolean isFinallyHandler() {
                return true;
            }

            @Override
            public void finalBody(CodeCompiler compiler) throws Exception {
                compiler.code.aload(mgr_tmp);
                loadThreadState();
                compiler.code.aconst_null();
                compiler.code.invokeinterface(Type.getType(ContextManager.class).getInternalName(),
                        __exit__.getName(), __exit__.getDescriptor());
                compiler.code.pop();
            }
        };
        exceptionHandlers.push(normalExit);

        // try-catch block here
        ExceptionHandler handler = new ExceptionHandler();
        exceptionHandlers.push(handler);
        handler.exceptionStarts.addElement(label_body_start);

        // VAR = value  # Only if "as VAR" is present
        code.label(label_body_start);
        if (node.getInternalOptional_vars() != null) {
            set(node.getInternalOptional_vars(), value_tmp);
        }
        code.freeLocal(value_tmp);

        // BLOCK + FINALLY if non-local-goto
        Object blockResult = suite(node.getInternalBody());
        normalExit.bodyDone = true;
        exceptionHandlers.pop();
        exceptionHandlers.pop();
        code.label(label_body_end);
        handler.exceptionEnds.addElement(label_body_end);

        // FINALLY if *not* non-local-goto
        if (blockResult == NoExit) {
            // BLOCK would have generated FINALLY for us if it exited (due to a break,
            // continue or return)
            inlineFinally(normalExit);
            code.goto_(label_end);
        }

        // CATCH
        code.label(label_catch);

        loadFrame();
        code.invokestatic(p(Py.class), "setException", sig(PyException.class, Throwable.class,
                PyFrame.class));
        code.aload(mgr_tmp);
        code.swap();
        loadThreadState();
        code.swap();
        code.invokeinterface(Type.getType(ContextManager.class).getInternalName(),
                __exit__.getName(), __exit__.getDescriptor());

        // # The exceptional case is handled here
        // exc = False # implicit
        // if not exit(*sys.exc_info()):
        code.ifne(label_end);
        //    raise
        // # The exception is swallowed if exit() returns true
        code.invokestatic(p(Py.class), "makeException", sig(PyException.class));
        code.checkcast(p(Throwable.class));
        code.athrow();

        code.label(label_end);
        code.freeLocal(mgr_tmp);

        handler.addExceptionHandlers(label_catch);
        return null;
    }

    @Override
    protected Object unhandled_node(PythonTree node) throws Exception {
        throw new Exception("Unhandled node " + node);
    }

    /**
     *  Data about a given exception range whether a try:finally: or a
     *  try:except:.  The finally needs to inline the finally block for
     *  each exit of the try: section, so we carry around that data for it.
     *  
     *  Both of these need to stop exception coverage of an area that is either
     *  the inlined fin ally of a parent try:finally: or the reentry block after
     *  a yield.  Thus we keep around a set of exception ranges that the
     *  catch block will eventually handle.
     */
    class ExceptionHandler {

        /**
         *  Each handler gets several exception ranges, this is because inlined
         *  finally exit code shouldn't be covered by the exception handler of
         *  that finally block.  Thus each time we inline the finally code, we
         *  stop one range and then enter a new one.
         *
         *  We also need to stop coverage for the recovery of the locals after
         *  a yield.
         */
        public Vector<Label> exceptionStarts = new Vector<Label>();
        public Vector<Label> exceptionEnds = new Vector<Label>();
        public boolean bodyDone = false;
        public PythonTree node = null;

        public ExceptionHandler() {
        }

        public ExceptionHandler(PythonTree n) {
            node = n;
        }

        public boolean isFinallyHandler() {
            return node != null;
        }

        public void addExceptionHandlers(Label handlerStart) throws Exception {
            for (int i = 0; i < exceptionStarts.size(); ++i) {
                Label start = exceptionStarts.elementAt(i);
                Label end = exceptionEnds.elementAt(i);
                //FIXME: not at all sure that getOffset() test is correct or necessary.
                if (start.getOffset() != end.getOffset()) {
                    code.trycatch(
                            exceptionStarts.elementAt(i),
                            exceptionEnds.elementAt(i),
                            handlerStart,
                            p(Throwable.class));
                }
            }
        }

        public void finalBody(CodeCompiler compiler) throws Exception {
            if (node instanceof TryFinally) {
                suite(((TryFinally) node).getInternalFinalbody());
            }
        }
    }
}<|MERGE_RESOLUTION|>--- conflicted
+++ resolved
@@ -2133,13 +2133,7 @@
         code.invokevirtual(p(PyObject.class), "__getattr__", sig(PyObject.class, String.class));
         String tmp_append = "_[" + node.getLine() + "_" + node.getCharPositionInLine() + "]";
 
-<<<<<<< HEAD
-        String tmp_append = "_[" + node.beginLine + "_" + node.beginColumn + "]";
-            
-        set(new Name(tmp_append, Name.Store, node));
-=======
         set(new Name(node, tmp_append, expr_contextType.Store));
->>>>>>> a19c0206
 
         java.util.List<expr> args = new ArrayList<expr>();
         args.add(node.getInternalElt());
