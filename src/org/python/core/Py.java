// Copyright (c) Corporation for National Research Initiatives
package org.python.core;

import java.io.ByteArrayInputStream;
import java.io.ByteArrayOutputStream;
import java.io.File;
import java.io.FileOutputStream;
import java.io.InputStream;
import java.io.ObjectStreamException;
import java.io.OutputStream;
import java.io.PrintStream;
import java.io.Serializable;
import java.io.StreamCorruptedException;
import java.lang.reflect.InvocationTargetException;
import java.sql.Date;
import java.sql.Time;
import java.sql.Timestamp;
import java.util.Calendar;
import java.util.HashSet;
import java.util.Set;

import org.python.compiler.Module;
import org.python.core.adapter.ClassicPyObjectAdapter;
import org.python.core.adapter.ExtensiblePyObjectAdapter;
import org.python.core.util.StringUtil;
import org.python.modules.errno;
import org.python.antlr.ast.modType;

public final class Py {

<<<<<<< HEAD
public final class Py {

=======
>>>>>>> ec877f9b
    static class SingletonResolver implements Serializable {

        private String which;

        SingletonResolver(String which) {
            this.which = which;
        }

        private Object readResolve() throws ObjectStreamException {
            if (which.equals("None")) {
                return Py.None;
            } else if (which.equals("Ellipsis")) {
                return Py.Ellipsis;
            } else if (which.equals("NotImplemented")) {
                return Py.NotImplemented;
            }
            throw new StreamCorruptedException("unknown singleton: " + which);
        }
    }
    /* Holds the singleton None and Ellipsis objects */
    /** The singleton None Python object **/
    public static PyObject None;
    /** The singleton Ellipsis Python object - written as ... when indexing */
    public static PyObject Ellipsis;
    /** The singleton NotImplemented Python object. Used in rich comparison */
    public static PyObject NotImplemented;
    /** A zero-length array of Strings to pass to functions that
    don't have any keyword arguments **/
    public static String[] NoKeywords;
    /** A zero-length array of PyObject's to pass to functions that
    expect zero-arguments **/
    public static PyObject[] EmptyObjects;
    /** A frozenset with zero elements **/
    public static PyFrozenSet EmptyFrozenSet;
    /** A tuple with zero elements **/
    public static PyTuple EmptyTuple;
    /** The Python integer 0 **/
    public static PyInteger Zero;
    /** The Python integer 1 **/
    public static PyInteger One;
    /** The Python boolean False **/
    public static PyBoolean False;
    /** The Python boolean True **/
    public static PyBoolean True;
    /** A zero-length Python string **/
    public static PyString EmptyString;
    /** A Python string containing '\n' **/
    public static PyString Newline;
    /** A Python string containing ' ' **/
    public static PyString Space;
    /** Set if the type object is dynamically allocated */
    public static long TPFLAGS_HEAPTYPE;
    
    /** Builtin types that are used to setup PyObject. */
    static final Set<Class> BOOTSTRAP_TYPES = new HashSet<Class>(4);
    static {
        BOOTSTRAP_TYPES.add(PyObject.class);
        BOOTSTRAP_TYPES.add(PyType.class);
        BOOTSTRAP_TYPES.add(PyBuiltinFunction.class);
        BOOTSTRAP_TYPES.add(PyDataDescr.class);
    }

    /** A unique object to indicate no conversion is possible
    in __tojava__ methods **/
    public static Object NoConversion;
    public static PyObject OSError;
    public static PyException OSError(String message) {
        return new PyException(Py.OSError, message);
    }

    public static PyObject NotImplementedError;
    public static PyException NotImplementedError(String message) {
        return new PyException(Py.NotImplementedError, message);
    }

    public static PyObject EnvironmentError;
    public static PyException EnvironmentError(String message) {
        return new PyException(Py.EnvironmentError, message);
    }

    /* The standard Python exceptions */
    public static PyObject OverflowError;

    public static PyException OverflowError(String message) {
        return new PyException(Py.OverflowError, message);
    }
    public static PyObject RuntimeError;

    public static PyException RuntimeError(String message) {
        return new PyException(Py.RuntimeError, message);
    }
    public static PyObject KeyboardInterrupt;
    /*public static PyException KeyboardInterrupt(String message) {
    return new PyException(Py.KeyboardInterrupt, message);
    }*/
    public static PyObject FloatingPointError;

    public static PyException FloatingPointError(String message) {
        return new PyException(Py.FloatingPointError, message);
    }
    public static PyObject SyntaxError;

    public static PyException SyntaxError(String message) {
        return new PyException(Py.SyntaxError, message);
    }
    public static PyObject IndentationError;
    public static PyObject TabError;
    public static PyObject AttributeError;

    public static PyException AttributeError(String message) {
        return new PyException(Py.AttributeError, message);
    }
    public static PyObject IOError;

    public static PyException IOError(java.io.IOException ioe) {
        String message = ioe.getMessage();
        if (message == null) {
            message = ioe.getClass().getName();
        }
        if (ioe instanceof java.io.FileNotFoundException) {
            message = "File not found - " + message;
            return IOError(errno.ENOENT, message);
        }
        return new PyException(Py.IOError, message);
    }

    public static PyException IOError(String message) {
        return new PyException(Py.IOError, message);
    }

    public static PyException IOError(int errno, String message) {
        PyTuple args = new PyTuple(new PyInteger(errno), new PyString(message));
        return new PyException(Py.IOError, args);
    }
    public static PyObject KeyError;

    public static PyException KeyError(String message) {
        return new PyException(Py.KeyError, message);
    }

    public static PyException KeyError(PyObject key) {
        return new PyException(Py.KeyError, key);
    }
    public static PyObject AssertionError;

    public static PyException AssertionError(String message) {
        return new PyException(Py.AssertionError, message);
    }
    public static PyObject TypeError;

    public static PyException TypeError(String message) {
        return new PyException(Py.TypeError, message);
    }
    public static PyObject ReferenceError;

    public static PyException ReferenceError(String message) {
        return new PyException(Py.ReferenceError, message);
    }
    public static PyObject SystemError;

    public static PyException SystemError(String message) {
        return new PyException(Py.SystemError, message);
    }
    public static PyObject IndexError;

    public static PyException IndexError(String message) {
        return new PyException(Py.IndexError, message);
    }
    public static PyObject ZeroDivisionError;

    public static PyException ZeroDivisionError(String message) {
        return new PyException(Py.ZeroDivisionError, message);
    }
    public static PyObject NameError;

    public static PyException NameError(String message) {
        return new PyException(Py.NameError, message);
    }
    public static PyObject UnboundLocalError;

    public static PyException UnboundLocalError(String message) {
        return new PyException(Py.UnboundLocalError, message);
    }
    public static PyObject SystemExit;

    static void maybeSystemExit(PyException exc) {
        if (Py.matchException(exc, Py.SystemExit)) {
            PyObject value = exc.value;
<<<<<<< HEAD
            if (value instanceof PyInstance) {
                PyObject tmp = value.__findattr__("code");
                if (tmp != null) {
                    value = tmp;
                }
=======
            if (PyException.isExceptionInstance(exc.value)) {
                value = value.__findattr__("code");
>>>>>>> ec877f9b
            }
            Py.getSystemState().callExitFunc();
            if (value instanceof PyInteger) {
                System.exit(((PyInteger) value).getValue());
            } else {
                if (value != Py.None) {
                    try {
                        Py.println(value);
                        System.exit(1);
<<<<<<< HEAD
                    } catch (Throwable t0) {
=======
                    } catch (Throwable t) {
                        // continue
>>>>>>> ec877f9b
                    }
                }
                System.exit(0);
            }
        }
    }
    public static PyObject StopIteration;

    public static PyException StopIteration(String message) {
        return new PyException(Py.StopIteration, message);
    }
    public static PyObject GeneratorExit;

    public static PyException GeneratorExit(String message) {
        return new PyException(Py.GeneratorExit, message);
    }
    public static PyObject ImportError;

    public static PyException ImportError(String message) {
        return new PyException(Py.ImportError, message);
    }
    public static PyObject ValueError;

    public static PyException ValueError(String message) {
        return new PyException(Py.ValueError, message);
    }
    public static PyObject UnicodeError;

    public static PyException UnicodeError(String message) {
        return new PyException(Py.UnicodeError, message);
    }
    public static PyObject UnicodeTranslateError;

    public static PyException UnicodeTranslateError(String object,
            int start,
            int end, String reason) {
        return new PyException(Py.UnicodeTranslateError, new PyTuple(new PyString(object),
                new PyInteger(start),
                new PyInteger(end),
                new PyString(reason)));
    }
    public static PyObject UnicodeDecodeError;

    public static PyException UnicodeDecodeError(String encoding,
            String object,
            int start,
            int end,
            String reason) {
        return new PyException(Py.UnicodeDecodeError, new PyTuple(new PyString(encoding),
                new PyString(object),
                new PyInteger(start),
                new PyInteger(end),
                new PyString(reason)));
    }
    public static PyObject UnicodeEncodeError;

    public static PyException UnicodeEncodeError(String encoding,
            String object,
            int start,
            int end,
            String reason) {
        return new PyException(Py.UnicodeEncodeError, new PyTuple(new PyString(encoding),
<<<<<<< HEAD
                new PyString(object),
=======
                new PyUnicode(object),
>>>>>>> ec877f9b
                new PyInteger(start),
                new PyInteger(end),
                new PyString(reason)));
    }
    public static PyObject EOFError;

    public static PyException EOFError(String message) {
        return new PyException(Py.EOFError, message);
    }
    public static PyObject MemoryError;

    public static void memory_error(OutOfMemoryError t) {
        if (Options.showJavaExceptions) {
            t.printStackTrace();
        }
    }

    public static PyException MemoryError(String message) {
        return new PyException(Py.MemoryError, message);
    }
    public static PyObject ArithmeticError;
    public static PyObject LookupError;
    public static PyObject StandardError;
    public static PyObject Exception;
<<<<<<< HEAD
=======
    public static PyObject BaseException;

>>>>>>> ec877f9b
    public static PyObject Warning;

    public static void Warning(String message) {
        warning(Warning, message);
    }
    public static PyObject UserWarning;

    public static void UserWarning(String message) {
        warning(UserWarning, message);
    }
    public static PyObject DeprecationWarning;

    public static void DeprecationWarning(String message) {
        warning(DeprecationWarning, message);
    }
    public static PyObject PendingDeprecationWarning;

    public static void PendingDeprecationWarning(String message) {
        warning(PendingDeprecationWarning, message);
    }
    public static PyObject SyntaxWarning;

    public static void SyntaxWarning(String message) {
        warning(SyntaxWarning, message);
    }
<<<<<<< HEAD
    public static PyObject OverflowWarning;

    public static void OverflowWarning(String message) {
        warning(OverflowWarning, message);
    }
=======
>>>>>>> ec877f9b
    public static PyObject RuntimeWarning;

    public static void RuntimeWarning(String message) {
        warning(RuntimeWarning, message);
    }
    public static PyObject FutureWarning;

    public static void FutureWarning(String message) {
        warning(FutureWarning, message);
    }
<<<<<<< HEAD
=======
    
    public static PyObject ImportWarning;
    public static void ImportWarning(String message) {
    	warning(ImportWarning, message);
    }

    public static PyObject UnicodeWarning;
    public static void UnicodeWarning(String message) {
        warning(UnicodeWarning, message);
    }

>>>>>>> ec877f9b
    private static PyObject warnings_mod;

    private static PyObject importWarnings() {
        if (warnings_mod != null) {
            return warnings_mod;
        }
        PyObject mod;
        try {
            mod = __builtin__.__import__("warnings");
        } catch (PyException e) {
            if (matchException(e, ImportError)) {
                return null;
            }
            throw e;
        }
        warnings_mod = mod;
        return mod;
    }

    private static String warn_hcategory(PyObject category) {
        PyObject name = category.__findattr__("__name__");
        if (name != null) {
            return "[" + name + "]";
        }
        return "[warning]";
    }

    public static void warning(PyObject category, String message) {
        PyObject func = null;
        PyObject mod = importWarnings();
        if (mod != null) {
            func = mod.__getattr__("warn");
        }
        if (func == null) {
            System.err.println(warn_hcategory(category) + ": " + message);
            return;
        } else {
            func.__call__(Py.newString(message), category);
        }
    }

    public static void warning(PyObject category, String message,
            String filename, int lineno, String module,
            PyObject registry) {
        PyObject func = null;
        PyObject mod = importWarnings();
        if (mod != null) {
            func = mod.__getattr__("warn_explicit");
        }
        if (func == null) {
            System.err.println(filename + ":" + lineno + ":" +
                    warn_hcategory(category) + ": " + message);
            return;
        } else {
            func.__call__(new PyObject[]{
                Py.newString(message), category,
                Py.newString(filename), Py.newInteger(lineno),
                (module == null) ? Py.None : Py.newString(module),
                registry
            }, Py.NoKeywords);
        }
    }
    public static PyObject JavaError;

    public static PyException JavaError(Throwable t) {
        if (t instanceof PyException) {
            return (PyException) t;
        } else if (t instanceof InvocationTargetException) {
            return JavaError(((InvocationTargetException) t).getTargetException());
        } else if (t instanceof OutOfMemoryError) {
            memory_error((OutOfMemoryError) t);
        }
        PyJavaInstance exc = new PyJavaInstance(t);
        PyException pyex = new PyException(exc.instclass, exc);
        // Set the cause to the original throwable to preserve
        // the exception chain.
        pyex.initCause(t);
        return pyex;
    }

    private Py() {
    }

    /**
    Convert a given <code>PyObject</code> to an instance of a Java class.
    Identical to <code>o.__tojava__(c)</code> except that it will
    raise a <code>TypeError</code> if the conversion fails.
    @param o the <code>PyObject</code> to convert.
    @param c the class to convert it to.
     **/
    public static Object tojava(PyObject o, Class c) {
        Object obj = o.__tojava__(c);
        if (obj == Py.NoConversion) {
            throw Py.TypeError("can't convert " + o.__repr__() + " to " +
                    c.getName());
        }
        return obj;
    }

    // ??pending: was @deprecated but is actually used by proxie code.
    // Can get rid of it?
    public static Object tojava(PyObject o, String s) {
        Class c = findClass(s);
        if (c == null) {
            throw Py.TypeError("can't convert to: " + s);
        }
        return tojava(o, c); // prev:Class.forName
    }
    /* Helper functions for PyProxy's */

    /** @deprecated */
    public static PyObject jfindattr(PyProxy proxy, String name) {
        PyObject ret = getInstance(proxy, name);
        if (ret == null)
            return null;
        Py.setSystemState(proxy._getPySystemState());
        return ret;
    }


    /** @deprecated */
    public static PyObject jgetattr(PyProxy proxy, String name) {
        PyObject ret = getInstance(proxy, name);
        if (ret == null)
            throw Py.AttributeError("abstract method '" + name + "' not implemented");
        Py.setSystemState(proxy._getPySystemState());
        return ret;
    }

    private static PyObject getInstance(PyProxy proxy, String name) {
        PyInstance o = proxy._getPyInstance();
        if (o == null) {
            proxy.__initProxy__(new Object[0]);
            o = proxy._getPyInstance();
        }
        PyObject ret = o.__jfindattr__(name);
        return ret;
    }

    /* Convenience methods to create new constants without using "new" */
    private static PyInteger[] integerCache = null;

    public static final PyInteger newInteger(int i) {
        if (integerCache == null) {
            integerCache = new PyInteger[1000];
            for (int j = -100; j < 900; j++) {
                integerCache[j + 100] = new PyInteger(j);
            }
        }
        if (i >= -100 && i < 900) {
            return integerCache[i + 100];
        } else {
            return new PyInteger(i);
        }
    }

    public static PyObject newInteger(long i) {
        if (i < Integer.MIN_VALUE || i > Integer.MAX_VALUE) {
            return new PyLong(i);
        } else {
            return newInteger((int) i);
        }
    }

    public static PyLong newLong(String s) {
        return new PyLong(s);
    }

    public static PyLong newLong(java.math.BigInteger i) {
        return new PyLong(i);
    }

    public static PyLong newLong(int i) {
        return new PyLong(i);
    }

    public static PyLong newLong(long l) {
        return new PyLong(l);
    }

    public static PyComplex newImaginary(double v) {
        return new PyComplex(0, v);
    }

    public static PyFloat newFloat(float v) {
        return new PyFloat((double) v);
    }

    public static PyFloat newFloat(double v) {
        return new PyFloat(v);
    }

    public static PyString newString(char c) {
        return makeCharacter(c);
    }

    public static PyString newString(String s) {
        return new PyString(s);
    }

    public static PyUnicode newUnicode(char c) {
        return (PyUnicode) makeCharacter(c, true);
    }

    static PyObject newUnicode(int codepoint) {
        return (PyUnicode) makeCharacter(codepoint, true);
    }

    public static PyUnicode newUnicode(String s) {
        return new PyUnicode(s);
    }
    
    public static PyUnicode newUnicode(String s, boolean isBasic) {
        return new PyUnicode(s, isBasic);
    }
    
    public static PyBoolean newBoolean(boolean t) {
        return t ? Py.True : Py.False;
    }

<<<<<<< HEAD
=======
    public static PyObject newDate(Date date) {
        if (date == null) {
            return Py.None;
        }
        PyObject datetimeModule = __builtin__.__import__("datetime");
        PyObject dateClass = datetimeModule.__getattr__("date");
        Calendar cal = Calendar.getInstance();
        cal.setTime(date);

        return dateClass.__call__(newInteger(cal.get(Calendar.YEAR)),
                                  newInteger(cal.get(Calendar.MONTH) + 1),
                                  newInteger(cal.get(Calendar.DAY_OF_MONTH)));

    }

    public static PyObject newTime(Time time) {
        if (time == null) {
            return Py.None;
        }
        PyObject datetimeModule = __builtin__.__import__("datetime");
        PyObject timeClass = datetimeModule.__getattr__("time");
        Calendar cal = Calendar.getInstance();
        cal.setTime(time);
        return timeClass.__call__(newInteger(cal.get(Calendar.HOUR_OF_DAY)),
                                  newInteger(cal.get(Calendar.MINUTE)),
                                  newInteger(cal.get(Calendar.SECOND)),
                                  newInteger(cal.get(Calendar.MILLISECOND) *
                                             1000));
    }

    public static PyObject newDatetime(Timestamp timestamp) {
        if (timestamp == null) {
            return Py.None;
        }
        PyObject datetimeModule = __builtin__.__import__("datetime");
        PyObject datetimeClass = datetimeModule.__getattr__("datetime");
        Calendar cal = Calendar.getInstance();
        cal.setTime(timestamp);
        return datetimeClass.__call__(new PyObject[] {
                                      newInteger(cal.get(Calendar.YEAR)),
                                      newInteger(cal.get(Calendar.MONTH) + 1),
                                      newInteger(cal.get(Calendar.DAY_OF_MONTH)),
                                      newInteger(cal.get(Calendar.HOUR_OF_DAY)),
                                      newInteger(cal.get(Calendar.MINUTE)),
                                      newInteger(cal.get(Calendar.SECOND)),
                                      newInteger(timestamp.getNanos() / 1000)});
    }

>>>>>>> ec877f9b
    public static PyCode newCode(int argcount, String varnames[],
            String filename, String name,
            boolean args, boolean keywords,
            PyFunctionTable funcs, int func_id,
            String[] cellvars, String[] freevars,
            int npurecell, int moreflags) {
        return new PyTableCode(argcount, varnames,
                filename, name, 0, args, keywords, funcs,
                func_id, cellvars, freevars, npurecell,
                moreflags);
    }

    public static PyCode newCode(int argcount, String varnames[],
            String filename, String name,
            int firstlineno,
            boolean args, boolean keywords,
            PyFunctionTable funcs, int func_id,
            String[] cellvars, String[] freevars,
            int npurecell, int moreflags) {
        return new PyTableCode(argcount, varnames,
                filename, name, firstlineno, args, keywords,
                funcs, func_id, cellvars, freevars, npurecell,
                moreflags);
    }

    // --
    public static PyCode newCode(int argcount, String varnames[],
            String filename, String name,
            boolean args, boolean keywords,
            PyFunctionTable funcs, int func_id) {
        return new PyTableCode(argcount, varnames,
                filename, name, 0, args, keywords, funcs,
                func_id);
    }

    public static PyCode newCode(int argcount, String varnames[],
            String filename, String name,
            int firstlineno,
            boolean args, boolean keywords,
            PyFunctionTable funcs, int func_id) {
        return new PyTableCode(argcount, varnames,
                filename, name, firstlineno, args, keywords,
                funcs, func_id);
    }

    public static PyCode newJavaCode(Class cls, String name) {
        return new JavaCode(newJavaFunc(cls, name));
    }

    public static PyObject newJavaFunc(Class cls, String name) {
        try {
            java.lang.reflect.Method m = cls.getMethod(name, new Class[]{
                PyObject[].class, String[].class
            });
            return new JavaFunc(m);
        } catch (NoSuchMethodException e) {
            throw Py.JavaError(e);
        }
    }

    private static PyObject initExc(String name, PyObject exceptions,
            PyObject dict) {
        PyObject tmp = exceptions.__getattr__(name);
        dict.__setitem__(name, tmp);
        return tmp;
    }

    static void initClassExceptions(PyObject dict) {
        PyObject exc = imp.load("exceptions");

<<<<<<< HEAD
=======
        BaseException = initExc("BaseException", exc, dict);
>>>>>>> ec877f9b
        Exception = initExc("Exception", exc, dict);
        SystemExit = initExc("SystemExit", exc, dict);
        StopIteration = initExc("StopIteration", exc, dict);
        GeneratorExit = initExc("GeneratorExit", exc, dict);
        StandardError = initExc("StandardError", exc, dict);
        KeyboardInterrupt = initExc("KeyboardInterrupt", exc, dict);
        ImportError = initExc("ImportError", exc, dict);
        EnvironmentError = initExc("EnvironmentError", exc, dict);
        IOError = initExc("IOError", exc, dict);
        OSError = initExc("OSError", exc, dict);
        EOFError = initExc("EOFError", exc, dict);
        RuntimeError = initExc("RuntimeError", exc, dict);
        NotImplementedError = initExc("NotImplementedError", exc, dict);
        NameError = initExc("NameError", exc, dict);
        UnboundLocalError = initExc("UnboundLocalError", exc, dict);
        AttributeError = initExc("AttributeError", exc, dict);
        SyntaxError = initExc("SyntaxError", exc, dict);
        IndentationError = initExc("IndentationError", exc, dict);
        TabError = initExc("TabError", exc, dict);
        TypeError = initExc("TypeError", exc, dict);
        AssertionError = initExc("AssertionError", exc, dict);
        LookupError = initExc("LookupError", exc, dict);
        IndexError = initExc("IndexError", exc, dict);
        KeyError = initExc("KeyError", exc, dict);
        ArithmeticError = initExc("ArithmeticError", exc, dict);
        OverflowError = initExc("OverflowError", exc, dict);
        ZeroDivisionError = initExc("ZeroDivisionError", exc, dict);
        FloatingPointError = initExc("FloatingPointError", exc, dict);
        ValueError = initExc("ValueError", exc, dict);
        UnicodeError = initExc("UnicodeError", exc, dict);
        UnicodeEncodeError = initExc("UnicodeEncodeError", exc, dict);
        UnicodeDecodeError = initExc("UnicodeDecodeError", exc, dict);
        UnicodeTranslateError = initExc("UnicodeTranslateError", exc, dict);
        ReferenceError = initExc("ReferenceError", exc, dict);
        SystemError = initExc("SystemError", exc, dict);
        MemoryError = initExc("MemoryError", exc, dict);
        Warning = initExc("Warning", exc, dict);
        UserWarning = initExc("UserWarning", exc, dict);
        DeprecationWarning = initExc("DeprecationWarning", exc, dict);
        PendingDeprecationWarning = initExc("PendingDeprecationWarning", exc, dict);
        SyntaxWarning = initExc("SyntaxWarning", exc, dict);
<<<<<<< HEAD
        OverflowWarning = initExc("OverflowWarning", exc, dict);
        RuntimeWarning = initExc("RuntimeWarning", exc, dict);
        FutureWarning = initExc("FutureWarning", exc, dict);
=======
        RuntimeWarning = initExc("RuntimeWarning", exc, dict);
        FutureWarning = initExc("FutureWarning", exc, dict);
        ImportWarning = initExc("ImportWarning", exc, dict);
        UnicodeWarning = initExc("UnicodeWarning", exc, dict);
>>>>>>> ec877f9b

        // Pre-initialize the PyJavaClass for OutOfMemoryError so when we need
        // it it creating the pieces for it won't cause an additional out of
        // memory error.  Fix for bug #1654484
        PyJavaClass.lookup(java.lang.OutOfMemoryError.class);
    }
    public static PySystemState defaultSystemState;
    // This is a hack to get initializations to work in proper order
    public static synchronized boolean initPython() {
        PySystemState.initialize();
        return true;
    }

    public static Class relFindClass(Class home, String name) {
        try {
            ClassLoader loader = home.getClassLoader();
            if (loader != null) {
                return loader.loadClass(name);
            } else {
                return Class.forName(name);
            }
        } catch (ClassNotFoundException exc) {
            return null;
        } catch (Throwable t) {
            throw Py.JavaError(t);
        }
    }
    private static boolean secEnv = false;

    public static Class findClass(String name) {
        try {
            ClassLoader classLoader = Py.getSystemState().getClassLoader();
            if (classLoader != null) {
                return classLoader.loadClass(name);
            }

            if (!secEnv) {
                try {
                    classLoader = imp.getSyspathJavaLoader();
                } catch (SecurityException e) {
                    secEnv = true;
                }
                if (classLoader != null) {
                    return classLoader.loadClass(name);
                }
            }

            return Class.forName(name);

        } catch (ClassNotFoundException e) {
            //             e.printStackTrace();
            return null;
        } catch (IllegalArgumentException e) {
            //             e.printStackTrace();
            return null;
        } catch (NoClassDefFoundError e) {
            //             e.printStackTrace();
            return null;
        }
    }

    public static Class findClassEx(String name, String reason) {
        try {
            ClassLoader classLoader = Py.getSystemState().getClassLoader();
            if (classLoader != null) {
                writeDebug("import", "trying " + name + " as " + reason +
                        " in classLoader");
                return classLoader.loadClass(name);
            }

            if (!secEnv) {
                try {
                    classLoader = imp.getSyspathJavaLoader();
                } catch (SecurityException e) {
                    secEnv = true;
                }
                if (classLoader != null) {
                    writeDebug("import", "trying " + name + " as " + reason +
                            " in syspath loader");
                    return classLoader.loadClass(name);
                }
            }

            writeDebug("import", "trying " + name + " as " + reason +
                    " in Class.forName");
            return Class.forName(name);
        } catch (ClassNotFoundException e) {
            return null;
        } catch (IllegalArgumentException e) {
            throw JavaError(e);
        } catch (LinkageError e) {
            throw JavaError(e);
        }
    }

    public static void initProxy(PyProxy proxy, String module, String pyclass, Object[] args)
    {
        if (proxy._getPyInstance() != null)
            return;
        ThreadState ts = getThreadState();
        PyInstance instance = ts.getInitializingProxy();
        if (instance != null) {
            if (instance.javaProxy != null)
                throw Py.TypeError("Proxy instance reused");
            instance.javaProxy = proxy;
            proxy._setPyInstance(instance);
            proxy._setPySystemState(ts.systemState);
            return;
        }

        PyObject mod;
        // ??pending: findClass or should avoid sys.path loading?
        Class modClass = Py.findClass(module+"$_PyInner");
        if (modClass != null) {
            PyCode code=null;
            try {
                code = ((PyRunnable)modClass.newInstance()).getMain();
            } catch (Throwable t) {
                throw Py.JavaError(t);
            }
            mod = imp.createFromCode(module, code);
        } else {
            mod = imp.importName(module.intern(), false);
        }
        PyClass pyc = (PyClass)mod.__getattr__(pyclass.intern());

        instance = new PyInstance(pyc);
        instance.javaProxy = proxy;
        proxy._setPyInstance(instance);
        proxy._setPySystemState(ts.systemState);

        PyObject[] pargs;
        if (args == null || args.length == 0) {
            pargs = Py.EmptyObjects;
        } else {
            pargs = new PyObject[args.length];
            for(int i=0; i<args.length; i++)
                pargs[i] = Py.java2py(args[i]);
        }
        instance.__init__(pargs, Py.NoKeywords);
    }
    
    /**
     * Initializes a default PythonInterpreter and runs the code from
     * {@link PyRunnable#getMain} as __main__
     * 
     * Called by the code generated in {@link Module#addMain()}
     */
    public static void runMain(PyRunnable main, String[] args) throws Exception {
        PySystemState.initialize(null, null, args, main.getClass().getClassLoader());
        try {
            imp.createFromCode("__main__", main.getMain());
        } catch (PyException e) {
            Py.getSystemState().callExitFunc();
            if (Py.matchException(e, Py.SystemExit)) {
                return;
            }
            throw e;
        }
        Py.getSystemState().callExitFunc();
    }
    //XXX: this needs review to make sure we are cutting out all of the Java
    //     exceptions.
    private static String getStackTrace(Throwable javaError) {
        ByteArrayOutputStream buf = new ByteArrayOutputStream();
        javaError.printStackTrace(new PrintStream(buf));

        String str = buf.toString();
        int index = -1;
        if (index == -1) {
            index = str.indexOf(
                    "at org.python.core.PyReflectedConstructor.__call__");
        }
        if (index == -1) {
            index = str.indexOf("at org.python.core.PyReflectedFunction.__call__");
        }
        if (index == -1) {
            index = str.indexOf(
                    "at org/python/core/PyReflectedConstructor.__call__");
        }
        if (index == -1) {
            index = str.indexOf("at org/python/core/PyReflectedFunction.__call__");
        }

        if (index != -1) {
            index = str.lastIndexOf("\n", index);
        }

        int index0 = str.indexOf("\n");

        if (index >= index0) {
            str = str.substring(index0 + 1, index + 1);
        }

        return str;
    }

    /* Display a PyException and stack trace */
    public static void printException(Throwable t) {
        printException(t, null, null);
    }

    public static void printException(Throwable t, PyFrame f) {
        printException(t, f, null);
    }

    public static synchronized void printException(Throwable t, PyFrame f,
            PyObject file) {
        StdoutWrapper stderr = Py.stderr;

        if (file != null) {
            stderr = new FixedFileWrapper(file);
        }

        if (Options.showJavaExceptions) {
            stderr.println("Java Traceback:");
            java.io.CharArrayWriter buf = new java.io.CharArrayWriter();
            if (t instanceof PyException) {
                ((PyException) t).super__printStackTrace(
                        new java.io.PrintWriter(buf));
            } else {
                t.printStackTrace(new java.io.PrintWriter(buf));
            }
            stderr.print(buf.toString());
        }

        PyException exc = Py.JavaError(t);

        maybeSystemExit(exc);

        setException(exc, f);

        ThreadState ts = getThreadState();

        ts.systemState.last_value = exc.value;
        ts.systemState.last_type = exc.type;
        ts.systemState.last_traceback = exc.traceback;

        PyObject exceptHook = ts.systemState.__findattr__("excepthook");
        if (exceptHook != null) {
            try {
                exceptHook.__call__(exc.type, exc.value, exc.traceback);
            } catch (PyException exc2) {
                exc2.normalize();
                flushLine();
                stderr.println("Error in sys.excepthook:");
                displayException(exc2.type, exc2.value, exc2.traceback, file);
                stderr.println();
                stderr.println("Original exception was:");
                displayException(exc.type, exc.value, exc.traceback, file);
            }
        } else {
            stderr.println("sys.excepthook is missing");
            displayException(exc.type, exc.value, exc.traceback, file);
        }

        ts.exception = null;
    }

<<<<<<< HEAD
    public static void displayException(PyObject type, PyObject value,
            PyObject tb, PyObject file) {
=======
    public static void displayException(PyObject type, PyObject value, PyObject tb,
                                        PyObject file) {
>>>>>>> ec877f9b
        StdoutWrapper stderr = Py.stderr;
        if (file != null) {
            stderr = new FixedFileWrapper(file);
        }
        flushLine();

        if (tb instanceof PyTraceback) {
            stderr.print(((PyTraceback) tb).dumpStack());
        }
        if (__builtin__.isinstance(value, Py.SyntaxError)) {
            stderr.println("  File \"" + value.__findattr__("filename") +
                    "\", line " + value.__findattr__("lineno"));
            PyObject text = value.__findattr__("text");
            if (text != Py.None && text.__len__() != 0) {
                stderr.println("\t" + text);
                String space = "\t";
                int col = ((PyInteger) value.__findattr__("offset").__int__()).getValue();
                for (int j = 1; j < col; j++) {
                    space = space + " ";
                }
                stderr.println(space + "^");
            }
        }

        if (value instanceof PyJavaInstance) {
            Object javaError = value.__tojava__(Throwable.class);

            if (javaError != null && javaError != Py.NoConversion) {
                stderr.println(getStackTrace((Throwable) javaError));
            }
        }
        stderr.println(formatException(type, value, tb));
    }

    static String formatException(PyObject type, PyObject value, PyObject tb) {
        StringBuffer buf = new StringBuffer();

        if (PyException.isExceptionClass(type)) {
            String className = PyException.exceptionClassName(type);
            int lastDot = className.lastIndexOf('.');
            if (lastDot != -1) {
                className = className.substring(lastDot + 1);
            }
            PyObject moduleName = type.__findattr__("__module__");
            if (moduleName == null) {
                // XXX: Workaround the fact that PyClass lacks __module__
                if (!(type instanceof PyClass)) {
                    buf.append("<unknown>");
                }
            } else {
                String moduleStr = moduleName.toString();
                if (!moduleStr.equals("exceptions")) {
                    buf.append(moduleStr);
                    buf.append(".");
                }
            }
            buf.append(className);
        } else {
            buf.append(type.__str__());
        }
        if (value != Py.None) {
            // only print colon if the str() of the object is not the empty string
            PyObject s = value.__str__();
            if (!(s instanceof PyString) || s.__len__() != 0) {
                buf.append(": ");
            }
            buf.append(s);
        }
        return buf.toString();
    }


    /* Equivalent to Python's assert statement */
    public static void assert_(PyObject test, PyObject message) {
        if (!test.__nonzero__()) {
            throw new PyException(Py.AssertionError, message);
        }
    }

    public static void assert_(PyObject test) {
        assert_(test, Py.None);
    }

    /* Helpers to implement finally clauses */
    public static void addTraceback(Throwable t, PyFrame frame) {
        PyException e = Py.JavaError(t);

        //Add another traceback object to the exception if needed
        if (e.traceback.tb_frame != frame && e.traceback.tb_frame.f_back != null) {
            e.traceback = new PyTraceback(e.traceback);
        }
    }

    /* Helpers to implement except clauses */
    public static PyException setException(Throwable t, PyFrame frame) {
        PyException pye = Py.JavaError(t);
        pye.normalize();

        // attach catching frame
        if (frame != null && pye.traceback.tb_frame != frame && pye.traceback.tb_frame.f_back != null) {
            pye.traceback = new PyTraceback(pye.traceback);
        }

        ThreadState ts = getThreadState();

        ts.exception = pye;

        return pye;
    }

    public static boolean matchException(PyException pye, PyObject exc) {
        if (exc instanceof PyTuple) {
            for (PyObject item : ((PyTuple)exc).getArray()) {
                if (matchException(pye, item)) {
                    return true;
                }
            }
            return false;
        }

        pye.normalize();
        // FIXME, see bug 737978
        //
        // A special case for IOError's to allow them to also match
        // java.io.IOExceptions.  This is a hack for 1.0.x until I can do
        // it right in 1.1
<<<<<<< HEAD
        if (e == Py.IOError) {
            if (__builtin__.isinstance(pye.value,
                    PyJavaClass.lookup(java.io.IOException.class))) {
=======
        if (exc == Py.IOError) {
            if (__builtin__.isinstance(pye.value, PyJavaClass.lookup(java.io.IOException.class))) {
>>>>>>> ec877f9b
                return true;
            }
        }
        // FIXME too, same approach for OutOfMemoryError
<<<<<<< HEAD
        if (e == Py.MemoryError) {
            if (__builtin__.isinstance(pye.value,
                    PyJavaClass.lookup(java.lang.OutOfMemoryError.class))) {
                return true;
            }
        }
        if (e instanceof PyClass) {
            return __builtin__.isinstance(pye.value, e);
        } else {
            if (e == pye.type) {
                return true;
            }
            if (e instanceof PyTuple) {
                PyObject[] l = ((PyTuple) e).getArray();
                for (int i = 0; i < l.length; i++) {
                    if (matchException(pye, l[i])) {
                        return true;
                    }
                }
            }
            return false;
        }
    }
=======
        if (exc == Py.MemoryError) {
            if (__builtin__.isinstance(pye.value,
                                      PyJavaClass.lookup(java.lang.OutOfMemoryError.class))) {
                return true;
            }
        }
>>>>>>> ec877f9b

        if (PyException.isExceptionClass(pye.type) && PyException.isExceptionClass(exc)) {
            return isSubClass(pye.type, exc);
        }

        return pye.type == exc;
    }

<<<<<<< HEAD
    public static PyException makeException(PyObject type, PyObject value) {
        if (type instanceof PyInstance) {
            if (value != Py.None) {
                throw TypeError("instance exceptions may not have " +
                        "a separate value");
            } else {
                return new PyException(type.fastGetClass(), type);
            }
        }
        PyException exc = new PyException(type, value);
        exc.instantiate();
        return exc;
    }
=======
>>>>>>> ec877f9b

    // XXX: the following 4 are backwards compat. for the
    // oldcompiler. newcompiler should just call doRaise instead
    public static PyException makeException(PyObject type, PyObject value,
<<<<<<< HEAD
            PyObject traceback) {
        if (type instanceof PyInstance) {
            if (value != Py.None) {
                throw TypeError("instance exceptions may not have " +
                        "a separate value");
            } else {
                type = type.fastGetClass();
            }
        }

        if (traceback == None) {
            return new PyException(type, value);
        }
        if (!(traceback instanceof PyTraceback)) {
            throw TypeError("raise 3rd arg must be traceback or None");
        }

        return new PyException(type, value, (PyTraceback) traceback);
    }

=======
                                            PyObject traceback) {
        return PyException.doRaise(type, value, traceback);
    }

    public static PyException makeException(PyObject type, PyObject value) {
        return makeException(type, value, null);
    }

    public static PyException makeException(PyObject type) {
        return makeException(type, null);
    }

    public static PyException makeException() {
        return makeException(null);
    }

>>>>>>> ec877f9b
    public static PyObject runCode(PyCode code, PyObject locals,
            PyObject globals) {
        PyFrame f;
        if (locals == null || locals == Py.None) {
            if (globals != null && globals != Py.None) {
                locals = globals;
            } else {
                locals = Py.getFrame().getLocals();
            }
        }

<<<<<<< HEAD
        if (globals == null) {
=======
        if (globals == null || globals == Py.None) {
>>>>>>> ec877f9b
            globals = Py.getFrame().f_globals;
        }

        PyTableCode tc = null;
        if (code instanceof PyTableCode) {
            tc = (PyTableCode) code;
        }

        f = new PyFrame(tc, locals, globals,
                PySystemState.builtins);
        return code.call(f);
    }

    public static void exec(PyObject o, PyObject globals, PyObject locals) {
        PyCode code;
        if (o instanceof PyCode) {
            code = (PyCode) o;
            if (locals == null && o instanceof PyTableCode && ((PyTableCode) o).hasFreevars()) {
                throw Py.TypeError("code object passed to exec may not contain free variables");
            }
        } else {
            String contents = null;
            if (o instanceof PyString) {
                contents = o.toString();
            } else if (o instanceof PyFile) {
                PyFile fp = (PyFile) o;
                if (fp.getClosed()) {
                    return;
                }
                contents = fp.read().toString();
            } else {
                throw Py.TypeError(
                        "exec: argument 1 must be string, code or file object");
            }
            code = (PyCode)Py.compile_flags(contents, "<string>", "exec",
                    Py.getCompilerFlags());
        }
        Py.runCode(code, locals, globals);
    }
<<<<<<< HEAD
    private static ThreadStateMapping threadStateMapping = null;
=======
    
    private final static ThreadStateMapping threadStateMapping = new ThreadStateMapping();
>>>>>>> ec877f9b

    public static final ThreadState getThreadState() {
        return getThreadState(null);
    }

    public static final ThreadState getThreadState(PySystemState newSystemState) {
<<<<<<< HEAD
        if (threadStateMapping == null) {
            synchronized (Py.class) {
                if (threadStateMapping == null) {
                    threadStateMapping = new ThreadStateMapping();
                }
            }
        }
=======
>>>>>>> ec877f9b
        return threadStateMapping.getThreadState(newSystemState);
    }

    public static final PySystemState setSystemState(PySystemState newSystemState) {
        ThreadState ts = getThreadState(newSystemState);
        PySystemState oldSystemState = ts.systemState;
        if (oldSystemState != newSystemState) {
            //XXX: should we make this a real warning?
            //System.err.println("Warning: changing systemState "+
            //                   "for same thread!");
            ts.systemState = newSystemState;
        }
        return oldSystemState;
    }

    public static final PySystemState getSystemState() {
        return getThreadState().systemState;
    //defaultSystemState;
    }

    /* Get and set the current frame */
    public static PyFrame getFrame() {
        ThreadState ts = getThreadState();
        if (ts == null) {
            return null;
        }
        return ts.frame;
    }

    public static void setFrame(PyFrame f) {
        getThreadState().frame = f;
    }

    /* A collection of functions for implementing the print statement */
    public static StdoutWrapper stderr;
    static StdoutWrapper stdout;
    //public static StdinWrapper stdin;
    public static void print(PyObject file, PyObject o) {
        if (file == None) {
            print(o);
        } else {
            new FixedFileWrapper(file).print(o);
        }
    }

    public static void printComma(PyObject file, PyObject o) {
        if (file == None) {
            printComma(o);
        } else {
            new FixedFileWrapper(file).printComma(o);
        }
    }

    public static void println(PyObject file, PyObject o) {
        if (file == None) {
            println(o);
        } else {
            new FixedFileWrapper(file).println(o);
        }
    }

    public static void printlnv(PyObject file) {
        if (file == None) {
            println();
        } else {
            new FixedFileWrapper(file).println();
        }
    }

    public static void print(PyObject o) {
        stdout.print(o);
    }

    public static void printComma(PyObject o) {
        stdout.printComma(o);
    }

    public static void println(PyObject o) {
        stdout.println(o);
    }

    public static void println() {
        stdout.println();
    }

    public static void flushLine() {
        stdout.flushLine();
    }

    /*
     * A collection of convenience functions for converting PyObjects to Java primitives
     */
    public static boolean py2boolean(PyObject o) {
        return o.__nonzero__();
    }

    public static byte py2byte(PyObject o) {
        if (o instanceof PyInteger) {
            return (byte) ((PyInteger) o).getValue();
        }
        Object i = o.__tojava__(Byte.TYPE);
        if (i == null || i == Py.NoConversion) {
            throw Py.TypeError("integer required");
        }
        return ((Byte) i).byteValue();
    }

    public static short py2short(PyObject o) {
        if (o instanceof PyInteger) {
            return (short) ((PyInteger) o).getValue();
        }
        Object i = o.__tojava__(Short.TYPE);
        if (i == null || i == Py.NoConversion) {
            throw Py.TypeError("integer required");
        }
        return ((Short) i).shortValue();
    }

    public static int py2int(PyObject o) {
        return py2int(o, "integer required");
    }

    public static int py2int(PyObject o, String msg) {
        if (o instanceof PyInteger) {
            return ((PyInteger) o).getValue();
        }
        Object obj = o.__tojava__(Integer.TYPE);
        if (obj == Py.NoConversion) {
            throw Py.TypeError(msg);
        }
        return ((Integer) obj).intValue();
    }

    public static long py2long(PyObject o) {
        if (o instanceof PyInteger) {
            return ((PyInteger) o).getValue();
        }
        Object i = o.__tojava__(Long.TYPE);
        if (i == null || i == Py.NoConversion) {
            throw Py.TypeError("integer required");
        }
        return ((Long) i).longValue();
    }

    public static float py2float(PyObject o) {
        if (o instanceof PyFloat) {
            return (float) ((PyFloat) o).getValue();
        }
        if (o instanceof PyInteger) {
            return ((PyInteger) o).getValue();
        }
        Object i = o.__tojava__(Float.TYPE);
        if (i == null || i == Py.NoConversion) {
            throw Py.TypeError("float required");
        }
        return ((Float) i).floatValue();
    }

    public static double py2double(PyObject o) {
        if (o instanceof PyFloat) {
            return ((PyFloat) o).getValue();
        }
        if (o instanceof PyInteger) {
            return ((PyInteger) o).getValue();
        }
        Object i = o.__tojava__(Double.TYPE);
        if (i == null || i == Py.NoConversion) {
            throw Py.TypeError("float required");
        }
        return ((Double) i).doubleValue();
    }

    public static char py2char(PyObject o) {
        return py2char(o, "char required");
    }

    public static char py2char(PyObject o, String msg) {
        if (o instanceof PyString) {
            PyString s = (PyString) o;
            if (s.__len__() != 1) {
                throw Py.TypeError(msg);
            }
            return s.toString().charAt(0);
        }
        if (o instanceof PyInteger) {
            return (char) ((PyInteger) o).getValue();
        }
        Object i = o.__tojava__(Character.TYPE);
        if (i == null || i == Py.NoConversion) {
            throw Py.TypeError(msg);
        }
        return ((Character) i).charValue();
    }

    public static void py2void(PyObject o) {
        if (o != Py.None) {
            throw Py.TypeError("None required for void return");
        }
    }
    private static PyString[] letters = null;

    public static final PyString makeCharacter(Character o) {
        return makeCharacter(o.charValue());
    }

    public static final PyString makeCharacter(char c) {
        return makeCharacter(c, false);
    }

<<<<<<< HEAD
    static final PyString makeCharacter(int codepoint, boolean explicitUnicode) {
        if (explicitUnicode || codepoint > 255) {
            return new PyUnicode(codepoint);
=======
    static final PyString makeCharacter(int codepoint, boolean toUnicode) {
        if (toUnicode) {
            return new PyUnicode(codepoint);
        } else if (codepoint > 65536) {
            throw new IllegalArgumentException(String.format("Codepoint > 65536 (%d) requires "
                                                             + "toUnicode argument", codepoint));
        } else if (codepoint > 256) {
            return new PyString((char)codepoint);
>>>>>>> ec877f9b
        }

        if (letters == null) {
            letters = new PyString[256];
            for (char j = 0; j < 256; j++) {
                letters[j] = new PyString(new Character(j).toString());
            }
        }
        return letters[codepoint];
    }

    /**
     * Uses the PyObjectAdapter passed to {@link PySystemState#initialize} to turn o into a PyObject.
     * 
     * @see ClassicPyObjectAdapter - default PyObjectAdapter type
     */
    public static PyObject java2py(Object o) {
        return getAdapter().adapt(o);
    }

    /**
     * @return the ExtensiblePyObjectAdapter used by java2py.
     */
    public static ExtensiblePyObjectAdapter getAdapter() {
        if (adapter == null) {
            adapter = new ClassicPyObjectAdapter();
        }
        return adapter;
    }

    /**
     * Set the ExtensiblePyObjectAdapter used by java2py.
     * 
     * @param adapter The new ExtensiblePyObjectAdapter
     */
    protected static void setAdapter(ExtensiblePyObjectAdapter adapter) {
        Py.adapter = adapter;
    }
    /**
     * Handles wrapping Java objects in PyObject to expose them to jython.
     */
    private static ExtensiblePyObjectAdapter adapter;

<<<<<<< HEAD
    public static PyObject makeClass(String name, PyObject[] bases,
            PyCode code, PyObject doc) {
        return makeClass(name, bases, code, doc, null, null);
    }

    public static PyObject makeClass(String name, PyObject[] bases,
            PyCode code, PyObject doc,
            PyObject[] closure_cells) {
        return makeClass(name, bases, code, doc, null, closure_cells);
    }

    public static PyObject makeClass(String name, PyObject[] bases,
            PyCode code, PyObject doc,
            Class proxyClass) {
        return makeClass(name, bases, code, doc, proxyClass, null);
    }
=======
>>>>>>> ec877f9b
    private static Class[] pyClassCtrSignature = {
        String.class, PyTuple.class, PyObject.class, Class.class
    };
    static private final PyType CLASS_TYPE = PyType.fromClass(PyClass.class);

    // XXX: The following two makeClass overrides are *only* for the
    // old compiler, they should be removed when the newcompiler hits
    public static PyObject makeClass(String name, PyObject[] bases,
<<<<<<< HEAD
            PyCode code, PyObject doc,
            Class proxyClass,
            PyObject[] closure_cells) {
        PyFrame frame = getFrame();
        PyObject globals = frame.f_globals;

        PyObject dict = code.call(Py.EmptyObjects, Py.NoKeywords,
                globals, Py.EmptyObjects,
                new PyTuple(closure_cells));
        if (doc != null && dict.__finditem__("__doc__") == null) {
            dict.__setitem__("__doc__", doc);
        }
=======
                                     PyCode code, PyObject doc) {
        return makeClass(name, bases, code, doc, null);
    }

    public static PyObject makeClass(String name, PyObject[] bases,
                                     PyCode code, PyObject doc,
                                     PyObject[] closure_cells) {
        PyObject globals = getFrame().f_globals;
        PyObject dict = code.call(Py.EmptyObjects, Py.NoKeywords, globals, Py.EmptyObjects,
                                  new PyTuple(closure_cells));
        if (doc != null && dict.__finditem__("__doc__") == null) {
            dict.__setitem__("__doc__", doc);
        }
        return makeClass(name, bases, dict, null);
    }

    public static PyObject makeClass(String name, PyObject base, PyObject dict) {
        PyObject[] bases = base == null ? EmptyObjects : new PyObject[] {base};
        return makeClass(name, bases, dict);
    }

    public static PyObject makeClass(String name, PyObject[] bases, PyObject dict) {
        return makeClass(name, bases, dict, null);
    }

    /**
     * Create a new Python class.
     * 
     * @param name the String name of the class
     * @param bases an array of PyObject base classes
     * @param dict the class's namespace, containing the class body
     * definition
     * @param proxyClass an optional underlying Java class
     * @return a new Python Class PyObject
     */
    public static PyObject makeClass(String name, PyObject[] bases, PyObject dict,
                                     Class proxyClass) {
        PyFrame frame = getFrame();
>>>>>>> ec877f9b

        if (dict.__finditem__("__module__") == null) {
            PyObject module = frame.getglobal("__name__");
            if (module != null) {
                dict.__setitem__("__module__", module);
            }
        }

<<<<<<< HEAD
        PyObject metaclass;

        metaclass = dict.__finditem__("__metaclass__");
=======
        PyObject metaclass = dict.__finditem__("__metaclass__");
>>>>>>> ec877f9b

        if (metaclass == null) {
            if (bases.length != 0) {
                PyObject base = bases[0];
                metaclass = base.__findattr__("__class__");
                if (metaclass == null) {
                    metaclass = base.getType();
                }
            } else {
<<<<<<< HEAD
=======
                PyObject globals = frame.f_globals;
>>>>>>> ec877f9b
                if (globals != null) {
                    metaclass = globals.__finditem__("__metaclass__");
                }
            }
        }

        if (metaclass == null || metaclass == CLASS_TYPE ||
            (metaclass instanceof PyJavaClass &&
             ((PyJavaClass)metaclass).proxyClass == Class.class)) {
            boolean moreGeneral = false;
            for (PyObject base : bases) {
                if (!(base instanceof PyClass)) {
                    metaclass = base.getType();
                    moreGeneral = true;
                    break;
                }
            }
<<<<<<< HEAD
            if (!more_general) {
=======
            if (!moreGeneral) {
>>>>>>> ec877f9b
                return new PyClass(name, new PyTuple(bases), dict, proxyClass);
            }
        }

        if (proxyClass != null) {
            throw Py.TypeError("the meta-class cannot handle java subclassing");
        }

<<<<<<< HEAD
        return metaclass.__call__(new PyString(name), new PyTuple(bases), dict);
=======
        try {
            return metaclass.__call__(new PyString(name), new PyTuple(bases), dict);
        } catch (PyException pye) {
            if (!matchException(pye, TypeError)) {
                throw pye;
            }
            pye.value = Py.newString(String.format("Error when calling the metaclass bases\n    "
                                                   + "%s", pye.value.__str__().toString()));
            throw pye;
        }
>>>>>>> ec877f9b
    }
    private static int nameindex = 0;

    public static synchronized String getName() {
        String name = "org.python.pycode._pyx" + nameindex;
        nameindex += 1;
        return name;
    }

    public static CompilerFlags getCompilerFlags() {
        return getCompilerFlags(0, false);
    }

    public static CompilerFlags getCompilerFlags(int flags, boolean dont_inherit) {
        CompilerFlags cflags = null;
        if (dont_inherit) {
            cflags = new CompilerFlags(flags);
        } else {
            PyFrame frame = Py.getFrame();
            if (frame != null && frame.f_code != null) {
                cflags = new CompilerFlags(frame.f_code.co_flags | flags);
            }
        }
        return cflags;
    }

    // w/o compiler-flags
    public static PyObject compile(modType node, String filename) {
        return compile(node, getName(), filename);
    }

    public static PyObject compile(modType node, String name,
            String filename) {
        return compile(node, name, filename, true, false);
    }

    public static PyObject compile(modType node, String name,
            String filename,
            boolean linenumbers,
            boolean printResults) {
        return compile_flags(node, name, filename, linenumbers,
                printResults, null);
    }

    public static PyObject compile(InputStream istream, String filename,
            String type) {
        return compile_flags(istream, filename, type, null);
    }

    // with compiler-flags
    public static PyObject compile_flags(modType node, String name,
            String filename,
            boolean linenumbers,
            boolean printResults, CompilerFlags cflags) {
        try {
            ByteArrayOutputStream ostream = new ByteArrayOutputStream();
            Module.compile(node, ostream, name, filename, linenumbers,
                    printResults, false, cflags);

            saveClassFile(name, ostream);

            return BytecodeLoader.makeCode(name, ostream.toByteArray(), filename);
        } catch (Throwable t) {
            throw ParserFacade.fixParseError(null, t, filename);
        }
    }

    public static PyObject compile_flags(InputStream istream, String filename,
                                 String type,CompilerFlags cflags)
    {
        modType node = ParserFacade.parse(istream, type, filename, cflags);
        if (cflags != null && cflags.only_ast) {
            return Py.java2py(node);
        }

        boolean printResults = false;
        if (type.equals("single")) {
            printResults = true;
        }
        return Py.compile_flags(node, getName(), filename, true, printResults, cflags);
    }

    public static PyObject compile_flags(String data,
            String filename,
            String type,
            CompilerFlags cflags) {
<<<<<<< HEAD
        return Py.compile_flags(new ByteArrayInputStream(StringUtil.toBytes(data + "\n\n")),
=======
        
        if (data.contains("\0")) {
            throw Py.TypeError("compile() expected string without null bytes");
        }
        
        byte[] bytes;
        if (cflags.dont_imply_dedent) {
            bytes = StringUtil.toBytes(data + "\n");
        } else {
            bytes = StringUtil.toBytes(data + "\n\n");
        }
        return Py.compile_flags(new ByteArrayInputStream(bytes),
>>>>>>> ec877f9b
                filename,
                type,
                cflags);
    }

    public static PyObject compile_command_flags(String string,
            String filename, String kind, CompilerFlags cflags, boolean stdprompt) {
<<<<<<< HEAD
        modType node = parser.partialParse(string + "\n", kind, filename,
=======
        modType node = ParserFacade.partialParse(string + "\n", kind, filename,
>>>>>>> ec877f9b
                cflags, stdprompt);

        if (node == null) {
            return Py.None;
        }
<<<<<<< HEAD
=======

>>>>>>> ec877f9b
        return Py.compile_flags(node, Py.getName(), filename, true, true,
                cflags);
    }

<<<<<<< HEAD
    public static PyObject[] unpackSequence(PyObject o, int length) {
        if (o instanceof PyTuple) {
            PyTuple tup = (PyTuple) o;
            //System.err.println("unpack tuple");
            if (tup.__len__() == length) {
                return tup.getArray();
            }
            throw Py.ValueError("unpack tuple of wrong size");
=======
    public static PyObject[] unpackSequence(PyObject obj, int length) {
        if (obj instanceof PyTuple && obj.__len__() == length) {
            // optimization
            return ((PyTuple)obj).getArray();
>>>>>>> ec877f9b
        }

        PyObject[] ret = new PyObject[length];
        PyObject iter = obj.__iter__();
        for (int i = 0; i < length; i++) {
            PyObject tmp = iter.__iternext__();
            if (tmp == null) {
                throw Py.ValueError(String.format("need more than %d value%s to unpack", i,
                                                  i == 1 ? "" : "s"));
            }
            ret[i] = tmp;
        }

        if (iter.__iternext__() != null) {
            throw Py.ValueError("too many values to unpack");
        }
        return ret;
    }

    public static PyObject iter(PyObject seq, String message) {
        try {
            return seq.__iter__();
        } catch (PyException exc) {
            if (Py.matchException(exc, Py.TypeError)) {
                throw Py.TypeError(message);
            }
            throw exc;
        }
    }
    private static IdImpl idimpl = new IdImpl();

    public static long id(PyObject o) {
        return idimpl.id(o);
    }

    public static String idstr(PyObject o) {
        return idimpl.idstr(o);
    }

    public static long java_obj_id(Object o) {
        return idimpl.java_obj_id(o);
    }

    public static void printResult(PyObject ret) {
        Py.getThreadState().systemState.invoke("displayhook", ret);
    }
    public static final int ERROR = -1;
    public static final int WARNING = 0;
    public static final int MESSAGE = 1;
    public static final int COMMENT = 2;
    public static final int DEBUG = 3;

    public static void maybeWrite(String type, String msg, int level) {
        if (level <= Options.verbose) {
            System.err.println(type + ": " + msg);
        }
    }

    public static void writeError(String type, String msg) {
        maybeWrite(type, msg, ERROR);
    }

    public static void writeWarning(String type, String msg) {
        maybeWrite(type, msg, WARNING);
    }

    public static void writeMessage(String type, String msg) {
        maybeWrite(type, msg, MESSAGE);
    }

    public static void writeComment(String type, String msg) {
        maybeWrite(type, msg, COMMENT);
    }

    public static void writeDebug(String type, String msg) {
        maybeWrite(type, msg, DEBUG);
    }

    public static void saveClassFile(String name, ByteArrayOutputStream bytestream) {
        String dirname = Options.proxyDebugDirectory;
        if (dirname == null) {
            return;
        }

        byte[] bytes = bytestream.toByteArray();
        File dir = new File(dirname);
        File file = makeFilename(name, dir);
        new File(file.getParent()).mkdirs();
        try {
            FileOutputStream o = new FileOutputStream(file);
            o.write(bytes);
            o.close();
        } catch (Throwable t) {
            t.printStackTrace();
        }
    }

    private static File makeFilename(String name, File dir) {
        int index = name.indexOf(".");
        if (index == -1) {
            return new File(dir, name + ".class");
        }

        return makeFilename(name.substring(index + 1, name.length()),
                new File(dir, name.substring(0, index)));
    }

    private static boolean abstract_issubclass(PyObject derived, PyObject cls) {
        if (derived == cls) {
            return true;
        }
        PyObject bases = derived.__findattr__("__bases__");
        if (bases == null) {
            return false;
        }
        for (int i = 0; i < bases.__len__(); i++) {
            if (abstract_issubclass(bases.__getitem__(i), cls)) {
                return true;
            }
        }
        return false;
    }

    public static boolean isInstance(PyObject inst, PyObject cls) {
        return recursiveIsInstance(inst, cls, 0);
    }

    private static boolean recursiveIsInstance(PyObject inst, PyObject cls, int recursionDepth) {
        if (cls instanceof PyClass && inst instanceof PyInstance) {
            PyClass inClass = (PyClass)inst.fastGetClass();
            return inClass.isSubClass((PyClass)cls);
        } else if (cls instanceof PyType) {
            PyType instType = inst.getType();
            PyType type = (PyType)cls;

            // equiv. to PyObject_TypeCheck
            if (instType == type || instType.isSubType(type)) {
                return true;
            }

            PyObject c = inst.__findattr__("__class__");
            if (c != null && c != instType && c instanceof PyType) {
                return ((PyType)c).isSubType(type);
            }
            return false;
        } else if (cls instanceof PyTuple) {
            if (recursionDepth > Py.getSystemState().getrecursionlimit()) {
                throw Py.RuntimeError("nest level of tuple too deep");
            }

            for (PyObject tupleItem : ((PyTuple)cls).getArray()) {
                if (recursiveIsInstance(inst, tupleItem, recursionDepth + 1)) {
                    return true;
                }
            }
            return false;
        } else {
            if (cls.__findattr__("__bases__") == null) {
                throw Py.TypeError("isinstance() arg 2 must be a class, type, or tuple of "
                                   + "classes and types");
            }

            PyObject icls = inst.__findattr__("__class__");
            if (icls == null) {
                return false;
            }
            return abstract_issubclass(icls, cls);
        }
    }
    
    public static boolean isSubClass(PyObject derived,PyObject cls) {
        return isSubClass(derived, cls, 0);
    }

    private static boolean isSubClass(PyObject derived, PyObject cls, int recursionDepth) {
        if (derived instanceof PyType && cls instanceof PyType) {
            if (derived == cls) {
                return true;
            }
            return ((PyType) derived).isSubType((PyType) cls);
        } else if (cls instanceof PyClass && derived instanceof PyClass) {
            return ((PyClass) derived).isSubClass((PyClass) cls);
        } else if (cls.getClass() == PyTuple.class) {
            if (recursionDepth > Py.getSystemState().getrecursionlimit()) {
                throw Py.RuntimeError("nest level of tuple too deep");
            }
            for (int i = 0; i < cls.__len__(); i++) {
                if (isSubClass(derived, cls.__getitem__(i), recursionDepth + 1)) {
                    return true;
                }
            }
            return false;
        } else {
            if (derived.__findattr__("__bases__") == null) {
                throw Py.TypeError(
                        "issubclass() arg 1 must be a class");
            }
            if (cls.__findattr__("__bases__") == null) {
                throw Py.TypeError(
                        "issubclass() arg 2 must be a class, type," + " or tuple of classes and types");
            }
            return abstract_issubclass(derived, cls);
        }
    }

    static PyObject[] make_array(PyObject o) {
        if (o instanceof PyTuple) {
            return ((PyTuple) o).getArray();
        }
        // Guess result size and allocate space.
        int n = 10;
        try {
            n = o.__len__();
        } catch (PyException exc) {
        }

        PyObjectArray objs = new PyObjectArray(n);
        for (PyObject item : o.asIterable()) {
            objs.add(item);
        }
        // Cut back if guess was too large.
        objs.trimToSize();
        return (PyObject[]) objs.getArray();
    }
}

/** @deprecated */
 class FixedFileWrapper extends StdoutWrapper {

    private PyObject file;

    public FixedFileWrapper(PyObject file) {
        name = "fixed file";
        this.file = file;

        if (file instanceof PyJavaInstance) {
            Object tojava = file.__tojava__(OutputStream.class);
            if (tojava != null && tojava != Py.NoConversion) {
                this.file = new PyFile((OutputStream) tojava, "<java OutputStream>");
            }
        }
    }

    protected PyObject myFile() {
        return file;
    }
}

/**
 * A code object wrapper for a python function.
 */
class JavaCode extends PyCode {

    private PyObject func;

    public JavaCode(PyObject func) {
        this.func = func;
        if (func instanceof PyReflectedFunction) {
            this.co_name = ((PyReflectedFunction) func).__name__;
        }
    }

    public PyObject call(PyFrame frame, PyObject closure) {
        //XXX: what the heck is this?  Looks like debug code, but it's
        //     been here a long time...
        System.out.println("call #1");
        return Py.None;
    }

    public PyObject call(PyObject args[], String keywords[],
            PyObject globals, PyObject[] defaults,
            PyObject closure) {
        return func.__call__(args, keywords);
    }

    public PyObject call(PyObject self, PyObject args[], String keywords[],
            PyObject globals, PyObject[] defaults,
            PyObject closure) {
        return func.__call__(self, args, keywords);
    }

    public PyObject call(PyObject globals, PyObject[] defaults,
            PyObject closure) {
        return func.__call__();
    }

    public PyObject call(PyObject arg1, PyObject globals,
            PyObject[] defaults, PyObject closure) {
        return func.__call__(arg1);
    }

    public PyObject call(PyObject arg1, PyObject arg2, PyObject globals,
            PyObject[] defaults, PyObject closure) {
        return func.__call__(arg1, arg2);
    }

    public PyObject call(PyObject arg1, PyObject arg2, PyObject arg3,
            PyObject globals, PyObject[] defaults,
            PyObject closure) {
        return func.__call__(arg1, arg2, arg3);
    }
}

/**
 * A function object wrapper for a java method which comply with the
 * PyArgsKeywordsCall standard.
 */
class JavaFunc extends PyObject {

    java.lang.reflect.Method method;

    public JavaFunc(java.lang.reflect.Method method) {
        this.method = method;
    }

    public PyObject __call__(PyObject[] args, String[] kws) {
        Object[] margs = new Object[]{args, kws};
        try {
            return Py.java2py(method.invoke(null, margs));
        } catch (Throwable t) {
            throw Py.JavaError(t);
        }
    }

    public PyObject _doget(PyObject container) {
        return _doget(container, null);
    }

    public PyObject _doget(PyObject container, PyObject wherefound) {
        if (container == null) {
            return this;
        }
        return new PyMethod(this, container, wherefound);
    }

    public boolean _doset(PyObject container) {
        throw Py.TypeError("java function not settable: " + method.getName());
    }
}<|MERGE_RESOLUTION|>--- conflicted
+++ resolved
@@ -28,11 +28,6 @@
 
 public final class Py {
 
-<<<<<<< HEAD
-public final class Py {
-
-=======
->>>>>>> ec877f9b
     static class SingletonResolver implements Serializable {
 
         private String which;
@@ -221,16 +216,8 @@
     static void maybeSystemExit(PyException exc) {
         if (Py.matchException(exc, Py.SystemExit)) {
             PyObject value = exc.value;
-<<<<<<< HEAD
-            if (value instanceof PyInstance) {
-                PyObject tmp = value.__findattr__("code");
-                if (tmp != null) {
-                    value = tmp;
-                }
-=======
             if (PyException.isExceptionInstance(exc.value)) {
                 value = value.__findattr__("code");
->>>>>>> ec877f9b
             }
             Py.getSystemState().callExitFunc();
             if (value instanceof PyInteger) {
@@ -240,12 +227,8 @@
                     try {
                         Py.println(value);
                         System.exit(1);
-<<<<<<< HEAD
-                    } catch (Throwable t0) {
-=======
                     } catch (Throwable t) {
                         // continue
->>>>>>> ec877f9b
                     }
                 }
                 System.exit(0);
@@ -308,11 +291,7 @@
             int end,
             String reason) {
         return new PyException(Py.UnicodeEncodeError, new PyTuple(new PyString(encoding),
-<<<<<<< HEAD
-                new PyString(object),
-=======
                 new PyUnicode(object),
->>>>>>> ec877f9b
                 new PyInteger(start),
                 new PyInteger(end),
                 new PyString(reason)));
@@ -337,11 +316,8 @@
     public static PyObject LookupError;
     public static PyObject StandardError;
     public static PyObject Exception;
-<<<<<<< HEAD
-=======
     public static PyObject BaseException;
 
->>>>>>> ec877f9b
     public static PyObject Warning;
 
     public static void Warning(String message) {
@@ -367,14 +343,6 @@
     public static void SyntaxWarning(String message) {
         warning(SyntaxWarning, message);
     }
-<<<<<<< HEAD
-    public static PyObject OverflowWarning;
-
-    public static void OverflowWarning(String message) {
-        warning(OverflowWarning, message);
-    }
-=======
->>>>>>> ec877f9b
     public static PyObject RuntimeWarning;
 
     public static void RuntimeWarning(String message) {
@@ -385,8 +353,6 @@
     public static void FutureWarning(String message) {
         warning(FutureWarning, message);
     }
-<<<<<<< HEAD
-=======
     
     public static PyObject ImportWarning;
     public static void ImportWarning(String message) {
@@ -398,7 +364,6 @@
         warning(UnicodeWarning, message);
     }
 
->>>>>>> ec877f9b
     private static PyObject warnings_mod;
 
     private static PyObject importWarnings() {
@@ -619,8 +584,6 @@
         return t ? Py.True : Py.False;
     }
 
-<<<<<<< HEAD
-=======
     public static PyObject newDate(Date date) {
         if (date == null) {
             return Py.None;
@@ -669,7 +632,6 @@
                                       newInteger(timestamp.getNanos() / 1000)});
     }
 
->>>>>>> ec877f9b
     public static PyCode newCode(int argcount, String varnames[],
             String filename, String name,
             boolean args, boolean keywords,
@@ -740,10 +702,7 @@
     static void initClassExceptions(PyObject dict) {
         PyObject exc = imp.load("exceptions");
 
-<<<<<<< HEAD
-=======
         BaseException = initExc("BaseException", exc, dict);
->>>>>>> ec877f9b
         Exception = initExc("Exception", exc, dict);
         SystemExit = initExc("SystemExit", exc, dict);
         StopIteration = initExc("StopIteration", exc, dict);
@@ -785,16 +744,10 @@
         DeprecationWarning = initExc("DeprecationWarning", exc, dict);
         PendingDeprecationWarning = initExc("PendingDeprecationWarning", exc, dict);
         SyntaxWarning = initExc("SyntaxWarning", exc, dict);
-<<<<<<< HEAD
-        OverflowWarning = initExc("OverflowWarning", exc, dict);
-        RuntimeWarning = initExc("RuntimeWarning", exc, dict);
-        FutureWarning = initExc("FutureWarning", exc, dict);
-=======
         RuntimeWarning = initExc("RuntimeWarning", exc, dict);
         FutureWarning = initExc("FutureWarning", exc, dict);
         ImportWarning = initExc("ImportWarning", exc, dict);
         UnicodeWarning = initExc("UnicodeWarning", exc, dict);
->>>>>>> ec877f9b
 
         // Pre-initialize the PyJavaClass for OutOfMemoryError so when we need
         // it it creating the pieces for it won't cause an additional out of
@@ -1054,13 +1007,8 @@
         ts.exception = null;
     }
 
-<<<<<<< HEAD
-    public static void displayException(PyObject type, PyObject value,
-            PyObject tb, PyObject file) {
-=======
     public static void displayException(PyObject type, PyObject value, PyObject tb,
                                         PyObject file) {
->>>>>>> ec877f9b
         StdoutWrapper stderr = Py.stderr;
         if (file != null) {
             stderr = new FixedFileWrapper(file);
@@ -1187,50 +1135,18 @@
         // A special case for IOError's to allow them to also match
         // java.io.IOExceptions.  This is a hack for 1.0.x until I can do
         // it right in 1.1
-<<<<<<< HEAD
-        if (e == Py.IOError) {
-            if (__builtin__.isinstance(pye.value,
-                    PyJavaClass.lookup(java.io.IOException.class))) {
-=======
         if (exc == Py.IOError) {
             if (__builtin__.isinstance(pye.value, PyJavaClass.lookup(java.io.IOException.class))) {
->>>>>>> ec877f9b
                 return true;
             }
         }
         // FIXME too, same approach for OutOfMemoryError
-<<<<<<< HEAD
-        if (e == Py.MemoryError) {
-            if (__builtin__.isinstance(pye.value,
-                    PyJavaClass.lookup(java.lang.OutOfMemoryError.class))) {
-                return true;
-            }
-        }
-        if (e instanceof PyClass) {
-            return __builtin__.isinstance(pye.value, e);
-        } else {
-            if (e == pye.type) {
-                return true;
-            }
-            if (e instanceof PyTuple) {
-                PyObject[] l = ((PyTuple) e).getArray();
-                for (int i = 0; i < l.length; i++) {
-                    if (matchException(pye, l[i])) {
-                        return true;
-                    }
-                }
-            }
-            return false;
-        }
-    }
-=======
         if (exc == Py.MemoryError) {
             if (__builtin__.isinstance(pye.value,
                                       PyJavaClass.lookup(java.lang.OutOfMemoryError.class))) {
                 return true;
             }
         }
->>>>>>> ec877f9b
 
         if (PyException.isExceptionClass(pye.type) && PyException.isExceptionClass(exc)) {
             return isSubClass(pye.type, exc);
@@ -1239,48 +1155,10 @@
         return pye.type == exc;
     }
 
-<<<<<<< HEAD
-    public static PyException makeException(PyObject type, PyObject value) {
-        if (type instanceof PyInstance) {
-            if (value != Py.None) {
-                throw TypeError("instance exceptions may not have " +
-                        "a separate value");
-            } else {
-                return new PyException(type.fastGetClass(), type);
-            }
-        }
-        PyException exc = new PyException(type, value);
-        exc.instantiate();
-        return exc;
-    }
-=======
->>>>>>> ec877f9b
 
     // XXX: the following 4 are backwards compat. for the
     // oldcompiler. newcompiler should just call doRaise instead
     public static PyException makeException(PyObject type, PyObject value,
-<<<<<<< HEAD
-            PyObject traceback) {
-        if (type instanceof PyInstance) {
-            if (value != Py.None) {
-                throw TypeError("instance exceptions may not have " +
-                        "a separate value");
-            } else {
-                type = type.fastGetClass();
-            }
-        }
-
-        if (traceback == None) {
-            return new PyException(type, value);
-        }
-        if (!(traceback instanceof PyTraceback)) {
-            throw TypeError("raise 3rd arg must be traceback or None");
-        }
-
-        return new PyException(type, value, (PyTraceback) traceback);
-    }
-
-=======
                                             PyObject traceback) {
         return PyException.doRaise(type, value, traceback);
     }
@@ -1297,7 +1175,6 @@
         return makeException(null);
     }
 
->>>>>>> ec877f9b
     public static PyObject runCode(PyCode code, PyObject locals,
             PyObject globals) {
         PyFrame f;
@@ -1309,11 +1186,7 @@
             }
         }
 
-<<<<<<< HEAD
-        if (globals == null) {
-=======
         if (globals == null || globals == Py.None) {
->>>>>>> ec877f9b
             globals = Py.getFrame().f_globals;
         }
 
@@ -1353,28 +1226,14 @@
         }
         Py.runCode(code, locals, globals);
     }
-<<<<<<< HEAD
-    private static ThreadStateMapping threadStateMapping = null;
-=======
     
     private final static ThreadStateMapping threadStateMapping = new ThreadStateMapping();
->>>>>>> ec877f9b
 
     public static final ThreadState getThreadState() {
         return getThreadState(null);
     }
 
     public static final ThreadState getThreadState(PySystemState newSystemState) {
-<<<<<<< HEAD
-        if (threadStateMapping == null) {
-            synchronized (Py.class) {
-                if (threadStateMapping == null) {
-                    threadStateMapping = new ThreadStateMapping();
-                }
-            }
-        }
-=======
->>>>>>> ec877f9b
         return threadStateMapping.getThreadState(newSystemState);
     }
 
@@ -1584,11 +1443,6 @@
         return makeCharacter(c, false);
     }
 
-<<<<<<< HEAD
-    static final PyString makeCharacter(int codepoint, boolean explicitUnicode) {
-        if (explicitUnicode || codepoint > 255) {
-            return new PyUnicode(codepoint);
-=======
     static final PyString makeCharacter(int codepoint, boolean toUnicode) {
         if (toUnicode) {
             return new PyUnicode(codepoint);
@@ -1597,7 +1451,6 @@
                                                              + "toUnicode argument", codepoint));
         } else if (codepoint > 256) {
             return new PyString((char)codepoint);
->>>>>>> ec877f9b
         }
 
         if (letters == null) {
@@ -1641,47 +1494,15 @@
      */
     private static ExtensiblePyObjectAdapter adapter;
 
-<<<<<<< HEAD
-    public static PyObject makeClass(String name, PyObject[] bases,
-            PyCode code, PyObject doc) {
-        return makeClass(name, bases, code, doc, null, null);
-    }
-
-    public static PyObject makeClass(String name, PyObject[] bases,
-            PyCode code, PyObject doc,
-            PyObject[] closure_cells) {
-        return makeClass(name, bases, code, doc, null, closure_cells);
-    }
-
-    public static PyObject makeClass(String name, PyObject[] bases,
-            PyCode code, PyObject doc,
-            Class proxyClass) {
-        return makeClass(name, bases, code, doc, proxyClass, null);
-    }
-=======
->>>>>>> ec877f9b
     private static Class[] pyClassCtrSignature = {
         String.class, PyTuple.class, PyObject.class, Class.class
     };
+
     static private final PyType CLASS_TYPE = PyType.fromClass(PyClass.class);
 
     // XXX: The following two makeClass overrides are *only* for the
     // old compiler, they should be removed when the newcompiler hits
     public static PyObject makeClass(String name, PyObject[] bases,
-<<<<<<< HEAD
-            PyCode code, PyObject doc,
-            Class proxyClass,
-            PyObject[] closure_cells) {
-        PyFrame frame = getFrame();
-        PyObject globals = frame.f_globals;
-
-        PyObject dict = code.call(Py.EmptyObjects, Py.NoKeywords,
-                globals, Py.EmptyObjects,
-                new PyTuple(closure_cells));
-        if (doc != null && dict.__finditem__("__doc__") == null) {
-            dict.__setitem__("__doc__", doc);
-        }
-=======
                                      PyCode code, PyObject doc) {
         return makeClass(name, bases, code, doc, null);
     }
@@ -1720,7 +1541,6 @@
     public static PyObject makeClass(String name, PyObject[] bases, PyObject dict,
                                      Class proxyClass) {
         PyFrame frame = getFrame();
->>>>>>> ec877f9b
 
         if (dict.__finditem__("__module__") == null) {
             PyObject module = frame.getglobal("__name__");
@@ -1729,13 +1549,7 @@
             }
         }
 
-<<<<<<< HEAD
-        PyObject metaclass;
-
-        metaclass = dict.__finditem__("__metaclass__");
-=======
         PyObject metaclass = dict.__finditem__("__metaclass__");
->>>>>>> ec877f9b
 
         if (metaclass == null) {
             if (bases.length != 0) {
@@ -1745,10 +1559,7 @@
                     metaclass = base.getType();
                 }
             } else {
-<<<<<<< HEAD
-=======
                 PyObject globals = frame.f_globals;
->>>>>>> ec877f9b
                 if (globals != null) {
                     metaclass = globals.__finditem__("__metaclass__");
                 }
@@ -1766,11 +1577,7 @@
                     break;
                 }
             }
-<<<<<<< HEAD
-            if (!more_general) {
-=======
             if (!moreGeneral) {
->>>>>>> ec877f9b
                 return new PyClass(name, new PyTuple(bases), dict, proxyClass);
             }
         }
@@ -1779,9 +1586,6 @@
             throw Py.TypeError("the meta-class cannot handle java subclassing");
         }
 
-<<<<<<< HEAD
-        return metaclass.__call__(new PyString(name), new PyTuple(bases), dict);
-=======
         try {
             return metaclass.__call__(new PyString(name), new PyTuple(bases), dict);
         } catch (PyException pye) {
@@ -1792,7 +1596,6 @@
                                                    + "%s", pye.value.__str__().toString()));
             throw pye;
         }
->>>>>>> ec877f9b
     }
     private static int nameindex = 0;
 
@@ -1879,9 +1682,6 @@
             String filename,
             String type,
             CompilerFlags cflags) {
-<<<<<<< HEAD
-        return Py.compile_flags(new ByteArrayInputStream(StringUtil.toBytes(data + "\n\n")),
-=======
         
         if (data.contains("\0")) {
             throw Py.TypeError("compile() expected string without null bytes");
@@ -1894,7 +1694,6 @@
             bytes = StringUtil.toBytes(data + "\n\n");
         }
         return Py.compile_flags(new ByteArrayInputStream(bytes),
->>>>>>> ec877f9b
                 filename,
                 type,
                 cflags);
@@ -1902,39 +1701,21 @@
 
     public static PyObject compile_command_flags(String string,
             String filename, String kind, CompilerFlags cflags, boolean stdprompt) {
-<<<<<<< HEAD
-        modType node = parser.partialParse(string + "\n", kind, filename,
-=======
         modType node = ParserFacade.partialParse(string + "\n", kind, filename,
->>>>>>> ec877f9b
                 cflags, stdprompt);
 
         if (node == null) {
             return Py.None;
         }
-<<<<<<< HEAD
-=======
-
->>>>>>> ec877f9b
+
         return Py.compile_flags(node, Py.getName(), filename, true, true,
                 cflags);
     }
 
-<<<<<<< HEAD
-    public static PyObject[] unpackSequence(PyObject o, int length) {
-        if (o instanceof PyTuple) {
-            PyTuple tup = (PyTuple) o;
-            //System.err.println("unpack tuple");
-            if (tup.__len__() == length) {
-                return tup.getArray();
-            }
-            throw Py.ValueError("unpack tuple of wrong size");
-=======
     public static PyObject[] unpackSequence(PyObject obj, int length) {
         if (obj instanceof PyTuple && obj.__len__() == length) {
             // optimization
             return ((PyTuple)obj).getArray();
->>>>>>> ec877f9b
         }
 
         PyObject[] ret = new PyObject[length];
