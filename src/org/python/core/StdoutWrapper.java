--- conflicted
+++ resolved
@@ -72,11 +72,7 @@
 
     @Override
     public void write(byte[] data, int off, int len) {
-<<<<<<< HEAD
-        write(PyString.from_bytes(data, off, len));
-=======
         write(StringUtil.fromBytes(data, off, len));
->>>>>>> a19c0206
     }
 
     public void flushLine() {
