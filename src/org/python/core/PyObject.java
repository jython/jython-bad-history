// Copyright (c) Corporation for National Research Initiatives
package org.python.core;

import java.io.Serializable;
import java.text.MessageFormat;
import java.util.ArrayList;
import java.util.Iterator;
import java.util.List;
import java.util.Map;

import org.python.expose.ExposedDelete;
import org.python.expose.ExposedGet;
import org.python.expose.ExposedMethod;
import org.python.expose.ExposedNew;
import org.python.expose.ExposedSet;
import org.python.expose.ExposedType;
import org.python.util.Generic;

<<<<<<< HEAD
        }
        dict.__setitem__("__repr__",new PyMethodDescr("__repr__",PyObject.class,0,0,new exposed___repr__(null,null)));
        class exposed___init__ extends PyBuiltinMethod {

            exposed___init__(PyObject self,PyBuiltinFunction.Info info) {
                super(self,info);
            }

            public PyBuiltinFunction bind(PyObject self) {
                return new exposed___init__(self,info);
            }
=======
/**
 * All objects known to the Jython runtime system are represented by an instance
 * of the class <code>PyObject</code> or one of its subclasses.
 */
@ExposedType(name = "object", doc = BuiltinDocs.object_doc)
public class PyObject implements Serializable {
>>>>>>> 188f03f2

    public static final PyType TYPE = PyType.fromClass(PyObject.class);

    /** The type of this object. */
    protected PyType objtype;

    /**
     * An underlying Java instance that this object is wrapping or is a subclass
     * of. Anything attempting to use the proxy should go through {@link #getJavaProxy()}
     * which ensures that it's initialized.
     */
    protected Object javaProxy;

    /** Primitives classes their wrapper classes. */
    private static final Map<Class<?>, Class<?>> primitiveMap = Generic.map();

    static {
        primitiveMap.put(Character.TYPE, Character.class);
        primitiveMap.put(Boolean.TYPE, Boolean.class);
        primitiveMap.put(Byte.TYPE, Byte.class);
        primitiveMap.put(Short.TYPE, Short.class);
        primitiveMap.put(Integer.TYPE, Integer.class);
        primitiveMap.put(Long.TYPE, Long.class);
        primitiveMap.put(Float.TYPE, Float.class);
        primitiveMap.put(Double.TYPE, Double.class);

        if (Py.BOOTSTRAP_TYPES.size() > 0) {
            Py.writeWarning("init", "Bootstrap types weren't encountered in bootstrapping: "
                            + Py.BOOTSTRAP_TYPES);
        }
    }

    public PyObject(PyType objtype) {
        this.objtype = objtype;
    }

    /**
     * The standard constructor for a <code>PyObject</code>. It will set the <code>objtype</code>
     * field to correspond to the specific subclass of <code>PyObject</code> being instantiated.
     **/
    public PyObject() {
        objtype = PyType.fromClass(getClass(), false);
    }

    /**
     * Creates the PyObject for the base type. The argument only exists to make the constructor
     * distinct.
     */
    PyObject(boolean ignored) {
        objtype = (PyType)this;
    }

    //XXX: in CPython object.__new__ has a doc string...
    @ExposedNew
    @ExposedMethod(doc = BuiltinDocs.object___init___doc)
    final void object___init__(PyObject[] args, String[] keywords) {
        // XXX: attempted fix for object(foo=1), etc
        // XXX: this doesn't work for metaclasses, for some reason
        /*
        if (args.length > 0) {
            throw Py.TypeError("default __new__ takes no parameters");
        }
        */
    }

    @ExposedGet(name = "__class__")
    public PyType getType() {
        return objtype;
    }

    @ExposedSet(name = "__class__")
    public void setType(PyType type) {
        if (type.builtin || getType().builtin) {
            throw Py.TypeError("__class__ assignment: only for heap types");
        }
        type.compatibleForAssignment(getType(), "__class__");
        objtype = type;
    }

    @ExposedDelete(name = "__class__")
    public void delType() {
        throw Py.TypeError("can't delete __class__ attribute");
    }

    // xxx
    public PyObject fastGetClass() {
        return objtype;
    }

    /**
     * Dispatch __init__ behavior
     */
    public void dispatch__init__(PyObject[] args, String[] keywords) {
    }

    /**
     * Attempts to automatically initialize our Java proxy if we have one and it wasn't initialized
     * by our __init__.
     */
    void proxyInit() {
        Class<?> c = getType().getProxyType();
        if (javaProxy != null || c == null) {
            return;
        }
        if (!PyProxy.class.isAssignableFrom(c)) {
            throw Py.SystemError("Automatic proxy initialization should only occur on proxy classes");
        }
        PyProxy proxy;
        ThreadState ts = Py.getThreadState();
        try {
            ts.pushInitializingProxy(this);
            try {
                proxy = (PyProxy)c.newInstance();
            } catch (java.lang.InstantiationException e) {
                Class<?> sup = c.getSuperclass();
                String msg = "Default constructor failed for Java superclass";
                if (sup != null) {
                    msg += " " + sup.getName();
                }
                throw Py.TypeError(msg);
            } catch (NoSuchMethodError nsme) {
                throw Py.TypeError("constructor requires arguments");
            } catch (Exception exc) {
                throw Py.JavaError(exc);
            }
        } finally {
            ts.popInitializingProxy();
        }
        if (javaProxy != null && javaProxy != proxy) {
            throw Py.TypeError("Proxy instance already initialized");
        }
        PyObject proxyInstance = proxy._getPyInstance();
        if (proxyInstance != null && proxyInstance != this) {
            throw Py.TypeError("Proxy initialized with another instance");
        }
        javaProxy = proxy;
    }

    /**
     * Equivalent to the standard Python __repr__ method.  This method
     * should not typically need to be overrriden.  The easiest way to
     * configure the string representation of a <code>PyObject</code> is to
     * override the standard Java <code>toString</code> method.
     **/
    // counter-intuitively exposing this as __str__, otherwise stack overflow
    // occurs during regression testing.  XXX: more detail for this comment
    // is needed.
    @ExposedMethod(names = "__str__", doc = BuiltinDocs.object___str___doc)
    public PyString __repr__() {
        return new PyString(toString());
    }

    @Override
    public String toString() {
        return object_toString();
    }

    @ExposedMethod(names = "__repr__", doc = BuiltinDocs.object___repr___doc)
    final String object_toString() {
        if (getType() == null) {
            return "unknown object";
        }

        String name = getType().getName();
        if (name == null) {
            return "unknown object";
        }

        PyObject module = getType().getModule();
        if (module instanceof PyString && !module.toString().equals("__builtin__")) {
            return String.format("<%s.%s object at %s>", module.toString(), name, Py.idstr(this));
        }
        return String.format("<%s object at %s>", name, Py.idstr(this));
    }

    /**
     * Equivalent to the standard Python __str__ method.  This method
     * should not typically need to be overridden.  The easiest way to
     * configure the string representation of a <code>PyObject</code> is to
     * override the standard Java <code>toString</code> method.
     **/
    public PyString __str__() {
        return __repr__();
    }

    public PyUnicode __unicode__() {
        return new PyUnicode(__str__());
    }

    /**
     * Equivalent to the standard Python __hash__ method.  This method can
     * not be overridden.  Instead, you should override the standard Java
     * <code>hashCode</code> method to return an appropriate hash code for
     * the <code>PyObject</code>.
     **/
    public final PyInteger __hash__() {
        return new PyInteger(hashCode());
    }

    @Override
    public int hashCode() {
        return object___hash__();
    }

    @ExposedMethod(doc = BuiltinDocs.object___hash___doc)
    final int object___hash__() {
        return System.identityHashCode(this);
    }

    /**
     * Should almost never be overridden.
     * If overridden, it is the subclasses responsibility to ensure that
     * <code>a.equals(b) == true</code> iff <code>cmp(a,b) == 0</code>
     **/
    @Override
    public boolean equals(Object ob_other) {
        if(ob_other == this) {
            return true;
        }
        return (ob_other instanceof PyObject) && _eq((PyObject)ob_other).__nonzero__();
    }

    /**
     * Equivalent to the standard Python __nonzero__ method. Returns whether of
     * not a given <code>PyObject</code> is considered true.
     */
    public boolean __nonzero__() {
        return true;
    }

    /**
     * Equivalent to the Jython __tojava__ method.
     * Tries to coerce this object to an instance of the requested Java class.
     * Returns the special object <code>Py.NoConversion</code>
     * if this <code>PyObject</code> can not be converted to the
     * desired Java class.
     *
     * @param c the Class to convert this <code>PyObject</code> to.
     **/
    public Object __tojava__(Class<?> c) {
        if ((c == Object.class || c == Serializable.class) && getJavaProxy() != null) {
            return javaProxy;
        }
        if (c.isInstance(this)) {
            return this;
        }
        if (c.isPrimitive()) {
            Class<?> tmp = primitiveMap.get(c);
            if (tmp != null) {
                c = tmp;
            }
        }
        if (c.isInstance(getJavaProxy())) {
            return javaProxy;
        }

        // convert faux floats
        // XXX: should also convert faux ints, but that breaks test_java_visibility
        // (ReflectedArgs resolution)
        if (c == Double.class || c == Float.class) {
            try {
                return __float__().asDouble();
            } catch (PyException pye) {
                if (!pye.match(Py.AttributeError)) {
                    throw pye;
                }
            }
        }

        return Py.NoConversion;
    }

    protected synchronized Object getJavaProxy() {
        if (javaProxy == null) {
            proxyInit();
        }
        return javaProxy;
    }

    /**
     * The basic method to override when implementing a callable object.
     *
     * The first len(args)-len(keywords) members of args[] are plain
     * arguments.  The last len(keywords) arguments are the values of the
     * keyword arguments.
     *
     * @param args     all arguments to the function (including
     *                 keyword arguments).
     * @param keywords the keywords used for all keyword arguments.
     **/
    public PyObject __call__(PyObject args[], String keywords[]) {
        throw Py.TypeError(String.format("'%s' object is not callable", getType().fastGetName()));
    }

    public PyObject __call__(ThreadState state, PyObject args[], String keywords[]) {
        return __call__(args, keywords);
    }

    /**
     * A variant of the __call__ method with one extra initial argument.
     * This variant is used to allow method invocations to be performed
     * efficiently.
     *
     * The default behavior is to invoke <code>__call__(args,
     * keywords)</code> with the appropriate arguments.  The only reason to
     * override this function would be for improved performance.
     *
     * @param arg1     the first argument to the function.
     * @param args     the last arguments to the function (including
     *                 keyword arguments).
     * @param keywords the keywords used for all keyword arguments.
     **/
    public PyObject __call__(PyObject arg1, PyObject args[], String keywords[]) {
        PyObject[] newArgs = new PyObject[args.length + 1];
        System.arraycopy(args, 0, newArgs, 1, args.length);
        newArgs[0] = arg1;
        return __call__(newArgs, keywords);
    }

    public PyObject __call__(ThreadState state, PyObject arg1, PyObject args[], String keywords[]) {
        return __call__(arg1, args, keywords);
    }

    /**
     * A variant of the __call__ method when no keywords are passed.  The
     * default behavior is to invoke <code>__call__(args, keywords)</code>
     * with the appropriate arguments.  The only reason to override this
     * function would be for improved performance.
     *
     * @param args     all arguments to the function.
     **/
    public PyObject __call__(PyObject args[]) {
        return __call__(args, Py.NoKeywords);
    }

    public PyObject __call__(ThreadState state, PyObject args[]) {
        return __call__(args);
    }

    /**
     * A variant of the __call__ method with no arguments.  The default
     * behavior is to invoke <code>__call__(args, keywords)</code> with the
     * appropriate arguments.  The only reason to override this function
     * would be for improved performance.
     **/
    public PyObject __call__() {
        return __call__(Py.EmptyObjects, Py.NoKeywords);
    }

    public PyObject __call__(ThreadState state) {
        return __call__();
    }

    /**
     * A variant of the __call__ method with one argument.  The default
     * behavior is to invoke <code>__call__(args, keywords)</code> with the
     * appropriate arguments.  The only reason to override this function
     * would be for improved performance.
     *
     * @param arg0     the single argument to the function.
     **/
    public PyObject __call__(PyObject arg0) {
        return __call__(new PyObject[] { arg0 }, Py.NoKeywords);
    }

    public PyObject __call__(ThreadState state, PyObject arg0) {
        return __call__(arg0);
    }

    /**
     * A variant of the __call__ method with two arguments.  The default
     * behavior is to invoke <code>__call__(args, keywords)</code> with the
     * appropriate arguments.  The only reason to override this function
     * would be for improved performance.
     *
     * @param arg0     the first argument to the function.
     * @param arg1     the second argument to the function.
     **/
    public PyObject __call__(PyObject arg0, PyObject arg1) {
        return __call__(new PyObject[] { arg0, arg1 }, Py.NoKeywords);
    }

    public PyObject __call__(ThreadState state, PyObject arg0, PyObject arg1) {
        return __call__(arg0, arg1);
    }

    /**
     * A variant of the __call__ method with three arguments.  The default
     * behavior is to invoke <code>__call__(args, keywords)</code> with the
     * appropriate arguments.  The only reason to override this function
     * would be for improved performance.
     *
     * @param arg0     the first argument to the function.
     * @param arg1     the second argument to the function.
     * @param arg2     the third argument to the function.
     **/
    public PyObject __call__(PyObject arg0, PyObject arg1, PyObject arg2) {
        return __call__(new PyObject[] { arg0, arg1, arg2 }, Py.NoKeywords);
    }

    public PyObject __call__(ThreadState state, PyObject arg0, PyObject arg1, PyObject arg2) {
        return __call__(arg0, arg1, arg2);
    }

    /**
     * A variant of the __call__ method with four arguments.  The default
     * behavior is to invoke <code>__call__(args, keywords)</code> with the
     * appropriate arguments.  The only reason to override this function
     * would be for improved performance.
     *
     * @param arg0     the first argument to the function.
     * @param arg1     the second argument to the function.
     * @param arg2     the third argument to the function.
     * @param arg3     the fourth argument to the function.
     **/
    public PyObject __call__(PyObject arg0, PyObject arg1, PyObject arg2, PyObject arg3) {
        return __call__(
            new PyObject[] { arg0, arg1, arg2, arg3 },
            Py.NoKeywords);
    }

    public PyObject __call__(ThreadState state, PyObject arg0, PyObject arg1, PyObject arg2, PyObject arg3) {
        return __call__(arg0, arg1, arg2, arg3);
    }

    public PyObject _callextra(PyObject[] args,
                               String[] keywords,
                               PyObject starargs,
                               PyObject kwargs) {

        int argslen = args.length;

        String name;
        if (this instanceof PyFunction) {
            name = ((PyFunction) this).__name__ + "() ";
        } else if (this instanceof PyBuiltinCallable) {
            name = ((PyBuiltinCallable)this).fastGetName().toString() + "() ";
        } else {
            name = getType().fastGetName() + " ";
        }
        if (kwargs != null) {
            PyObject keys = kwargs.__findattr__("keys");
            if(keys == null)
                throw Py.TypeError(name
                        + "argument after ** must be a mapping");
            for (String keyword : keywords)
                if (kwargs.__finditem__(keyword) != null)
                    throw Py.TypeError(
                        name
                            + "got multiple values for "
                            + "keyword argument '"
                            + keyword
                            + "'");
            argslen += kwargs.__len__();
        }
        List<PyObject> starObjs = null;
        if (starargs != null) {
            starObjs = new ArrayList<PyObject>();
            PyObject iter = Py.iter(starargs, name + "argument after * must be a sequence");
            for (PyObject cur = null; ((cur = iter.__iternext__()) != null); ) {
                starObjs.add(cur);
            }
            argslen += starObjs.size();
        }
        PyObject[] newargs = new PyObject[argslen];
        int argidx = args.length - keywords.length;
        System.arraycopy(args, 0, newargs, 0, argidx);
        if(starObjs != null) {
            Iterator<PyObject> it = starObjs.iterator();
            while(it.hasNext()) {
                newargs[argidx++] = it.next();
            }
        }
        System.arraycopy(args,
                         args.length - keywords.length,
                         newargs,
                         argidx,
                         keywords.length);
        argidx += keywords.length;

        if (kwargs != null) {
            String[] newkeywords =
                new String[keywords.length + kwargs.__len__()];
            System.arraycopy(keywords, 0, newkeywords, 0, keywords.length);

            PyObject keys = kwargs.invoke("keys");
            PyObject key;
            for (int i = 0;(key = keys.__finditem__(i)) != null; i++) {
                if (!(key instanceof PyString))
                    throw Py.TypeError(name + "keywords must be strings");
                newkeywords[keywords.length + i] =
                    ((PyString) key).internedString();
                newargs[argidx++] = kwargs.__finditem__(key);
            }
            keywords = newkeywords;
        }

        if (newargs.length != argidx) {
            args = new PyObject[argidx];
            System.arraycopy(newargs, 0, args, 0, argidx);
        } else
            args = newargs;
        return __call__(args, keywords);
    }

    public boolean isCallable() {
        return getType().lookup("__call__") != null;
    }

    public boolean isNumberType() {
        PyType type = getType();
        return type.lookup("__int__") != null || type.lookup("__float__") != null;
    }

    public boolean isMappingType() {
        PyType type = getType();
        return type.lookup("__getitem__") != null
                && !(isSequenceType() && type.lookup("__getslice__") != null);
    }

    public boolean isSequenceType() {
        return getType().lookup("__getitem__") != null;
    }

    /**
     * Determine if this object can act as an index (implements __index__).
     *
     * @return true if the object can act as an index
     */
    public boolean isIndex() {
        return getType().lookup("__index__") != null;
    }

    /* The basic functions to implement a mapping */

    /**
     * Equivalent to the standard Python __len__ method.
     * Part of the mapping discipline.
     *
     * @return the length of the object
     **/
    public int __len__() {
        throw Py.TypeError(String.format("object of type '%.200s' has no len()",
                                         getType().fastGetName()));
    }

    /**
     * Very similar to the standard Python __getitem__ method.
     * Instead of throwing a KeyError if the item isn't found,
     * this just returns null.
     *
     * Classes that wish to implement __getitem__ should
     * override this method instead (with the appropriate
     * semantics.
     *
     * @param key the key to lookup in this container
     *
     * @return the value corresponding to key or null if key is not found
     **/
    public PyObject __finditem__(PyObject key) {
        throw Py.TypeError(String.format("'%.200s' object is unsubscriptable",
                                         getType().fastGetName()));
    }

    /**
     * A variant of the __finditem__ method which accepts a primitive
     * <code>int</code> as the key.  By default, this method will call
     * <code>__finditem__(PyObject key)</code> with the appropriate args.
     * The only reason to override this method is for performance.
     *
     * @param key the key to lookup in this sequence.
     * @return the value corresponding to key or null if key is not found.
     *
     * @see #__finditem__(PyObject)
     **/
    public PyObject __finditem__(int key) {
        return __finditem__(new PyInteger(key));
    }

    /**
     * A variant of the __finditem__ method which accepts a Java
     * <code>String</code> as the key.  By default, this method will call
     * <code>__finditem__(PyObject key)</code> with the appropriate args.
     * The only reason to override this method is for performance.
     *
     * <b>Warning: key must be an interned string!!!!!!!!</b>
     *
     * @param key the key to lookup in this sequence -
     *            <b> must be an interned string </b>.
     * @return the value corresponding to key or null if key is not found.
     *
     * @see #__finditem__(PyObject)
     **/
    public PyObject __finditem__(String key) {
        return __finditem__(new PyString(key));
    }

    /**
     * Equivalent to the standard Python __getitem__ method.
     * This variant takes a primitive <code>int</code> as the key.
     * This method should not be overridden.
     * Override the <code>__finditem__</code> method instead.
     *
     * @param key the key to lookup in this container.
     * @return the value corresponding to that key.
     * @exception Py.KeyError if the key is not found.
     *
     * @see #__finditem__(int)
     **/
    public PyObject __getitem__(int key) {
        PyObject ret = __finditem__(key);
        if (ret == null)
            throw Py.KeyError("" + key);
        return ret;
    }

    /**
     * Equivalent to the standard Python __getitem__ method.
     * This method should not be overridden.
     * Override the <code>__finditem__</code> method instead.
     *
     * @param key the key to lookup in this container.
     * @return the value corresponding to that key.
     * @exception Py.KeyError if the key is not found.
     *
     * @see #__finditem__(PyObject)
     **/
    public PyObject __getitem__(PyObject key) {
        PyObject ret = __finditem__(key);
        if (ret == null) {
            throw Py.KeyError(key);
        }
        return ret;
    }

    /**
     * Equivalent to the standard Python __setitem__ method.
     *
     * @param key the key whose value will be set
     * @param value the value to set this key to
     **/
    public void __setitem__(PyObject key, PyObject value) {
        throw Py.TypeError(String.format("'%.200s' object does not support item assignment",
                                         getType().fastGetName()));
    }

    /**
     * A variant of the __setitem__ method which accepts a String
     * as the key.  <b>This String must be interned</b>.
     * By default, this will call
     * <code>__setitem__(PyObject key, PyObject value)</code>
     * with the appropriate args.
     * The only reason to override this method is for performance.
     *
     * @param key the key whose value will be set -
     *            <b> must be an interned string </b>.
     * @param value the value to set this key to
     *
     * @see #__setitem__(PyObject, PyObject)
     **/
    public void __setitem__(String key, PyObject value) {
        __setitem__(new PyString(key), value);
    }

    /**
     * A variant of the __setitem__ method which accepts a primitive
     * <code>int</code> as the key.
     * By default, this will call
     * <code>__setitem__(PyObject key, PyObject value)</code>
     * with the appropriate args.
     * The only reason to override this method is for performance.
     *
     * @param key the key whose value will be set
     * @param value the value to set this key to
     *
     * @see #__setitem__(PyObject, PyObject)
     **/
    public void __setitem__(int key, PyObject value) {
        __setitem__(new PyInteger(key), value);
    }

    /**
     * Equivalent to the standard Python __delitem__ method.
     *
     * @param key the key to be removed from the container
     * @exception Py.KeyError if the key is not found in the container
     **/
    public void __delitem__(PyObject key) {
        throw Py.TypeError(String.format("'%.200s' object doesn't support item deletion",
                                         getType().fastGetName()));
    }

    /**
     * A variant of the __delitem__ method which accepts a String
     * as the key.  <b>This String must be interned</b>.
     * By default, this will call
     * <code>__delitem__(PyObject key)</code>
     * with the appropriate args.
     * The only reason to override this method is for performance.
     *
     * @param key the key who will be removed -
     *            <b> must be an interned string </b>.
     * @exception Py.KeyError if the key is not found in the container
     *
     * @see #__delitem__(PyObject)
     **/
    public void __delitem__(String key) {
        __delitem__(new PyString(key));
    }

    public PyObject __getslice__(
        PyObject s_start,
        PyObject s_stop,
        PyObject s_step) {
        PySlice s = new PySlice(s_start, s_stop, s_step);
        return __getitem__(s);
    }

    public void __setslice__(
        PyObject s_start,
        PyObject s_stop,
        PyObject s_step,
        PyObject value) {
        PySlice s = new PySlice(s_start, s_stop, s_step);
        __setitem__(s, value);
    }

    public void __delslice__(
        PyObject s_start,
        PyObject s_stop,
        PyObject s_step) {
        PySlice s = new PySlice(s_start, s_stop, s_step);
        __delitem__(s);
    }

    public PyObject __getslice__(PyObject start, PyObject stop) {
        return __getslice__(start, stop, null);
    }

    public void __setslice__(PyObject start, PyObject stop, PyObject value) {
        __setslice__(start, stop, null, value);
    }

    public void __delslice__(PyObject start, PyObject stop) {
        __delslice__(start, stop, null);
    }

    /*The basic functions to implement an iterator */

    /**
     * Return an iterator that is used to iterate the element of this sequence. From version 2.2,
     * this method is the primary protocol for looping over sequences.
     * <p>
     * If a PyObject subclass should support iteration based in the __finditem__() method, it must
     * supply an implementation of __iter__() like this:
     *
     * <pre>
     * public PyObject __iter__() {
     *     return new PySequenceIter(this);
     * }
     * </pre>
     *
     * When iterating over a python sequence from java code, it should be done with code like this:
     *
     * <pre>
     * for (PyObject item : seq.asIterable()) {
     *     // Do somting with item
     * }
     * </pre>
     *
     * @since 2.2
     */
    public PyObject __iter__() {
        throw Py.TypeError(String.format("'%.200s' object is not iterable",
                                         getType().fastGetName()));
    }

    /**
     * Returns an Iterable over the Python iterator returned by __iter__ on this object. If this
     * object doesn't support __iter__, a TypeException will be raised when iterator is called on
     * the returned Iterable.
     */
    public Iterable<PyObject> asIterable() {
        return new Iterable<PyObject>() {
            public Iterator<PyObject> iterator() {
                return new WrappedIterIterator<PyObject>(__iter__()) {
                    public PyObject next() {
                        return getNext();
                    }
                };
            }
        };
    }

    /**
     * Return the next element of the sequence that this is an iterator
     * for. Returns null when the end of the sequence is reached.
     *
     * @since 2.2
     */
    public PyObject __iternext__() {
        return null;
    }

    /*The basic functions to implement a namespace*/

    /**
     * Very similar to the standard Python __getattr__ method. Instead of
     * throwing a AttributeError if the item isn't found, this just returns
     * null.
     *
     * By default, this method will call
     * <code>__findattr__(name.internedString)</code> with the appropriate
     * args.
     *
     * @param name the name to lookup in this namespace
     *
     * @return the value corresponding to name or null if name is not found
     */
    public final PyObject __findattr__(PyString name) {
        if (name == null) {
            return null;
        }
        return __findattr__(name.internedString());
    }

    /**
     * A variant of the __findattr__ method which accepts a Java
     * <code>String</code> as the name.
     *
     * <b>Warning: name must be an interned string!</b>
     *
     * @param name the name to lookup in this namespace
     * <b> must be an interned string </b>.
     * @return the value corresponding to name or null if name is not found
     **/
    public final PyObject __findattr__(String name) {
        try {
            return  __findattr_ex__(name);
        } catch (PyException exc) {
            if (exc.match(Py.AttributeError)) {
                return null;
            }
            throw exc;
        }
    }

    /**
     * Attribute lookup hook. If the attribute is not found, null may be
     * returned or a Py.AttributeError can be thrown, whatever is more
     * correct, efficient and/or convenient for the implementing class.
     *
     * Client code should use {@link #__getattr__(String)} or
     * {@link #__findattr__(String)}. Both methods have a clear policy for
     * failed lookups.
     *
     * @return The looked up value. May return null if the attribute is not found
     * @throws PyException(AttributeError) if the attribute is not found. This
     * is not mandatory, null can be returned if it fits the implementation
     * better, or for performance reasons.
     */
    public PyObject __findattr_ex__(String name) {
        return object___findattr__(name);
    }

    /**
     * Equivalent to the standard Python __getattr__ method.
     *
     * By default, this method will call
     * <code>__getattr__(name.internedString)</code> with the appropriate
     * args.
     *
     * @param name the name to lookup in this namespace
     * @return the value corresponding to name
     * @exception Py.AttributeError if the name is not found.
     *
     * @see #__findattr_ex__(String)
     **/
    public final PyObject __getattr__(PyString name) {
        return __getattr__(name.internedString());
    }

    /**
     * A variant of the __getattr__ method which accepts a Java
     * <code>String</code> as the name.
     * This method can not be overridden.
     * Override the <code>__findattr_ex__</code> method instead.
     *
     * <b>Warning: name must be an interned string!!!!!!!!</b>
     *
     * @param name the name to lookup in this namespace
     *             <b> must be an interned string </b>.
     * @return the value corresponding to name
     * @exception Py.AttributeError if the name is not found.
     *
     * @see #__findattr__(java.lang.String)
     **/
    public final PyObject __getattr__(String name) {
        PyObject ret = __findattr_ex__(name);
        if (ret == null)
            noAttributeError(name);
        return ret;
    }

    public void noAttributeError(String name) {
        throw Py.AttributeError(String.format("'%.50s' object has no attribute '%.400s'",
                                              getType().fastGetName(), name));
    }

    public void readonlyAttributeError(String name) {
        // XXX: Should be an AttributeError but CPython throws TypeError for read only
        // member descriptors (in structmember.c::PyMember_SetOne), which is expected by a
        // few tests. fixed in py3k: http://bugs.python.org/issue1687163
        throw Py.TypeError("readonly attribute");
    }

    /**
     * Equivalent to the standard Python __setattr__ method.
     * This method can not be overridden.
     *
     * @param name the name to lookup in this namespace
     * @exception Py.AttributeError if the name is not found.
     *
     * @see #__setattr__(java.lang.String, PyObject)
     **/
    public final void __setattr__(PyString name, PyObject value) {
        __setattr__(name.internedString(), value);
    }

    /**
     * A variant of the __setattr__ method which accepts a String
     * as the key.  <b>This String must be interned</b>.
     *
     * @param name  the name whose value will be set -
     *              <b> must be an interned string </b>.
     * @param value the value to set this name to
     *
     * @see #__setattr__(PyString, PyObject)
    **/
    public void __setattr__(String name, PyObject value) {
        object___setattr__(name, value);
    }

    /**
     * Equivalent to the standard Python __delattr__ method.
     * This method can not be overridden.
     *
     * @param name the name to which will be removed
     * @exception Py.AttributeError if the name doesn't exist
     *
     * @see #__delattr__(java.lang.String)
     **/
    public final void __delattr__(PyString name) {
        __delattr__(name.internedString());
    }

    /**
     * A variant of the __delattr__ method which accepts a String
     * as the key.  <b>This String must be interned</b>.
     * By default, this will call
     * <code>__delattr__(PyString name)</code>
     * with the appropriate args.
     * The only reason to override this method is for performance.
     *
     * @param name the name which will be removed -
     *             <b> must be an interned string </b>.
     * @exception Py.AttributeError if the name doesn't exist
     *
     * @see #__delattr__(PyString)
     **/
    public void __delattr__(String name) {
        object___delattr__(name);
    }

    // Used by import logic.
    protected PyObject impAttr(String name) {
        return __findattr__(name);
    }

    protected void mergeListAttr(PyDictionary accum, String attr) {
        PyObject obj = __findattr__(attr);
        if (obj == null) {
            return;
        }
        if (obj instanceof PyList) {
            for (PyObject name : obj.asIterable()) {
                accum.__setitem__(name, Py.None);
            }
        }
    }

    protected void mergeDictAttr(PyDictionary accum, String attr) {
        PyObject obj = __findattr__(attr);
        if (obj == null) {
            return;
        }
        if (obj instanceof PyDictionary || obj instanceof PyStringMap
            || obj instanceof PyDictProxy) {
            accum.update(obj);
        }
    }

    protected void mergeClassDict(PyDictionary accum, PyObject aClass) {
        // Merge in the type's dict (if any)
        aClass.mergeDictAttr(accum, "__dict__");

        // Recursively merge in the base types' (if any) dicts
        PyObject bases = aClass.__findattr__("__bases__");
        if (bases == null) {
            return;
        }
        // We have no guarantee that bases is a real tuple
        int len = bases.__len__();
        for (int i = 0; i < len; i++) {
            mergeClassDict(accum, bases.__getitem__(i));
        }
    }

    protected void __rawdir__(PyDictionary accum) {
        mergeDictAttr(accum, "__dict__");
        mergeListAttr(accum, "__methods__");
        mergeListAttr(accum, "__members__");
        // Class dict is a slower, more manual merge to match CPython
        PyObject itsClass = __findattr__("__class__");
        if (itsClass != null) {
            mergeClassDict(accum, itsClass);
        }
    }

    /**
     * Equivalent to the standard Python __dir__ method.
     *
     * @return a list of names defined by this object.
     **/
    public PyObject __dir__() {
        PyDictionary accum = new PyDictionary();
        __rawdir__(accum);
        PyList ret = accum.keys();
        ret.sort();
        return ret;
    }

    public PyObject _doget(PyObject container) {
        return this;
    }

    public PyObject _doget(PyObject container, PyObject wherefound) {
        return _doget(container);
    }

    public boolean _doset(PyObject container, PyObject value) {
        return false;
    }

    boolean jdontdel() {
        return false;
    }

    /* Numeric coercion */

    /**
     * Implements numeric coercion
     *
     * @param o the other object involved in the coercion
     * @return null if coercion is not implemented
     *         Py.None if coercion was not possible
     *         a single PyObject to use to replace o if this is unchanged;
     *         or a PyObject[2] consisting of replacements for this and o.
     **/
    public Object __coerce_ex__(PyObject o) {
        return null;
    }

    /**
     * Implements coerce(this,other), result as PyObject[]
     * @param other
     * @return PyObject[]
     */
    PyObject[] _coerce(PyObject other) {
        Object result;
        if (this.getType() == other.getType() &&
            !(this instanceof PyInstance)) {
            return new PyObject[] {this, other};
        }
        result = this.__coerce_ex__(other);
        if (result != null && result != Py.None) {
            if (result instanceof PyObject[]) {
                return (PyObject[])result;
            } else {
                return new PyObject[] {this, (PyObject)result};
            }
        }
        result = other.__coerce_ex__(this);
        if (result != null && result != Py.None) {
            if (result instanceof PyObject[]) {
                return (PyObject[])result;
            } else {
                return new PyObject[] {(PyObject)result, other};
            }
        }
        return null;

    }

    /**
     * Equivalent to the standard Python __coerce__ method.
     *
     * This method can not be overridden.
     * To implement __coerce__ functionality, override __coerce_ex__ instead.
     *
     * Also, <b>do not</b> call this method from exposed 'coerce' methods.
     * Instead, Use adaptToCoerceTuple over the result of the overriden
     * __coerce_ex__.
     *
     * @param pyo the other object involved in the coercion.
     * @return a tuple of this object and pyo coerced to the same type
     *         or Py.NotImplemented if no coercion is possible.
     * @see org.python.core.PyObject#__coerce_ex__(org.python.core.PyObject)
     **/
    public final PyObject __coerce__(PyObject pyo) {
        Object o = __coerce_ex__(pyo);
        if (o == null) {
            throw Py.AttributeError("__coerce__");
        }
        return adaptToCoerceTuple(o);
    }

    /**
     * Adapts the result of __coerce_ex__ to a tuple of two elements, with the
     * resulting coerced values, or to Py.NotImplemented, if o is Py.None.
     *
     * This is safe to be used from subclasses exposing '__coerce__'
     * (as opposed to {@link #__coerce__(PyObject)}, which calls the virtual
     * method {@link #__coerce_ex__(PyObject)})
     *
     * @param o either a PyObject[2] or a PyObject, as given by
     *        {@link #__coerce_ex__(PyObject)}.
     */
    protected final PyObject adaptToCoerceTuple(Object o) {
        if (o == Py.None) {
            return Py.NotImplemented;
        }
        if (o instanceof PyObject[]) {
            return new PyTuple((PyObject[]) o);
        } else {
            return new PyTuple(this, (PyObject) o );
        }
    }

    /* The basic comparision operations */

    /**
     * Equivalent to the standard Python __cmp__ method.
     *
     * @param other the object to compare this with.
     * @return -1 if this < o; 0 if this == o; +1 if this > o; -2 if no
     * comparison is implemented
     **/
    public int __cmp__(PyObject other) {
        return -2;
    }

    /**
     * Equivalent to the standard Python __eq__ method.
     *
     * @param other the object to compare this with.
     * @return the result of the comparison.
     **/
    public PyObject __eq__(PyObject other) {
        return null;
    }

    /**
     * Equivalent to the standard Python __ne__ method.
     *
     * @param other the object to compare this with.
     * @return the result of the comparison.
     **/
    public PyObject __ne__(PyObject other) {
        return null;
    }

    /**
     * Equivalent to the standard Python __le__ method.
     *
     * @param other the object to compare this with.
     * @return the result of the comparison.
     **/
    public PyObject __le__(PyObject other) {
        return null;
    }

    /**
     * Equivalent to the standard Python __lt__ method.
     *
     * @param other the object to compare this with.
     * @return the result of the comparison.
     **/
    public PyObject __lt__(PyObject other) {
        return null;
    }

    /**
     * Equivalent to the standard Python __ge__ method.
     *
     * @param other the object to compare this with.
     * @return the result of the comparison.
     **/
    public PyObject __ge__(PyObject other) {
        return null;
    }

    /**
     * Equivalent to the standard Python __gt__ method.
     *
     * @param other the object to compare this with.
     * @return the result of the comparison.
     **/
    public PyObject __gt__(PyObject other) {
        return null;
    }

    /**
     * Implements cmp(this, other)
     *
     * @param o the object to compare this with.
     * @return -1 if this < 0; 0 if this == o; +1 if this > o
     **/
    public final int _cmp(PyObject o) {
        if (this == o) {
            return 0;
        }

        PyObject token = null;
        ThreadState ts = Py.getThreadState();
        try {
            if (++ts.compareStateNesting > 500) {
                if ((token = check_recursion(ts, this, o)) == null)
                    return 0;
            }

            PyObject result;
            result = __eq__(o);
            if (result == null) {
                result = o.__eq__(this);
            }
            if (result != null && result.__nonzero__()) {
                return 0;
            }

            result = __lt__(o);
            if (result == null) {
                result = o.__gt__(this);
            }
            if (result != null && result.__nonzero__()) {
                return -1;
            }

            result = __gt__(o);
            if (result == null) {
                result = o.__lt__(this);
            }
            if (result != null && result.__nonzero__()) {
                return 1;
            }

            return _cmp_unsafe(o);
        } finally {
            delete_token(ts, token);
            ts.compareStateNesting--;
        }
    }

    private PyObject make_pair(PyObject o) {
        if (System.identityHashCode(this) < System.identityHashCode(o))
            return new PyIdentityTuple(new PyObject[] { this, o });
        else
            return new PyIdentityTuple(new PyObject[] { o, this });
    }

    private final int _default_cmp(PyObject other) {
        int result;
        if (_is(other).__nonzero__())
            return 0;

        /* None is smaller than anything */
        if (this == Py.None) {
            return -1;
        }
        if (other == Py.None) {
            return 1;
        }

        // No rational way to compare these, so ask their classes to compare
        PyType type = getType();
        PyType otherType = other.getType();
        if (type == otherType) {
            return Py.id(this) < Py.id(other) ? -1 : 1;
        }

        // different type: compare type names; numbers are smaller
        String typeName = isNumberType() ? "" : type.fastGetName();
        String otherTypeName = other.isNumberType() ? "" : otherType.fastGetName();
        result = typeName.compareTo(otherTypeName);
        if (result == 0) {
            // Same type name, or (more likely) incomparable numeric types
            return Py.id(type) < Py.id(otherType) ? -1 : 1;
        }
        return result < 0 ? -1 : 1;
    }

    private final int _cmp_unsafe(PyObject other) {
        // Shortcut for equal objects
        if (this == other)
            return 0;

        int result = _try__cmp__(other);
        if (result != -2) {
            return result;
        }
        return this._default_cmp(other);
    }

    /*
     *  Like _cmp_unsafe but limited to ==/!= as 0/!=0,
     *  thus it avoids to invoke _default_cmp.
     */
    private final int _cmpeq_unsafe(PyObject other) {
        // Shortcut for equal objects
        if (this == other)
            return 0;

        int result = _try__cmp__(other);
        if (result != -2) {
            return result;
        }

        return this._is(other).__nonzero__()?0:1;
    }

    /**
     * Tries a 3-way comparison, using __cmp__. It tries the following
     * operations until one of them succeed:<ul>
     *  <li>this.__cmp__(other)
     *  <li>other.__cmp__(this)
     *  <li>this._coerce(other) followed by coerced_this.__cmp__(coerced_other)</ul>
     *
     * @return -1, 0, -1 or -2, according to the {@link #__cmp__} protocol.
     */
    private int _try__cmp__(PyObject other) {
        int result;
        result = this.__cmp__(other);
        if (result != -2)
            return result;

        if (!(this instanceof PyInstance)) {
            result = other.__cmp__(this);
            if (result != -2)
                return -result;
        }
        // Final attempt: coerce both arguments and compare that. We are doing
        // this the same point where CPython 2.5 does. (See
        // <http://svn.python.org/projects/python/tags/r252/Objects/object.c> at
        // the end of try_3way_compare).
        //
        // This is not exactly was is specified on
        // <http://docs.python.org/ref/coercion-rules.html>, where coercion is
        // supposed to happen before trying __cmp__.

        PyObject[] coerced = _coerce(other);
        if (coerced != null) {
            result = coerced[0].__cmp__(coerced[1]);
            if (result != -2) {
                return result;
            }
        }
        return -2;
    }



    private final static PyObject check_recursion(
        ThreadState ts,
        PyObject o1,
        PyObject o2) {
        PyDictionary stateDict = ts.getCompareStateDict();

        PyObject pair = o1.make_pair(o2);

        if (stateDict.__finditem__(pair) != null)
            return null;

        stateDict.__setitem__(pair, pair);
        return pair;
    }

    private final static void delete_token(ThreadState ts, PyObject token) {
        if (token == null)
            return;
        PyDictionary stateDict = ts.getCompareStateDict();

        stateDict.__delitem__(token);
    }

    /**
     * Implements the Python expression <code>this == other</code>.
     *
     * @param o the object to compare this with.
     * @return the result of the comparison
     **/
    public final PyObject _eq(PyObject o) {
        PyObject token = null;
        PyType t1 = this.getType();
        PyType t2 = o.getType();

        if (t1 != t2 && t2.isSubType(t1)) {
            return o._eq(this);
        }

        ThreadState ts = Py.getThreadState();
        try {
            if (++ts.compareStateNesting > 10) {
                if ((token = check_recursion(ts, this, o)) == null)
                    return Py.True;
            }
            PyObject res = __eq__(o);
            if (res != null)
                return res;
            res = o.__eq__(this);
            if (res != null)
                return res;
            return _cmpeq_unsafe(o) == 0 ? Py.True : Py.False;
        } finally {
            delete_token(ts, token);
            ts.compareStateNesting--;
        }
    }

    /**
     * Implements the Python expression <code>this != other</code>.
     *
     * @param o the object to compare this with.
     * @return the result of the comparison
     **/
    public final PyObject _ne(PyObject o) {
        PyObject token = null;
        PyType t1 = this.getType();
        PyType t2 = o.getType();

        if (t1 != t2 && t2.isSubType(t1)) {
            return o._ne(this);
        }

        ThreadState ts = Py.getThreadState();
        try {
            if (++ts.compareStateNesting > 10) {
                if ((token = check_recursion(ts, this, o)) == null)
                    return Py.False;
            }
            PyObject res = __ne__(o);
            if (res != null)
                return res;
            res = o.__ne__(this);
            if (res != null)
                return res;
            return _cmpeq_unsafe(o) != 0 ? Py.True : Py.False;
        } finally {
            delete_token(ts, token);
            ts.compareStateNesting--;
        }
    }

    /**
     * Implements the Python expression <code>this &lt;= other</code>.
     *
     * @param o the object to compare this with.
     * @return the result of the comparison
     **/
    public final PyObject _le(PyObject o) {
        PyObject token = null;
        PyType t1 = this.getType();
        PyType t2 = o.getType();

        if (t1 != t2 && t2.isSubType(t1)) {
            return o._ge(this);
        }

        ThreadState ts = Py.getThreadState();
        try {
            if (++ts.compareStateNesting > 10) {
                if ((token = check_recursion(ts, this, o)) == null)
                    throw Py.ValueError("can't order recursive values");
            }
            PyObject res = __le__(o);
            if (res != null)
                return res;
            res = o.__ge__(this);
            if (res != null)
                return res;
            return _cmp_unsafe(o) <= 0 ? Py.True : Py.False;
        } finally {
            delete_token(ts, token);
            ts.compareStateNesting--;
        }
    }

    /**
     * Implements the Python expression <code>this &lt; other</code>.
     *
     * @param o the object to compare this with.
     * @return the result of the comparison
     **/
    public final PyObject _lt(PyObject o) {
        PyObject token = null;
        PyType t1 = this.getType();
        PyType t2 = o.getType();

        if (t1 != t2 && t2.isSubType(t1)) {
            return o._gt(this);
        }

        ThreadState ts = Py.getThreadState();
        try {
            if (++ts.compareStateNesting > 10) {
                if ((token = check_recursion(ts, this, o)) == null)
                    throw Py.ValueError("can't order recursive values");
            }
            PyObject res = __lt__(o);
            if (res != null)
                return res;
            res = o.__gt__(this);
            if (res != null)
                return res;
            return _cmp_unsafe(o) < 0 ? Py.True : Py.False;
        } finally {
            delete_token(ts, token);
            ts.compareStateNesting--;
        }
    }

    /**
     * Implements the Python expression <code>this &gt;= other</code>.
     *
     * @param o the object to compare this with.
     * @return the result of the comparison
     **/
    public final PyObject _ge(PyObject o) {
        PyObject token = null;
        PyType t1 = this.getType();
        PyType t2 = o.getType();

        if (t1 != t2 && t2.isSubType(t1)) {
            return o._le(this);
        }

        ThreadState ts = Py.getThreadState();
        try {
            if (++ts.compareStateNesting > 10) {
                if ((token = check_recursion(ts, this, o)) == null)
                    throw Py.ValueError("can't order recursive values");
            }
            PyObject res = __ge__(o);
            if (res != null)
                return res;
            res = o.__le__(this);
            if (res != null)
                return res;
            return _cmp_unsafe(o) >= 0 ? Py.True : Py.False;
        } finally {
            delete_token(ts, token);
            ts.compareStateNesting--;
        }
    }

    /**
     * Implements the Python expression <code>this &gt; other</code>.
     *
     * @param o the object to compare this with.
     * @return the result of the comparison
     **/
    public final PyObject _gt(PyObject o) {
        PyObject token = null;
        PyType t1 = this.getType();
        PyType t2 = o.getType();

        if (t1 != t2 && t2.isSubType(t1)) {
            return o._lt(this);
        }

        ThreadState ts = Py.getThreadState();
        try {
            if (++ts.compareStateNesting > 10) {
                if ((token = check_recursion(ts, this, o)) == null)
                    throw Py.ValueError("can't order recursive values");
            }
            PyObject res = __gt__(o);
            if (res != null)
                return res;
            res = o.__lt__(this);
            if (res != null)
                return res;
            return _cmp_unsafe(o) > 0 ? Py.True : Py.False;
        } finally {
            delete_token(ts, token);
            ts.compareStateNesting--;
        }

    }

    /**
     * Implements <code>is</code> operator.
     *
     * @param o the object to compare this with.
     * @return the result of the comparison
     **/
    public PyObject _is(PyObject o) {
        // Access javaProxy directly here as is is for object identity, and at best getJavaProxy
        // will initialize a new object with a different identity
        return this == o || (javaProxy != null && javaProxy == o.javaProxy) ? Py.True : Py.False;
    }

    /**
     * Implements <code>is not</code> operator.
     *
     * @param o the object to compare this with.
     * @return the result of the comparison
     **/
    public PyObject _isnot(PyObject o) {
        // Access javaProxy directly here as is is for object identity, and at best getJavaProxy
        // will initialize a new object with a different identity
        return this != o && (javaProxy == null || javaProxy != o.javaProxy) ? Py.True : Py.False;
    }

    /**
     * Implements <code>in</code> operator.
     *
     * @param o the container to search for this element.
     * @return the result of the search.
     **/
    public final PyObject _in(PyObject o) {
        return Py.newBoolean(o.__contains__(this));
    }

    /**
     * Implements <code>not in</code> operator.
     *
     * @param o the container to search for this element.
     * @return the result of the search.
     **/
    public final PyObject _notin(PyObject o) {
        return Py.newBoolean(!o.__contains__(this));
    }

    /**
     * Equivalent to the standard Python __contains__ method.
     *
     * @param o the element to search for in this container.
     * @return the result of the search.
     **/
    public boolean __contains__(PyObject o) {
        return object___contains__(o);
    }

    final boolean object___contains__(PyObject o) {
        for (PyObject item : asIterable()) {
            if (o.equals(item)) {
                return true;
            }
        }
        return false;
    }

    /**
     * Implements boolean not
     *
     * @return not this.
     **/
    public PyObject __not__() {
        return __nonzero__() ? Py.False : Py.True;
    }

    /* The basic numeric operations */

    /**
     * Equivalent to the standard Python __hex__ method
     * Should only be overridden by numeric objects that can be
     * reasonably represented as a hexadecimal string.
     *
     * @return a string representing this object as a hexadecimal number.
     **/
    public PyString __hex__() {
        throw Py.TypeError("hex() argument can't be converted to hex");
    }

    /**
     * Equivalent to the standard Python __oct__ method.
     * Should only be overridden by numeric objects that can be
     * reasonably represented as an octal string.
     *
     * @return a string representing this object as an octal number.
     **/
    public PyString __oct__() {
        throw Py.TypeError("oct() argument can't be converted to oct");
    }

    /**
     * Equivalent to the standard Python __int__ method.
     * Should only be overridden by numeric objects that can be
     * reasonably coerced into an integer.
     *
     * @return an integer corresponding to the value of this object.
     **/
    public PyObject __int__() {
        throw Py.AttributeError("__int__");
    }

    /**
     * Equivalent to the standard Python __long__ method.
     * Should only be overridden by numeric objects that can be
     * reasonably coerced into a python long.
     *
     * @return a PyLong or PyInteger corresponding to the value of this object.
     **/
    public PyObject __long__() {
        throw Py.AttributeError("__long__");
    }

    /**
     * Equivalent to the standard Python __float__ method.
     * Should only be overridden by numeric objects that can be
     * reasonably coerced into a python float.
     *
     * @return a float corresponding to the value of this object.
     **/
    public PyFloat __float__() {
        throw Py.AttributeError("__float__");
    }

    /**
     * Equivalent to the standard Python __complex__ method.
     * Should only be overridden by numeric objects that can be
     * reasonably coerced into a python complex number.
     *
     * @return a complex number corresponding to the value of this object.
     **/
    public PyComplex __complex__() {
        throw Py.AttributeError("__complex__");
    }

    /**
     * Equivalent to the standard Python __pos__ method.
     *
     * @return +this.
     **/
    public PyObject __pos__() {
        throw Py.TypeError(String.format("bad operand type for unary +: '%.200s'",
                                         getType().fastGetName()));
    }

    /**
     * Equivalent to the standard Python __neg__ method.
     *
     * @return -this.
     **/
    public PyObject __neg__() {
        throw Py.TypeError(String.format("bad operand type for unary -: '%.200s'",
                                         getType().fastGetName()));
    }

    /**
     * Equivalent to the standard Python __abs__ method.
     *
     * @return abs(this).
     **/
    public PyObject __abs__() {
        throw Py.TypeError(String.format("bad operand type for abs(): '%.200s'",
                                         getType().fastGetName()));
    }

    /**
     * Equivalent to the standard Python __invert__ method.
     *
     * @return ~this.
     **/
    public PyObject __invert__() {
        throw Py.TypeError(String.format("bad operand type for unary ~: '%.200s'",
                                         getType().fastGetName()));
    }

    /**
     * Equivalent to the standard Python __index__ method.
     *
     * @return a PyInteger or PyLong
     * @throws a Py.TypeError if not supported
     **/
    public PyObject __index__() {
        throw Py.TypeError(String.format("'%.200s' object cannot be interpreted as an index",
                                         getType().fastGetName()));
    }

    /**
     * @param op the String form of the op (e.g. "+")
     * @param o2 the right operand
     */
    protected final String _unsupportedop(String op, PyObject o2) {
        Object[] args = {op, getType().fastGetName(), o2.getType().fastGetName()};
        String msg = unsupportedopMessage(op, o2);
        if (msg == null) {
            msg = o2.runsupportedopMessage(op, o2);
        }
        if (msg == null) {
            msg = "unsupported operand type(s) for {0}: ''{1}'' and ''{2}''";
        }
        return MessageFormat.format(msg, args);
    }

    /**
     * Should return an error message suitable for substitution where.
     *
     * {0} is the op name.
     * {1} is the left operand type.
     * {2} is the right operand type.
     */
    protected String unsupportedopMessage(String op, PyObject o2) {
        return null;
    }

    /**
     * Should return an error message suitable for substitution where.
     *
     * {0} is the op name.
     * {1} is the left operand type.
     * {2} is the right operand type.
     */
    protected String runsupportedopMessage(String op, PyObject o2) {
        return null;
    }

    /**
     * Implements the three argument power function.
     *
     * @param o2 the power to raise this number to.
     * @param o3 the modulus to perform this operation in or null if no
     *           modulo is to be used
     * @return this object raised to the given power in the given modulus
     **/
    public PyObject __pow__(PyObject o2, PyObject o3) {
        return null;
    }

    /**
     * Determine if the binary op on types t1 and t2 is an add
     * operation dealing with a str/unicode and a str/unicode
     * subclass.
     *
     * This operation is special cased in _binop_rule to match
     * CPython's handling; CPython uses tp_as_number and
     * tp_as_sequence to allow string/unicode subclasses to override
     * the left side's __add__ when that left side is an actual str or
     * unicode object (see test_concat_jy for examples).
     *
     * @param t1 left side PyType
     * @param t2 right side PyType
     * @param op the binary operation's String
     * @return true if this is a special case
     */
    private boolean isStrUnicodeSpecialCase(PyType t1, PyType t2, String op) {
        // XXX: We may need to generalize this rule to apply to other
        // situations
        // XXX: This method isn't expensive but could (and maybe
        // should?) be optimized for worst case scenarios
        return (op == "+") && (t1 == PyString.TYPE || t1 == PyUnicode.TYPE) &&
                (t2.isSubType(PyString.TYPE) || t2.isSubType(PyUnicode.TYPE));
    }

    private PyObject _binop_rule(PyType t1, PyObject o2, PyType t2,
            String left, String right, String op) {
        /*
         * this is the general rule for binary operation dispatching try first
         * __xxx__ with this and then __rxxx__ with o2 unless o2 is an instance
         * of subclass of the type of this, and further __xxx__ and __rxxx__ are
         * unrelated ( checked here by looking at where in the hierarchy they
         * are defined), in that case try them in the reverse order. This is the
         * same formulation as used by PyPy, see also
         * test_descr.subclass_right_op.
         */
        PyObject o1 = this;
        PyObject[] where = new PyObject[1];
        PyObject where1 = null, where2 = null;
        PyObject impl1 = t1.lookup_where(left, where);
        where1 = where[0];
        PyObject impl2 = t2.lookup_where(right, where);
        where2 = where[0];
        if (impl2 != null && impl1 != null && where1 != where2 &&
            (t2.isSubType(t1) && !Py.isSubClass(where1, where2)
                              && !Py.isSubClass(t1, where2)     ||
             isStrUnicodeSpecialCase(t1, t2, op))) {
            PyObject tmp = o1;
            o1 = o2;
            o2 = tmp;
            tmp = impl1;
            impl1 = impl2;
            impl2 = tmp;
            PyType ttmp;
            ttmp = t1;
            t1 = t2;
            t2 = ttmp;
        }
        PyObject res = null;
        if (impl1 != null) {
            res = impl1.__get__(o1, t1).__call__(o2);
            if (res != Py.NotImplemented) {
                return res;
            }
        }
        if (impl2 != null) {
            res = impl2.__get__(o2, t2).__call__(o1);
            if (res != Py.NotImplemented) {
                return res;
            }
        }
        throw Py.TypeError(_unsupportedop(op, o2));
    }

    // Generated by make_binops.py (Begin)

    /**
     * Equivalent to the standard Python __add__ method
     * @param     other the object to perform this binary operation with
     *            (the right-hand operand).
     * @return    the result of the add, or null if this operation
     *            is not defined
     **/
    public PyObject __add__(PyObject other) {
        return null;
    }

    /**
     * Equivalent to the standard Python __radd__ method
     * @param     other the object to perform this binary operation with
     *            (the left-hand operand).
     * @return    the result of the add, or null if this operation
     *            is not defined.
     **/
    public PyObject __radd__(PyObject other) {
        return null;
    }

    /**
     * Equivalent to the standard Python __iadd__ method
     * @param     other the object to perform this binary operation with
     *            (the right-hand operand).
     * @return    the result of the iadd, or null if this operation
     *            is not defined
     **/
    public PyObject __iadd__(PyObject other) {
        return null;
    }

    /**
      * Implements the Python expression <code>this + o2</code>
      * @param     o2 the object to perform this binary operation with.
      * @return    the result of the add.
      * @exception Py.TypeError if this operation can't be performed
      *            with these operands.
      **/
    public final PyObject _add(PyObject o2) {
        PyType t1=this.getType();
        PyType t2=o2.getType();
        if (t1==t2||t1.builtin&&t2.builtin) {
            return this._basic_add(o2);
        }
        return _binop_rule(t1,o2,t2,"__add__","__radd__","+");
    }

    /**
     * Implements the Python expression <code>this + o2</code>
     * when this and o2 have the same type or are builtin types.
     * @param     o2 the object to perform this binary operation with.
     * @return    the result of the add.
     * @exception Py.TypeError if this operation can't be performed
     *            with these operands.
     **/
    final PyObject _basic_add(PyObject o2) {
        PyObject x=__add__(o2);
        if (x!=null) {
            return x;
        }
        x=o2.__radd__(this);
        if (x!=null) {
            return x;
        }
        throw Py.TypeError(_unsupportedop("+",o2));
    }

    /**
      * Implements the Python expression <code>this += o2</code>
      * @param     o2 the object to perform this inplace binary
      *            operation with.
      * @return    the result of the iadd.
      * @exception Py.TypeError if this operation can't be performed
      *            with these operands.
      **/
    public final PyObject _iadd(PyObject o2) {
        PyType t1=this.getType();
        PyType t2=o2.getType();
        if (t1==t2||t1.builtin&&t2.builtin) {
            return this._basic_iadd(o2);
        }
        PyObject impl=t1.lookup("__iadd__");
        if (impl!=null) {
            PyObject res=impl.__get__(this,t1).__call__(o2);
            if (res!=Py.NotImplemented) {
                return res;
            }
        }
        return _binop_rule(t1,o2,t2,"__add__","__radd__","+");
    }

    /**
     * Implements the Python expression <code>this += o2</code>
     * when this and o2 have the same type or are builtin types.
     * @param     o2 the object to perform this inplace binary
     *            operation with.
     * @return    the result of the iadd.
     * @exception Py.TypeError if this operation can't be performed
     *            with these operands.
     **/
    final PyObject _basic_iadd(PyObject o2) {
        PyObject x=__iadd__(o2);
        if (x!=null) {
            return x;
        }
        return this._basic_add(o2);
    }

    /**
     * Equivalent to the standard Python __sub__ method
     * @param     other the object to perform this binary operation with
     *            (the right-hand operand).
     * @return    the result of the sub, or null if this operation
     *            is not defined
     **/
    public PyObject __sub__(PyObject other) {
        return null;
    }

    /**
     * Equivalent to the standard Python __rsub__ method
     * @param     other the object to perform this binary operation with
     *            (the left-hand operand).
     * @return    the result of the sub, or null if this operation
     *            is not defined.
     **/
    public PyObject __rsub__(PyObject other) {
        return null;
    }

    /**
     * Equivalent to the standard Python __isub__ method
     * @param     other the object to perform this binary operation with
     *            (the right-hand operand).
     * @return    the result of the isub, or null if this operation
     *            is not defined
     **/
    public PyObject __isub__(PyObject other) {
        return null;
    }

    /**
      * Implements the Python expression <code>this - o2</code>
      * @param     o2 the object to perform this binary operation with.
      * @return    the result of the sub.
      * @exception Py.TypeError if this operation can't be performed
      *            with these operands.
      **/
    public final PyObject _sub(PyObject o2) {
        PyType t1=this.getType();
        PyType t2=o2.getType();
        if (t1==t2||t1.builtin&&t2.builtin) {
            return this._basic_sub(o2);
        }
        return _binop_rule(t1,o2,t2,"__sub__","__rsub__","-");
    }

    /**
     * Implements the Python expression <code>this - o2</code>
     * when this and o2 have the same type or are builtin types.
     * @param     o2 the object to perform this binary operation with.
     * @return    the result of the sub.
     * @exception Py.TypeError if this operation can't be performed
     *            with these operands.
     **/
    final PyObject _basic_sub(PyObject o2) {
        PyObject x=__sub__(o2);
        if (x!=null) {
            return x;
        }
        x=o2.__rsub__(this);
        if (x!=null) {
            return x;
        }
        throw Py.TypeError(_unsupportedop("-",o2));
    }

    /**
      * Implements the Python expression <code>this -= o2</code>
      * @param     o2 the object to perform this inplace binary
      *            operation with.
      * @return    the result of the isub.
      * @exception Py.TypeError if this operation can't be performed
      *            with these operands.
      **/
    public final PyObject _isub(PyObject o2) {
        PyType t1=this.getType();
        PyType t2=o2.getType();
        if (t1==t2||t1.builtin&&t2.builtin) {
            return this._basic_isub(o2);
        }
        PyObject impl=t1.lookup("__isub__");
        if (impl!=null) {
            PyObject res=impl.__get__(this,t1).__call__(o2);
            if (res!=Py.NotImplemented) {
                return res;
            }
        }
        return _binop_rule(t1,o2,t2,"__sub__","__rsub__","-");
    }

    /**
     * Implements the Python expression <code>this -= o2</code>
     * when this and o2 have the same type or are builtin types.
     * @param     o2 the object to perform this inplace binary
     *            operation with.
     * @return    the result of the isub.
     * @exception Py.TypeError if this operation can't be performed
     *            with these operands.
     **/
    final PyObject _basic_isub(PyObject o2) {
        PyObject x=__isub__(o2);
        if (x!=null) {
            return x;
        }
        return this._basic_sub(o2);
    }

    /**
     * Equivalent to the standard Python __mul__ method
     * @param     other the object to perform this binary operation with
     *            (the right-hand operand).
     * @return    the result of the mul, or null if this operation
     *            is not defined
     **/
    public PyObject __mul__(PyObject other) {
        return null;
    }

    /**
     * Equivalent to the standard Python __rmul__ method
     * @param     other the object to perform this binary operation with
     *            (the left-hand operand).
     * @return    the result of the mul, or null if this operation
     *            is not defined.
     **/
    public PyObject __rmul__(PyObject other) {
        return null;
    }

    /**
     * Equivalent to the standard Python __imul__ method
     * @param     other the object to perform this binary operation with
     *            (the right-hand operand).
     * @return    the result of the imul, or null if this operation
     *            is not defined
     **/
    public PyObject __imul__(PyObject other) {
        return null;
    }

    /**
      * Implements the Python expression <code>this * o2</code>
      * @param     o2 the object to perform this binary operation with.
      * @return    the result of the mul.
      * @exception Py.TypeError if this operation can't be performed
      *            with these operands.
      **/
    public final PyObject _mul(PyObject o2) {
        PyType t1=this.getType();
        PyType t2=o2.getType();
        if (t1==t2||t1.builtin&&t2.builtin) {
            return this._basic_mul(o2);
        }
        return _binop_rule(t1,o2,t2,"__mul__","__rmul__","*");
    }

    /**
     * Implements the Python expression <code>this * o2</code>
     * when this and o2 have the same type or are builtin types.
     * @param     o2 the object to perform this binary operation with.
     * @return    the result of the mul.
     * @exception Py.TypeError if this operation can't be performed
     *            with these operands.
     **/
    final PyObject _basic_mul(PyObject o2) {
        PyObject x=__mul__(o2);
        if (x!=null) {
            return x;
        }
        x=o2.__rmul__(this);
        if (x!=null) {
            return x;
        }
        throw Py.TypeError(_unsupportedop("*",o2));
    }

    /**
      * Implements the Python expression <code>this *= o2</code>
      * @param     o2 the object to perform this inplace binary
      *            operation with.
      * @return    the result of the imul.
      * @exception Py.TypeError if this operation can't be performed
      *            with these operands.
      **/
    public final PyObject _imul(PyObject o2) {
        PyType t1=this.getType();
        PyType t2=o2.getType();
        if (t1==t2||t1.builtin&&t2.builtin) {
            return this._basic_imul(o2);
        }
        PyObject impl=t1.lookup("__imul__");
        if (impl!=null) {
            PyObject res=impl.__get__(this,t1).__call__(o2);
            if (res!=Py.NotImplemented) {
                return res;
            }
        }
        return _binop_rule(t1,o2,t2,"__mul__","__rmul__","*");
    }

    /**
     * Implements the Python expression <code>this *= o2</code>
     * when this and o2 have the same type or are builtin types.
     * @param     o2 the object to perform this inplace binary
     *            operation with.
     * @return    the result of the imul.
     * @exception Py.TypeError if this operation can't be performed
     *            with these operands.
     **/
    final PyObject _basic_imul(PyObject o2) {
        PyObject x=__imul__(o2);
        if (x!=null) {
            return x;
        }
        return this._basic_mul(o2);
    }

    /**
     * Equivalent to the standard Python __div__ method
     * @param     other the object to perform this binary operation with
     *            (the right-hand operand).
     * @return    the result of the div, or null if this operation
     *            is not defined
     **/
    public PyObject __div__(PyObject other) {
        return null;
    }

    /**
     * Equivalent to the standard Python __rdiv__ method
     * @param     other the object to perform this binary operation with
     *            (the left-hand operand).
     * @return    the result of the div, or null if this operation
     *            is not defined.
     **/
    public PyObject __rdiv__(PyObject other) {
        return null;
    }

    /**
     * Equivalent to the standard Python __idiv__ method
     * @param     other the object to perform this binary operation with
     *            (the right-hand operand).
     * @return    the result of the idiv, or null if this operation
     *            is not defined
     **/
    public PyObject __idiv__(PyObject other) {
        return null;
    }

    /**
      * Implements the Python expression <code>this / o2</code>
      * @param     o2 the object to perform this binary operation with.
      * @return    the result of the div.
      * @exception Py.TypeError if this operation can't be performed
      *            with these operands.
      **/
    public final PyObject _div(PyObject o2) {
        if (Options.Qnew)
            return _truediv(o2);
        PyType t1=this.getType();
        PyType t2=o2.getType();
        if (t1==t2||t1.builtin&&t2.builtin) {
            return this._basic_div(o2);
        }
        return _binop_rule(t1,o2,t2,"__div__","__rdiv__","/");
    }

    /**
     * Implements the Python expression <code>this / o2</code>
     * when this and o2 have the same type or are builtin types.
     * @param     o2 the object to perform this binary operation with.
     * @return    the result of the div.
     * @exception Py.TypeError if this operation can't be performed
     *            with these operands.
     **/
    final PyObject _basic_div(PyObject o2) {
        PyObject x=__div__(o2);
        if (x!=null) {
            return x;
        }
        x=o2.__rdiv__(this);
        if (x!=null) {
            return x;
        }
        throw Py.TypeError(_unsupportedop("/",o2));
    }

    /**
      * Implements the Python expression <code>this /= o2</code>
      * @param     o2 the object to perform this inplace binary
      *            operation with.
      * @return    the result of the idiv.
      * @exception Py.TypeError if this operation can't be performed
      *            with these operands.
      **/
    public final PyObject _idiv(PyObject o2) {
        if (Options.Qnew)
            return _itruediv(o2);
        PyType t1=this.getType();
        PyType t2=o2.getType();
        if (t1==t2||t1.builtin&&t2.builtin) {
            return this._basic_idiv(o2);
        }
        PyObject impl=t1.lookup("__idiv__");
        if (impl!=null) {
            PyObject res=impl.__get__(this,t1).__call__(o2);
            if (res!=Py.NotImplemented) {
                return res;
            }
        }
        return _binop_rule(t1,o2,t2,"__div__","__rdiv__","/");
    }

    /**
     * Implements the Python expression <code>this /= o2</code>
     * when this and o2 have the same type or are builtin types.
     * @param     o2 the object to perform this inplace binary
     *            operation with.
     * @return    the result of the idiv.
     * @exception Py.TypeError if this operation can't be performed
     *            with these operands.
     **/
    final PyObject _basic_idiv(PyObject o2) {
        PyObject x=__idiv__(o2);
        if (x!=null) {
            return x;
        }
        return this._basic_div(o2);
    }

    /**
     * Equivalent to the standard Python __floordiv__ method
     * @param     other the object to perform this binary operation with
     *            (the right-hand operand).
     * @return    the result of the floordiv, or null if this operation
     *            is not defined
     **/
    public PyObject __floordiv__(PyObject other) {
        return null;
    }

    /**
     * Equivalent to the standard Python __rfloordiv__ method
     * @param     other the object to perform this binary operation with
     *            (the left-hand operand).
     * @return    the result of the floordiv, or null if this operation
     *            is not defined.
     **/
    public PyObject __rfloordiv__(PyObject other) {
        return null;
    }

    /**
     * Equivalent to the standard Python __ifloordiv__ method
     * @param     other the object to perform this binary operation with
     *            (the right-hand operand).
     * @return    the result of the ifloordiv, or null if this operation
     *            is not defined
     **/
    public PyObject __ifloordiv__(PyObject other) {
        return null;
    }

    /**
      * Implements the Python expression <code>this // o2</code>
      * @param     o2 the object to perform this binary operation with.
      * @return    the result of the floordiv.
      * @exception Py.TypeError if this operation can't be performed
      *            with these operands.
      **/
    public final PyObject _floordiv(PyObject o2) {
        PyType t1=this.getType();
        PyType t2=o2.getType();
        if (t1==t2||t1.builtin&&t2.builtin) {
            return this._basic_floordiv(o2);
        }
        return _binop_rule(t1,o2,t2,"__floordiv__","__rfloordiv__","//");
    }

    /**
     * Implements the Python expression <code>this // o2</code>
     * when this and o2 have the same type or are builtin types.
     * @param     o2 the object to perform this binary operation with.
     * @return    the result of the floordiv.
     * @exception Py.TypeError if this operation can't be performed
     *            with these operands.
     **/
    final PyObject _basic_floordiv(PyObject o2) {
        PyObject x=__floordiv__(o2);
        if (x!=null) {
            return x;
        }
        x=o2.__rfloordiv__(this);
        if (x!=null) {
            return x;
        }
        throw Py.TypeError(_unsupportedop("//",o2));
    }

    /**
      * Implements the Python expression <code>this //= o2</code>
      * @param     o2 the object to perform this inplace binary
      *            operation with.
      * @return    the result of the ifloordiv.
      * @exception Py.TypeError if this operation can't be performed
      *            with these operands.
      **/
    public final PyObject _ifloordiv(PyObject o2) {
        PyType t1=this.getType();
        PyType t2=o2.getType();
        if (t1==t2||t1.builtin&&t2.builtin) {
            return this._basic_ifloordiv(o2);
        }
        PyObject impl=t1.lookup("__ifloordiv__");
        if (impl!=null) {
            PyObject res=impl.__get__(this,t1).__call__(o2);
            if (res!=Py.NotImplemented) {
                return res;
            }
        }
        return _binop_rule(t1,o2,t2,"__floordiv__","__rfloordiv__","//");
    }

    /**
     * Implements the Python expression <code>this //= o2</code>
     * when this and o2 have the same type or are builtin types.
     * @param     o2 the object to perform this inplace binary
     *            operation with.
     * @return    the result of the ifloordiv.
     * @exception Py.TypeError if this operation can't be performed
     *            with these operands.
     **/
    final PyObject _basic_ifloordiv(PyObject o2) {
        PyObject x=__ifloordiv__(o2);
        if (x!=null) {
            return x;
        }
        return this._basic_floordiv(o2);
    }

    /**
     * Equivalent to the standard Python __truediv__ method
     * @param     other the object to perform this binary operation with
     *            (the right-hand operand).
     * @return    the result of the truediv, or null if this operation
     *            is not defined
     **/
    public PyObject __truediv__(PyObject other) {
        return null;
    }

    /**
     * Equivalent to the standard Python __rtruediv__ method
     * @param     other the object to perform this binary operation with
     *            (the left-hand operand).
     * @return    the result of the truediv, or null if this operation
     *            is not defined.
     **/
    public PyObject __rtruediv__(PyObject other) {
        return null;
    }

    /**
     * Equivalent to the standard Python __itruediv__ method
     * @param     other the object to perform this binary operation with
     *            (the right-hand operand).
     * @return    the result of the itruediv, or null if this operation
     *            is not defined
     **/
    public PyObject __itruediv__(PyObject other) {
        return null;
    }

    /**
      * Implements the Python expression <code>this / o2</code>
      * @param     o2 the object to perform this binary operation with.
      * @return    the result of the truediv.
      * @exception Py.TypeError if this operation can't be performed
      *            with these operands.
      **/
    public final PyObject _truediv(PyObject o2) {
        PyType t1=this.getType();
        PyType t2=o2.getType();
        if (t1==t2||t1.builtin&&t2.builtin) {
            return this._basic_truediv(o2);
        }
        return _binop_rule(t1,o2,t2,"__truediv__","__rtruediv__","/");
    }

    /**
     * Implements the Python expression <code>this / o2</code>
     * when this and o2 have the same type or are builtin types.
     * @param     o2 the object to perform this binary operation with.
     * @return    the result of the truediv.
     * @exception Py.TypeError if this operation can't be performed
     *            with these operands.
     **/
    final PyObject _basic_truediv(PyObject o2) {
        PyObject x=__truediv__(o2);
        if (x!=null) {
            return x;
        }
        x=o2.__rtruediv__(this);
        if (x!=null) {
            return x;
        }
        throw Py.TypeError(_unsupportedop("/",o2));
    }

    /**
      * Implements the Python expression <code>this /= o2</code>
      * @param     o2 the object to perform this inplace binary
      *            operation with.
      * @return    the result of the itruediv.
      * @exception Py.TypeError if this operation can't be performed
      *            with these operands.
      **/
    public final PyObject _itruediv(PyObject o2) {
        PyType t1=this.getType();
        PyType t2=o2.getType();
        if (t1==t2||t1.builtin&&t2.builtin) {
            return this._basic_itruediv(o2);
        }
        PyObject impl=t1.lookup("__itruediv__");
        if (impl!=null) {
            PyObject res=impl.__get__(this,t1).__call__(o2);
            if (res!=Py.NotImplemented) {
                return res;
            }
        }
        return _binop_rule(t1,o2,t2,"__truediv__","__rtruediv__","/");
    }

    /**
     * Implements the Python expression <code>this /= o2</code>
     * when this and o2 have the same type or are builtin types.
     * @param     o2 the object to perform this inplace binary
     *            operation with.
     * @return    the result of the itruediv.
     * @exception Py.TypeError if this operation can't be performed
     *            with these operands.
     **/
    final PyObject _basic_itruediv(PyObject o2) {
        PyObject x=__itruediv__(o2);
        if (x!=null) {
            return x;
        }
        return this._basic_truediv(o2);
    }

    /**
     * Equivalent to the standard Python __mod__ method
     * @param     other the object to perform this binary operation with
     *            (the right-hand operand).
     * @return    the result of the mod, or null if this operation
     *            is not defined
     **/
    public PyObject __mod__(PyObject other) {
        return null;
    }

    /**
     * Equivalent to the standard Python __rmod__ method
     * @param     other the object to perform this binary operation with
     *            (the left-hand operand).
     * @return    the result of the mod, or null if this operation
     *            is not defined.
     **/
    public PyObject __rmod__(PyObject other) {
        return null;
    }

    /**
     * Equivalent to the standard Python __imod__ method
     * @param     other the object to perform this binary operation with
     *            (the right-hand operand).
     * @return    the result of the imod, or null if this operation
     *            is not defined
     **/
    public PyObject __imod__(PyObject other) {
        return null;
    }

    /**
      * Implements the Python expression <code>this % o2</code>
      * @param     o2 the object to perform this binary operation with.
      * @return    the result of the mod.
      * @exception Py.TypeError if this operation can't be performed
      *            with these operands.
      **/
    public final PyObject _mod(PyObject o2) {
        PyType t1=this.getType();
        PyType t2=o2.getType();
        if (t1==t2||t1.builtin&&t2.builtin) {
            return this._basic_mod(o2);
        }
        return _binop_rule(t1,o2,t2,"__mod__","__rmod__","%");
    }

    /**
     * Implements the Python expression <code>this % o2</code>
     * when this and o2 have the same type or are builtin types.
     * @param     o2 the object to perform this binary operation with.
     * @return    the result of the mod.
     * @exception Py.TypeError if this operation can't be performed
     *            with these operands.
     **/
    final PyObject _basic_mod(PyObject o2) {
        PyObject x=__mod__(o2);
        if (x!=null) {
            return x;
        }
        x=o2.__rmod__(this);
        if (x!=null) {
            return x;
        }
        throw Py.TypeError(_unsupportedop("%",o2));
    }

    /**
      * Implements the Python expression <code>this %= o2</code>
      * @param     o2 the object to perform this inplace binary
      *            operation with.
      * @return    the result of the imod.
      * @exception Py.TypeError if this operation can't be performed
      *            with these operands.
      **/
    public final PyObject _imod(PyObject o2) {
        PyType t1=this.getType();
        PyType t2=o2.getType();
        if (t1==t2||t1.builtin&&t2.builtin) {
            return this._basic_imod(o2);
        }
        PyObject impl=t1.lookup("__imod__");
        if (impl!=null) {
            PyObject res=impl.__get__(this,t1).__call__(o2);
            if (res!=Py.NotImplemented) {
                return res;
            }
        }
        return _binop_rule(t1,o2,t2,"__mod__","__rmod__","%");
    }

    /**
     * Implements the Python expression <code>this %= o2</code>
     * when this and o2 have the same type or are builtin types.
     * @param     o2 the object to perform this inplace binary
     *            operation with.
     * @return    the result of the imod.
     * @exception Py.TypeError if this operation can't be performed
     *            with these operands.
     **/
    final PyObject _basic_imod(PyObject o2) {
        PyObject x=__imod__(o2);
        if (x!=null) {
            return x;
        }
        return this._basic_mod(o2);
    }

    /**
     * Equivalent to the standard Python __divmod__ method
     * @param     other the object to perform this binary operation with
     *            (the right-hand operand).
     * @return    the result of the divmod, or null if this operation
     *            is not defined
     **/
    public PyObject __divmod__(PyObject other) {
        return null;
    }

    /**
     * Equivalent to the standard Python __rdivmod__ method
     * @param     other the object to perform this binary operation with
     *            (the left-hand operand).
     * @return    the result of the divmod, or null if this operation
     *            is not defined.
     **/
    public PyObject __rdivmod__(PyObject other) {
        return null;
    }

    /**
     * Equivalent to the standard Python __idivmod__ method
     * @param     other the object to perform this binary operation with
     *            (the right-hand operand).
     * @return    the result of the idivmod, or null if this operation
     *            is not defined
     **/
    public PyObject __idivmod__(PyObject other) {
        return null;
    }

    /**
      * Implements the Python expression <code>this divmod o2</code>
      * @param     o2 the object to perform this binary operation with.
      * @return    the result of the divmod.
      * @exception Py.TypeError if this operation can't be performed
      *            with these operands.
      **/
    public final PyObject _divmod(PyObject o2) {
        PyType t1=this.getType();
        PyType t2=o2.getType();
        if (t1==t2||t1.builtin&&t2.builtin) {
            return this._basic_divmod(o2);
        }
        return _binop_rule(t1,o2,t2,"__divmod__","__rdivmod__","divmod");
    }

    /**
     * Implements the Python expression <code>this divmod o2</code>
     * when this and o2 have the same type or are builtin types.
     * @param     o2 the object to perform this binary operation with.
     * @return    the result of the divmod.
     * @exception Py.TypeError if this operation can't be performed
     *            with these operands.
     **/
    final PyObject _basic_divmod(PyObject o2) {
        PyObject x=__divmod__(o2);
        if (x!=null) {
            return x;
        }
        x=o2.__rdivmod__(this);
        if (x!=null) {
            return x;
        }
        throw Py.TypeError(_unsupportedop("divmod",o2));
    }

    /**
      * Implements the Python expression <code>this divmod= o2</code>
      * @param     o2 the object to perform this inplace binary
      *            operation with.
      * @return    the result of the idivmod.
      * @exception Py.TypeError if this operation can't be performed
      *            with these operands.
      **/
    public final PyObject _idivmod(PyObject o2) {
        PyType t1=this.getType();
        PyType t2=o2.getType();
        if (t1==t2||t1.builtin&&t2.builtin) {
            return this._basic_idivmod(o2);
        }
        PyObject impl=t1.lookup("__idivmod__");
        if (impl!=null) {
            PyObject res=impl.__get__(this,t1).__call__(o2);
            if (res!=Py.NotImplemented) {
                return res;
            }
        }
        return _binop_rule(t1,o2,t2,"__divmod__","__rdivmod__","divmod");
    }

    /**
     * Implements the Python expression <code>this divmod= o2</code>
     * when this and o2 have the same type or are builtin types.
     * @param     o2 the object to perform this inplace binary
     *            operation with.
     * @return    the result of the idivmod.
     * @exception Py.TypeError if this operation can't be performed
     *            with these operands.
     **/
    final PyObject _basic_idivmod(PyObject o2) {
        PyObject x=__idivmod__(o2);
        if (x!=null) {
            return x;
        }
        return this._basic_divmod(o2);
    }

    /**
     * Equivalent to the standard Python __pow__ method
     * @param     other the object to perform this binary operation with
     *            (the right-hand operand).
     * @return    the result of the pow, or null if this operation
     *            is not defined
     **/
    public PyObject __pow__(PyObject other) {
        return __pow__(other,null);
    }

    /**
     * Equivalent to the standard Python __rpow__ method
     * @param     other the object to perform this binary operation with
     *            (the left-hand operand).
     * @return    the result of the pow, or null if this operation
     *            is not defined.
     **/
    public PyObject __rpow__(PyObject other) {
        return null;
    }

    /**
     * Equivalent to the standard Python __ipow__ method
     * @param     other the object to perform this binary operation with
     *            (the right-hand operand).
     * @return    the result of the ipow, or null if this operation
     *            is not defined
     **/
    public PyObject __ipow__(PyObject other) {
        return null;
    }

    /**
      * Implements the Python expression <code>this ** o2</code>
      * @param     o2 the object to perform this binary operation with.
      * @return    the result of the pow.
      * @exception Py.TypeError if this operation can't be performed
      *            with these operands.
      **/
    public final PyObject _pow(PyObject o2) {
        PyType t1=this.getType();
        PyType t2=o2.getType();
        if (t1==t2||t1.builtin&&t2.builtin) {
            return this._basic_pow(o2);
        }
        return _binop_rule(t1,o2,t2,"__pow__","__rpow__","**");
    }

    /**
     * Implements the Python expression <code>this ** o2</code>
     * when this and o2 have the same type or are builtin types.
     * @param     o2 the object to perform this binary operation with.
     * @return    the result of the pow.
     * @exception Py.TypeError if this operation can't be performed
     *            with these operands.
     **/
    final PyObject _basic_pow(PyObject o2) {
        PyObject x=__pow__(o2);
        if (x!=null) {
            return x;
        }
        x=o2.__rpow__(this);
        if (x!=null) {
            return x;
        }
        throw Py.TypeError(_unsupportedop("**",o2));
    }

    /**
      * Implements the Python expression <code>this **= o2</code>
      * @param     o2 the object to perform this inplace binary
      *            operation with.
      * @return    the result of the ipow.
      * @exception Py.TypeError if this operation can't be performed
      *            with these operands.
      **/
    public final PyObject _ipow(PyObject o2) {
        PyType t1=this.getType();
        PyType t2=o2.getType();
        if (t1==t2||t1.builtin&&t2.builtin) {
            return this._basic_ipow(o2);
        }
        PyObject impl=t1.lookup("__ipow__");
        if (impl!=null) {
            PyObject res=impl.__get__(this,t1).__call__(o2);
            if (res!=Py.NotImplemented) {
                return res;
            }
        }
        return _binop_rule(t1,o2,t2,"__pow__","__rpow__","**");
    }

    /**
     * Implements the Python expression <code>this **= o2</code>
     * when this and o2 have the same type or are builtin types.
     * @param     o2 the object to perform this inplace binary
     *            operation with.
     * @return    the result of the ipow.
     * @exception Py.TypeError if this operation can't be performed
     *            with these operands.
     **/
    final PyObject _basic_ipow(PyObject o2) {
        PyObject x=__ipow__(o2);
        if (x!=null) {
            return x;
        }
        return this._basic_pow(o2);
    }

    /**
     * Equivalent to the standard Python __lshift__ method
     * @param     other the object to perform this binary operation with
     *            (the right-hand operand).
     * @return    the result of the lshift, or null if this operation
     *            is not defined
     **/
    public PyObject __lshift__(PyObject other) {
        return null;
    }

    /**
     * Equivalent to the standard Python __rlshift__ method
     * @param     other the object to perform this binary operation with
     *            (the left-hand operand).
     * @return    the result of the lshift, or null if this operation
     *            is not defined.
     **/
    public PyObject __rlshift__(PyObject other) {
        return null;
    }

    /**
     * Equivalent to the standard Python __ilshift__ method
     * @param     other the object to perform this binary operation with
     *            (the right-hand operand).
     * @return    the result of the ilshift, or null if this operation
     *            is not defined
     **/
    public PyObject __ilshift__(PyObject other) {
        return null;
    }

    /**
      * Implements the Python expression <code>this << o2</code>
      * @param     o2 the object to perform this binary operation with.
      * @return    the result of the lshift.
      * @exception Py.TypeError if this operation can't be performed
      *            with these operands.
      **/
    public final PyObject _lshift(PyObject o2) {
        PyType t1=this.getType();
        PyType t2=o2.getType();
        if (t1==t2||t1.builtin&&t2.builtin) {
            return this._basic_lshift(o2);
        }
        return _binop_rule(t1,o2,t2,"__lshift__","__rlshift__","<<");
    }

    /**
     * Implements the Python expression <code>this << o2</code>
     * when this and o2 have the same type or are builtin types.
     * @param     o2 the object to perform this binary operation with.
     * @return    the result of the lshift.
     * @exception Py.TypeError if this operation can't be performed
     *            with these operands.
     **/
    final PyObject _basic_lshift(PyObject o2) {
        PyObject x=__lshift__(o2);
        if (x!=null) {
            return x;
        }
        x=o2.__rlshift__(this);
        if (x!=null) {
            return x;
        }
        throw Py.TypeError(_unsupportedop("<<",o2));
    }

    /**
      * Implements the Python expression <code>this <<= o2</code>
      * @param     o2 the object to perform this inplace binary
      *            operation with.
      * @return    the result of the ilshift.
      * @exception Py.TypeError if this operation can't be performed
      *            with these operands.
      **/
    public final PyObject _ilshift(PyObject o2) {
        PyType t1=this.getType();
        PyType t2=o2.getType();
        if (t1==t2||t1.builtin&&t2.builtin) {
            return this._basic_ilshift(o2);
        }
        PyObject impl=t1.lookup("__ilshift__");
        if (impl!=null) {
            PyObject res=impl.__get__(this,t1).__call__(o2);
            if (res!=Py.NotImplemented) {
                return res;
            }
        }
        return _binop_rule(t1,o2,t2,"__lshift__","__rlshift__","<<");
    }

    /**
     * Implements the Python expression <code>this <<= o2</code>
     * when this and o2 have the same type or are builtin types.
     * @param     o2 the object to perform this inplace binary
     *            operation with.
     * @return    the result of the ilshift.
     * @exception Py.TypeError if this operation can't be performed
     *            with these operands.
     **/
    final PyObject _basic_ilshift(PyObject o2) {
        PyObject x=__ilshift__(o2);
        if (x!=null) {
            return x;
        }
        return this._basic_lshift(o2);
    }

    /**
     * Equivalent to the standard Python __rshift__ method
     * @param     other the object to perform this binary operation with
     *            (the right-hand operand).
     * @return    the result of the rshift, or null if this operation
     *            is not defined
     **/
    public PyObject __rshift__(PyObject other) {
        return null;
    }

    /**
     * Equivalent to the standard Python __rrshift__ method
     * @param     other the object to perform this binary operation with
     *            (the left-hand operand).
     * @return    the result of the rshift, or null if this operation
     *            is not defined.
     **/
    public PyObject __rrshift__(PyObject other) {
        return null;
    }

    /**
     * Equivalent to the standard Python __irshift__ method
     * @param     other the object to perform this binary operation with
     *            (the right-hand operand).
     * @return    the result of the irshift, or null if this operation
     *            is not defined
     **/
    public PyObject __irshift__(PyObject other) {
        return null;
    }

    /**
      * Implements the Python expression <code>this >> o2</code>
      * @param     o2 the object to perform this binary operation with.
      * @return    the result of the rshift.
      * @exception Py.TypeError if this operation can't be performed
      *            with these operands.
      **/
    public final PyObject _rshift(PyObject o2) {
        PyType t1=this.getType();
        PyType t2=o2.getType();
        if (t1==t2||t1.builtin&&t2.builtin) {
            return this._basic_rshift(o2);
        }
        return _binop_rule(t1,o2,t2,"__rshift__","__rrshift__",">>");
    }

    /**
     * Implements the Python expression <code>this >> o2</code>
     * when this and o2 have the same type or are builtin types.
     * @param     o2 the object to perform this binary operation with.
     * @return    the result of the rshift.
     * @exception Py.TypeError if this operation can't be performed
     *            with these operands.
     **/
    final PyObject _basic_rshift(PyObject o2) {
        PyObject x=__rshift__(o2);
        if (x!=null) {
            return x;
        }
        x=o2.__rrshift__(this);
        if (x!=null) {
            return x;
        }
        throw Py.TypeError(_unsupportedop(">>",o2));
    }

    /**
      * Implements the Python expression <code>this >>= o2</code>
      * @param     o2 the object to perform this inplace binary
      *            operation with.
      * @return    the result of the irshift.
      * @exception Py.TypeError if this operation can't be performed
      *            with these operands.
      **/
    public final PyObject _irshift(PyObject o2) {
        PyType t1=this.getType();
        PyType t2=o2.getType();
        if (t1==t2||t1.builtin&&t2.builtin) {
            return this._basic_irshift(o2);
        }
        PyObject impl=t1.lookup("__irshift__");
        if (impl!=null) {
            PyObject res=impl.__get__(this,t1).__call__(o2);
            if (res!=Py.NotImplemented) {
                return res;
            }
        }
        return _binop_rule(t1,o2,t2,"__rshift__","__rrshift__",">>");
    }

    /**
     * Implements the Python expression <code>this >>= o2</code>
     * when this and o2 have the same type or are builtin types.
     * @param     o2 the object to perform this inplace binary
     *            operation with.
     * @return    the result of the irshift.
     * @exception Py.TypeError if this operation can't be performed
     *            with these operands.
     **/
    final PyObject _basic_irshift(PyObject o2) {
        PyObject x=__irshift__(o2);
        if (x!=null) {
            return x;
        }
        return this._basic_rshift(o2);
    }

    /**
     * Equivalent to the standard Python __and__ method
     * @param     other the object to perform this binary operation with
     *            (the right-hand operand).
     * @return    the result of the and, or null if this operation
     *            is not defined
     **/
    public PyObject __and__(PyObject other) {
        return null;
    }

    /**
     * Equivalent to the standard Python __rand__ method
     * @param     other the object to perform this binary operation with
     *            (the left-hand operand).
     * @return    the result of the and, or null if this operation
     *            is not defined.
     **/
    public PyObject __rand__(PyObject other) {
        return null;
    }

    /**
     * Equivalent to the standard Python __iand__ method
     * @param     other the object to perform this binary operation with
     *            (the right-hand operand).
     * @return    the result of the iand, or null if this operation
     *            is not defined
     **/
    public PyObject __iand__(PyObject other) {
        return null;
    }

    /**
      * Implements the Python expression <code>this & o2</code>
      * @param     o2 the object to perform this binary operation with.
      * @return    the result of the and.
      * @exception Py.TypeError if this operation can't be performed
      *            with these operands.
      **/
    public final PyObject _and(PyObject o2) {
        PyType t1=this.getType();
        PyType t2=o2.getType();
        if (t1==t2||t1.builtin&&t2.builtin) {
            return this._basic_and(o2);
        }
        return _binop_rule(t1,o2,t2,"__and__","__rand__","&");
    }

    /**
     * Implements the Python expression <code>this & o2</code>
     * when this and o2 have the same type or are builtin types.
     * @param     o2 the object to perform this binary operation with.
     * @return    the result of the and.
     * @exception Py.TypeError if this operation can't be performed
     *            with these operands.
     **/
    final PyObject _basic_and(PyObject o2) {
        PyObject x=__and__(o2);
        if (x!=null) {
            return x;
        }
        x=o2.__rand__(this);
        if (x!=null) {
            return x;
        }
        throw Py.TypeError(_unsupportedop("&",o2));
    }

    /**
      * Implements the Python expression <code>this &= o2</code>
      * @param     o2 the object to perform this inplace binary
      *            operation with.
      * @return    the result of the iand.
      * @exception Py.TypeError if this operation can't be performed
      *            with these operands.
      **/
    public final PyObject _iand(PyObject o2) {
        PyType t1=this.getType();
        PyType t2=o2.getType();
        if (t1==t2||t1.builtin&&t2.builtin) {
            return this._basic_iand(o2);
        }
        PyObject impl=t1.lookup("__iand__");
        if (impl!=null) {
            PyObject res=impl.__get__(this,t1).__call__(o2);
            if (res!=Py.NotImplemented) {
                return res;
            }
        }
        return _binop_rule(t1,o2,t2,"__and__","__rand__","&");
    }

    /**
     * Implements the Python expression <code>this &= o2</code>
     * when this and o2 have the same type or are builtin types.
     * @param     o2 the object to perform this inplace binary
     *            operation with.
     * @return    the result of the iand.
     * @exception Py.TypeError if this operation can't be performed
     *            with these operands.
     **/
    final PyObject _basic_iand(PyObject o2) {
        PyObject x=__iand__(o2);
        if (x!=null) {
            return x;
        }
        return this._basic_and(o2);
    }

    /**
     * Equivalent to the standard Python __or__ method
     * @param     other the object to perform this binary operation with
     *            (the right-hand operand).
     * @return    the result of the or, or null if this operation
     *            is not defined
     **/
    public PyObject __or__(PyObject other) {
        return null;
    }

    /**
     * Equivalent to the standard Python __ror__ method
     * @param     other the object to perform this binary operation with
     *            (the left-hand operand).
     * @return    the result of the or, or null if this operation
     *            is not defined.
     **/
    public PyObject __ror__(PyObject other) {
        return null;
    }

    /**
     * Equivalent to the standard Python __ior__ method
     * @param     other the object to perform this binary operation with
     *            (the right-hand operand).
     * @return    the result of the ior, or null if this operation
     *            is not defined
     **/
    public PyObject __ior__(PyObject other) {
        return null;
    }

    /**
      * Implements the Python expression <code>this | o2</code>
      * @param     o2 the object to perform this binary operation with.
      * @return    the result of the or.
      * @exception Py.TypeError if this operation can't be performed
      *            with these operands.
      **/
    public final PyObject _or(PyObject o2) {
        PyType t1=this.getType();
        PyType t2=o2.getType();
        if (t1==t2||t1.builtin&&t2.builtin) {
            return this._basic_or(o2);
        }
        return _binop_rule(t1,o2,t2,"__or__","__ror__","|");
    }

    /**
     * Implements the Python expression <code>this | o2</code>
     * when this and o2 have the same type or are builtin types.
     * @param     o2 the object to perform this binary operation with.
     * @return    the result of the or.
     * @exception Py.TypeError if this operation can't be performed
     *            with these operands.
     **/
    final PyObject _basic_or(PyObject o2) {
        PyObject x=__or__(o2);
        if (x!=null) {
            return x;
        }
        x=o2.__ror__(this);
        if (x!=null) {
            return x;
        }
        throw Py.TypeError(_unsupportedop("|",o2));
    }

    /**
      * Implements the Python expression <code>this |= o2</code>
      * @param     o2 the object to perform this inplace binary
      *            operation with.
      * @return    the result of the ior.
      * @exception Py.TypeError if this operation can't be performed
      *            with these operands.
      **/
    public final PyObject _ior(PyObject o2) {
        PyType t1=this.getType();
        PyType t2=o2.getType();
        if (t1==t2||t1.builtin&&t2.builtin) {
            return this._basic_ior(o2);
        }
        PyObject impl=t1.lookup("__ior__");
        if (impl!=null) {
            PyObject res=impl.__get__(this,t1).__call__(o2);
            if (res!=Py.NotImplemented) {
                return res;
            }
        }
        return _binop_rule(t1,o2,t2,"__or__","__ror__","|");
    }

    /**
     * Implements the Python expression <code>this |= o2</code>
     * when this and o2 have the same type or are builtin types.
     * @param     o2 the object to perform this inplace binary
     *            operation with.
     * @return    the result of the ior.
     * @exception Py.TypeError if this operation can't be performed
     *            with these operands.
     **/
    final PyObject _basic_ior(PyObject o2) {
        PyObject x=__ior__(o2);
        if (x!=null) {
            return x;
        }
        return this._basic_or(o2);
    }

    /**
     * Equivalent to the standard Python __xor__ method
     * @param     other the object to perform this binary operation with
     *            (the right-hand operand).
     * @return    the result of the xor, or null if this operation
     *            is not defined
     **/
    public PyObject __xor__(PyObject other) {
        return null;
    }

    /**
     * Equivalent to the standard Python __rxor__ method
     * @param     other the object to perform this binary operation with
     *            (the left-hand operand).
     * @return    the result of the xor, or null if this operation
     *            is not defined.
     **/
    public PyObject __rxor__(PyObject other) {
        return null;
    }

    /**
     * Equivalent to the standard Python __ixor__ method
     * @param     other the object to perform this binary operation with
     *            (the right-hand operand).
     * @return    the result of the ixor, or null if this operation
     *            is not defined
     **/
    public PyObject __ixor__(PyObject other) {
        return null;
    }

    /**
      * Implements the Python expression <code>this ^ o2</code>
      * @param     o2 the object to perform this binary operation with.
      * @return    the result of the xor.
      * @exception Py.TypeError if this operation can't be performed
      *            with these operands.
      **/
    public final PyObject _xor(PyObject o2) {
        PyType t1=this.getType();
        PyType t2=o2.getType();
        if (t1==t2||t1.builtin&&t2.builtin) {
            return this._basic_xor(o2);
        }
        return _binop_rule(t1,o2,t2,"__xor__","__rxor__","^");
    }

    /**
     * Implements the Python expression <code>this ^ o2</code>
     * when this and o2 have the same type or are builtin types.
     * @param     o2 the object to perform this binary operation with.
     * @return    the result of the xor.
     * @exception Py.TypeError if this operation can't be performed
     *            with these operands.
     **/
    final PyObject _basic_xor(PyObject o2) {
        PyObject x=__xor__(o2);
        if (x!=null) {
            return x;
        }
        x=o2.__rxor__(this);
        if (x!=null) {
            return x;
        }
        throw Py.TypeError(_unsupportedop("^",o2));
    }

    /**
      * Implements the Python expression <code>this ^= o2</code>
      * @param     o2 the object to perform this inplace binary
      *            operation with.
      * @return    the result of the ixor.
      * @exception Py.TypeError if this operation can't be performed
      *            with these operands.
      **/
    public final PyObject _ixor(PyObject o2) {
        PyType t1=this.getType();
        PyType t2=o2.getType();
        if (t1==t2||t1.builtin&&t2.builtin) {
            return this._basic_ixor(o2);
        }
        PyObject impl=t1.lookup("__ixor__");
        if (impl!=null) {
            PyObject res=impl.__get__(this,t1).__call__(o2);
            if (res!=Py.NotImplemented) {
                return res;
            }
        }
        return _binop_rule(t1,o2,t2,"__xor__","__rxor__","^");
    }

    /**
     * Implements the Python expression <code>this ^= o2</code>
     * when this and o2 have the same type or are builtin types.
     * @param     o2 the object to perform this inplace binary
     *            operation with.
     * @return    the result of the ixor.
     * @exception Py.TypeError if this operation can't be performed
     *            with these operands.
     **/
    final PyObject _basic_ixor(PyObject o2) {
        PyObject x=__ixor__(o2);
        if (x!=null) {
            return x;
        }
        return this._basic_xor(o2);
    }

    // Generated by make_binops.py (End)

    /**
     * A convenience function for PyProxys.
     */
    public PyObject _jcallexc(Object[] args) throws Throwable {
        try {
            return __call__(Py.javas2pys(args));
        } catch (PyException e) {
            if (e.value.getJavaProxy() != null) {
                Object t = e.value.__tojava__(Throwable.class);
                if (t != null && t != Py.NoConversion) {
                    throw (Throwable) t;
                }
            } else {
                ThreadState ts = Py.getThreadState();
                if (ts.frame == null) {
                    Py.maybeSystemExit(e);
                }
                if (Options.showPythonProxyExceptions) {
                    Py.stderr.println(
                        "Exception in Python proxy returning to Java:");
                    Py.printException(e);
                }
            }
            throw e;
        }
    }

    public void _jthrow(Throwable t) {
        if (t instanceof RuntimeException)
            throw (RuntimeException) t;
        if (t instanceof Error)
            throw (Error) t;
        throw Py.JavaError(t);
    }

    public PyObject _jcall(Object[] args) {
        try {
            return _jcallexc(args);
        } catch (Throwable t) {
            _jthrow(t);
            return null;
        }
    }

    /* Shortcut methods for calling methods from Java */

    /**
     * Shortcut for calling a method on a PyObject from Java.
     * This form is equivalent to o.__getattr__(name).__call__(args, keywords)
     *
     * @param name the name of the method to call.  This must be an
     *             interned string!
     * @param args an array of the arguments to the call.
     * @param keywords the keywords to use in the call.
     * @return the result of calling the method name with args and keywords.
     **/
    public PyObject invoke(String name, PyObject[] args, String[] keywords) {
        PyObject f = __getattr__(name);
        return f.__call__(args, keywords);
    }

    public PyObject invoke(String name, PyObject[] args) {
        PyObject f = __getattr__(name);
        return f.__call__(args);
    }

    /**
     * Shortcut for calling a method on a PyObject with no args.
     *
     * @param name the name of the method to call.  This must be an
     * interned string!
     * @return the result of calling the method name with no args
     **/
    public PyObject invoke(String name) {
        PyObject f = __getattr__(name);
        return f.__call__();
    }

    /**
     * Shortcut for calling a method on a PyObject with one arg.
     *
     * @param name the name of the method to call.  This must be an
     * interned string!
     * @param arg1 the one argument of the method.
     * @return the result of calling the method name with arg1
     **/
    public PyObject invoke(String name, PyObject arg1) {
        PyObject f = __getattr__(name);
        return f.__call__(arg1);
    }

    /**
     * Shortcut for calling a method on a PyObject with two args.
     *
     * @param name the name of the method to call.  This must be an
     *        interned string!
     * @param arg1 the first argument of the method.
     * @param arg2 the second argument of the method.
     * @return the result of calling the method name with arg1 and arg2
     **/
    public PyObject invoke(String name, PyObject arg1, PyObject arg2) {
        PyObject f = __getattr__(name);
        return f.__call__(arg1, arg2);
    }

    /**
     * Shortcut for calling a method on a PyObject with one extra
     * initial argument.
     *
     * @param name the name of the method to call.  This must be an
     *        interned string!
     * @param arg1 the first argument of the method.
     * @param args an array of the arguments to the call.
     * @param keywords the keywords to use in the call.
     * @return the result of calling the method name with arg1 args
     * and keywords
     **/
    public PyObject invoke(String name, PyObject arg1, PyObject[] args, String[] keywords) {
        PyObject f = __getattr__(name);
        return f.__call__(arg1, args, keywords);
    }

    /* descriptors and lookup protocols */

    /** xxx implements where meaningful
     * @return internal object per instance dict or null
     */
    public PyObject fastGetDict() {
        return null;
    }

    /** xxx implements where meaningful
     * @return internal object __dict__ or null
     */
    public PyObject getDict() {
        return null;
    }

    public void setDict(PyObject newDict) {
        // fallback if setDict not implemented in subclass
        throw Py.TypeError("can't set attribute '__dict__' of instance of " + getType().fastGetName());
    }

    public void delDict() {
        // fallback to error
        throw Py.TypeError("can't delete attribute '__dict__' of instance of '" + getType().fastGetName()+ "'");
    }

    public boolean implementsDescrGet() {
        return objtype.hasGet;
    }

    public boolean implementsDescrSet() {
        return objtype.hasSet;
    }

    public boolean implementsDescrDelete() {
        return objtype.hasDelete;
    }

    public boolean isDataDescr() {
        return objtype.hasSet || objtype.hasDelete;
    }

    /**
     * Get descriptor for this PyObject.
     *
     * @param obj -
     *            the instance accessing this descriptor. Can be null if this is
     *            being accessed by a type.
     * @param type -
     *            the type accessing this descriptor. Will be null if obj exists
     *            as obj is of the type accessing the descriptor.
     * @return - the object defined for this descriptor for the given obj and
     *         type.
     */
    public PyObject __get__(PyObject obj, PyObject type) {
        return _doget(obj, type);
    }

    public void __set__(PyObject obj, PyObject value) {
        if (!_doset(obj, value)) {
            throw Py.AttributeError("object internal __set__ impl is abstract");
        }
    }

    public void __delete__(PyObject obj) {
        throw Py.AttributeError("object internal __delete__ impl is abstract");
    }

    @ExposedMethod(doc = BuiltinDocs.object___getattribute___doc)
    final PyObject object___getattribute__(PyObject arg0) {
        String name = asName(arg0);
        PyObject ret = object___findattr__(name);
        if (ret == null) {
            noAttributeError(name);
        }
        return ret;
    }

    // name must be interned
    final PyObject object___findattr__(String name) {
        PyObject descr = objtype.lookup(name);
        PyObject res;
        boolean get = false;

        if (descr != null) {
            get = descr.implementsDescrGet();
            if (get && descr.isDataDescr()) {
                return descr.__get__(this, objtype);
            }
        }

        PyObject obj_dict = fastGetDict();
        if (obj_dict != null) {
            res = obj_dict.__finditem__(name);
            if (res != null) {
                return res;
            }
        }

        if (get) {
            return descr.__get__(this, objtype);
        }

        if (descr != null) {
            return descr;
        }

        return null;
    }

    @ExposedMethod(doc = BuiltinDocs.object___setattr___doc)
    final void object___setattr__(PyObject name, PyObject value) {
        hackCheck("__setattr__");
        object___setattr__(asName(name), value);
    }

    final void object___setattr__(String name, PyObject value) {
        PyObject descr = objtype.lookup(name);
        boolean set = false;

        if (descr != null) {
            set = descr.implementsDescrSet();
            if (set && descr.isDataDescr()) {
                descr.__set__(this, value);
                return;
            }
        }

        PyObject obj_dict = fastGetDict();
        if (obj_dict != null) {
            obj_dict.__setitem__(name, value);
            return;
        }

        if (set) {
            descr.__set__(this, value);
        }

        if (descr != null) {
            readonlyAttributeError(name);
        }

        noAttributeError(name);
    }

    @ExposedMethod(doc = BuiltinDocs.object___delattr___doc)
    final void object___delattr__(PyObject name) {
        hackCheck("__delattr__");
        object___delattr__(asName(name));
    }

    public static final String asName(PyObject obj) {
        try {
            return obj.asName(0);
        } catch(PyObject.ConversionException e) {
            throw Py.TypeError("attribute name must be a string");
        }
    }

    final void object___delattr__(String name) {
        PyObject descr = objtype.lookup(name);
        boolean delete = false;

        if (descr != null) {
            delete = descr.implementsDescrDelete();
            if (delete && descr.isDataDescr()) {
                descr.__delete__(this);
                return;
            }
        }

        PyObject obj_dict = fastGetDict();
        if (obj_dict != null) {
            try {
                obj_dict.__delitem__(name);
            } catch (PyException exc) {
                if (exc.match(Py.KeyError)) {
                    noAttributeError(name);
                } else {
                    throw exc;
                }
            }
            return;
        }

        if (delete) {
            descr.__delete__(this);
        }

        if (descr != null) {
            readonlyAttributeError(name);
        }

        noAttributeError(name);
    }

    /**
     * Helper to check for object.__setattr__ or __delattr__ applied to a type (The Carlo
     * Verre hack).
     *
     * @param what String method name to check for
     */
    private void hackCheck(String what) {
        if (this instanceof PyType && ((PyType)this).builtin) {
            throw Py.TypeError(String.format("can't apply this %s to %s object", what,
                                             objtype.fastGetName()));
        }
    }

    /**
     * Used for pickling.  Default implementation calls object___reduce__.
     *
     * @return a tuple of (class, tuple)
     */
    public PyObject __reduce__() {
        return object___reduce__();
    }

    @ExposedMethod(doc = BuiltinDocs.object___reduce___doc)
    final PyObject object___reduce__() {
        return object___reduce_ex__(0);
    }

    /** Used for pickling.  If the subclass specifies __reduce__, it will
     * override __reduce_ex__ in the base-class, even if __reduce_ex__ was
     * called with an argument.
     *
     * @param arg PyInteger specifying reduce algorithm (method without this
     * argument defaults to 0).
     * @return a tuple of (class, tuple)
     */
    public PyObject __reduce_ex__(int arg) {
        return object___reduce_ex__(arg);
    }
    public PyObject __reduce_ex__() {
        return object___reduce_ex__(0);
    }

    @ExposedMethod(defaults = "0", doc = BuiltinDocs.object___reduce___doc)
    final PyObject object___reduce_ex__(int arg) {
        PyObject res;

        PyObject clsreduce = this.getType().__findattr__("__reduce__");
        PyObject objreduce = (new PyObject()).getType().__findattr__("__reduce__");

        if (clsreduce != objreduce) {
            res = this.__reduce__();
        } else if (arg >= 2) {
            res = reduce_2();
        } else {
            PyObject copyreg = __builtin__.__import__("copy_reg", null, null, Py.EmptyTuple);
            PyObject copyreg_reduce = copyreg.__findattr__("_reduce_ex");
            res = copyreg_reduce.__call__(this, new PyInteger(arg));
        }
        return res;
    }

    private static PyObject slotnames(PyObject cls) {
        PyObject slotnames;

        slotnames = cls.fastGetDict().__finditem__("__slotnames__");
        if (null != slotnames) {
            return slotnames;
        }

        PyObject copyreg = __builtin__.__import__("copy_reg", null, null, Py.EmptyTuple);
        PyObject copyreg_slotnames = copyreg.__findattr__("_slotnames");
        slotnames = copyreg_slotnames.__call__(cls);
        if (null != slotnames && Py.None != slotnames && (!(slotnames instanceof PyList))) {
            throw Py.TypeError("copy_reg._slotnames didn't return a list or None");
        }

        return slotnames;
    }

    private PyObject reduce_2() {
        PyObject args, state;
        PyObject res = null;
        int n,i;

        PyObject cls = this.__findattr__("__class__");

        PyObject getnewargs = this.__findattr__("__getnewargs__");
        if (null != getnewargs) {
            args = getnewargs.__call__();
            if (null != args && !(args instanceof PyTuple)) {
                throw Py.TypeError("__getnewargs__ should return a tuple");
            }
        } else {
            args = Py.EmptyTuple;
        }

        PyObject getstate = this.__findattr__("__getstate__");
        if (null != getstate) {
            state = getstate.__call__();
            if (null == state) {
                return res;
            }
        } else {
            state = this.__findattr__("__dict__");
            if (null == state) {
                state = Py.None;
            }

            PyObject names = slotnames(cls);
            if (null == names) {
                return res;
            }

            if (names != Py.None) {
                if (!(names instanceof PyList)) {
                    throw Py.AssertionError("slots not a list");
                }
                PyObject slots = new PyDictionary();

                n = 0;
                for (i = 0; i < ((PyList)names).size(); i++) {
                    PyObject name = ((PyList)names).pyget(i);
                    PyObject value = this.__findattr__(name.toString());
                    if (null == value) {
                        // do nothing
                    } else {
                        slots.__setitem__(name, value);
                        n++;
                    }
                }
                if (n > 0) {
                    state = new PyTuple(state, slots);
                }
            }
        }
        PyObject listitems;
        PyObject dictitems;
        if (!(this instanceof PyList)) {
            listitems = Py.None;
        } else {
            listitems = ((PyList)this).__iter__();
        }
        if (!(this instanceof PyDictionary)) {
            dictitems = Py.None;
        } else {
            dictitems = invoke("iteritems");
        }

        PyObject copyreg = __builtin__.__import__("copy_reg", null, null, Py.EmptyTuple);
        PyObject newobj = copyreg.__findattr__("__newobj__");

        n = ((PyTuple)args).size();
        PyObject args2[] = new PyObject[n+1];
        args2[0] = cls;
        for(i = 0; i < n; i++) {
            args2[i+1] = ((PyTuple)args).pyget(i);
        }

        return new PyTuple(newobj, new PyTuple(args2), state, listitems, dictitems);
    }

    public PyTuple __getnewargs__() {
        //default is empty tuple
        return new PyTuple();
    }

    /* arguments' conversion helpers */

    public static class ConversionException extends Exception {

        public int index;

        public ConversionException(int index) {
            this.index = index;
        }

    }

    public String asString(int index) throws ConversionException {
        throw new ConversionException(index);
    }

    public String asString(){
        throw Py.TypeError("expected a str");
    }

    public String asStringOrNull(int index) throws ConversionException {
       return asString(index);
    }

    public String asStringOrNull(){
        return asString();
    }

    // TODO - remove when all asName users are moved to the @Exposed annotation
    public String asName(int index) throws ConversionException {
        throw new ConversionException(index);
    }

    // TODO - remove when all generated users are migrated to @Exposed and asInt()
    public int asInt(int index) throws ConversionException {
        throw new ConversionException(index);
    }

    /**
     * Convert this object into an int. Throws a PyException on failure.
     *
     * @return an int value
     */
    public int asInt() {
        PyObject intObj;
        try {
            intObj = __int__();
        } catch (PyException pye) {
            if (pye.match(Py.AttributeError)) {
                throw Py.TypeError("an integer is required");
            }
            throw pye;
        }
        if (!(intObj instanceof PyInteger || intObj instanceof PyLong)) {
            // Shouldn't happen except with buggy builtin types
            throw Py.TypeError("nb_int should return int object");
        }
        return intObj.asInt();
    }

    public long asLong(int index) throws ConversionException {
        throw new ConversionException(index);
    }

    /**
     * Convert this object longo an long. Throws a PyException on failure.
     *
     * @return an long value
     */
    public long asLong() {
        PyObject longObj;
        try {
            longObj = __long__();
        } catch (PyException pye) {
            if (pye.match(Py.AttributeError)) {
                throw Py.TypeError("an integer is required");
            }
            throw pye;
        }
        if (!(longObj instanceof PyLong || longObj instanceof PyInteger)) {
            // Shouldn't happen except with buggy builtin types
            throw Py.TypeError("integer conversion failed");
        }
        return longObj.asLong();
    }

    /**
     * Convert this object into a double. Throws a PyException on failure.
     *
     * @return a double value
     */
    public double asDouble() {
        PyFloat floatObj;
        try {
            floatObj = __float__();
        } catch (PyException pye) {
            if (pye.match(Py.AttributeError)) {
                throw Py.TypeError("a float is required");
            }
            throw pye;
        }
        return floatObj.asDouble();
    }

    /**
     * Convert this object into an index-sized integer. Throws a PyException on failure.
     *
     * @return an index-sized int
     */
    public int asIndex() {
        return asIndex(null);
    }

    /**
     * Convert this object into an index-sized integer.
     *
     * Throws a Python exception on Overflow if specified an exception type for err.
     *
     * @param err the Python exception to raise on OverflowErrors
     * @return an index-sized int
     */
    public int asIndex(PyObject err) {
        // OverflowErrors are handled in PyLong.asIndex
        return __index__().asInt();
    }
}

/*
 * A very specialized tuple-like class used when detecting cycles during
 * object comparisons. This classes is different from an normal tuple
 * by hashing and comparing its elements by identity.
 */

class PyIdentityTuple extends PyObject {

    PyObject[] list;

    public PyIdentityTuple(PyObject elements[]) {
        list = elements;
    }

    @Override
    public int hashCode() {
        int x, y;
        int len = list.length;
        x = 0x345678;

        for (len--; len >= 0; len--) {
            y = System.identityHashCode(list[len]);
            x = (x + x + x) ^ y;
        }
        x ^= list.length;
        return x;
    }

    @Override
    public boolean equals(Object o) {
        if (!(o instanceof PyIdentityTuple))
            return false;
        PyIdentityTuple that = (PyIdentityTuple) o;
        if (list.length != that.list.length)
            return false;
        for (int i = 0; i < list.length; i++) {
            if (list[i] != that.list[i])
                return false;
        }
        return true;
    }

}<|MERGE_RESOLUTION|>--- conflicted
+++ resolved
@@ -16,26 +16,12 @@
 import org.python.expose.ExposedType;
 import org.python.util.Generic;
 
-<<<<<<< HEAD
-        }
-        dict.__setitem__("__repr__",new PyMethodDescr("__repr__",PyObject.class,0,0,new exposed___repr__(null,null)));
-        class exposed___init__ extends PyBuiltinMethod {
-
-            exposed___init__(PyObject self,PyBuiltinFunction.Info info) {
-                super(self,info);
-            }
-
-            public PyBuiltinFunction bind(PyObject self) {
-                return new exposed___init__(self,info);
-            }
-=======
 /**
  * All objects known to the Jython runtime system are represented by an instance
  * of the class <code>PyObject</code> or one of its subclasses.
  */
 @ExposedType(name = "object", doc = BuiltinDocs.object_doc)
 public class PyObject implements Serializable {
->>>>>>> 188f03f2
 
     public static final PyType TYPE = PyType.fromClass(PyObject.class);
 
