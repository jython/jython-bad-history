/*
 * Copyright (c) Corporation for National Research Initiatives
 * Copyright (c) Jython Developers
 */
package org.python.core;

import java.util.AbstractSet;
import java.util.ArrayList;
import java.util.Collection;
import java.util.Iterator;
import java.util.List;
import java.util.Map;
import java.util.Map.Entry;
import java.util.Set;
import java.util.concurrent.ConcurrentMap;
import java.util.concurrent.ConcurrentHashMap;

import org.python.expose.ExposedClassMethod;
import org.python.expose.ExposedMethod;
import org.python.expose.ExposedNew;
import org.python.expose.ExposedType;
import org.python.expose.MethodType;
import org.python.util.Generic;


/**
 * A builtin python dictionary.
 */
@ExposedType(name = "dict", doc = BuiltinDocs.dict_doc)
public class PyDictionary extends PyObject implements ConcurrentMap {

    public static final PyType TYPE = PyType.fromClass(PyDictionary.class);

    private final ConcurrentMap<PyObject, PyObject> map;

    public ConcurrentMap<PyObject, PyObject> getMap() {
        return map;
    }

    /**
     * Create an empty dictionary.
     */
    public PyDictionary() {
        this(TYPE);
    }

    /**
     * Create a dictionary of type with the specified initial capacity.
     */
    public PyDictionary(PyType type, int capacity) {
        super(type);
        map = new ConcurrentHashMap<PyObject, PyObject>(capacity, Generic.CHM_LOAD_FACTOR,
                                                          Generic.CHM_CONCURRENCY_LEVEL);
    }

    /**
     * For derived types
     */
    public PyDictionary(PyType type) {
        super(type);
        map = Generic.concurrentMap();
    }

    /**
     * Create a new dictionary which is based on given map.
     */
    public PyDictionary(Map<PyObject, PyObject> map) {
        this(TYPE, map);
    }

    /**
     * Create a new dictionary which is populated with entries the given map.
     */
    public PyDictionary(PyType type, Map<PyObject, PyObject> map) {
        this(type, Math.max((int) (map.size() / Generic.CHM_LOAD_FACTOR) + 1,
                            Generic.CHM_INITIAL_CAPACITY));
        this.map.putAll(map);
    }

    /**
     * Create a new dictionary without initializing table. Used for dictionary
     * factories, with different backing maps, at the cost that it prevents us from making table be final.
     */
    // TODO we may want to revisit this API, but our chain calling of super makes this tough
    protected PyDictionary(PyType type, boolean initializeBacking) {
        super(type);
        if (initializeBacking) {
            map = Generic.concurrentMap();
        } else {
            map = null; // for later initialization
        }
    }

    /**
     * Create a new dictionary with the element as content.
     *
     * @param elements
     *            The initial elements that is inserted in the dictionary. Even numbered elements
     *            are keys, odd numbered elements are values.
     */
    public PyDictionary(PyObject elements[]) {
        this();
        for (int i = 0; i < elements.length; i += 2) {
            map.put(elements[i], elements[i + 1]);
        }
    }

<<<<<<< HEAD
    final void dict_init(PyObject[] args,String[] kwds) {
        int nargs = args.length - kwds.length;
        if (nargs > 1)
            throw PyBuiltinFunction.DefaultInfo.unexpectedCall(
                    nargs,
                    false,
                    exposed_name,
                    0,
                    1);
        if (nargs == 1) {
            PyObject src = args[0];
            if (src.__findattr__("keys") != null)
                this.update(src);
            else {
                PyObject pairs = Py.iter(src, "iteration over non-sequence");
                PyObject pair;
                int cnt = 0;
                for (; (pair = pairs.__iternext__()) != null; cnt++) {
                    try {
                        pair = PySequence.fastSequence(pair, "");
                    } catch(PyException e) {
                        if (Py.matchException(e, Py.TypeError))
                            throw Py.TypeError("cannot convert dictionary update "+
                                    "sequence element #"+cnt+" to a sequence");
                        throw e;
                    }
                    int n;
                    if ((n = pair.__len__()) != 2) {
                        throw Py.ValueError("dictionary update sequence element #"+cnt+
                             " has length "+n+"; 2 is required");
                    }
                    dict___setitem__(pair.__getitem__(0), pair.__getitem__(1));
                }
            }
        }
        for(int i = 0; i < kwds.length; i++) {
            dict___setitem__(Py.newString(kwds[i]), args[nargs + i]);
        }        
=======
    @ExposedMethod(doc = BuiltinDocs.dict___init___doc)
    @ExposedNew
    protected final void dict___init__(PyObject[] args, String[] keywords) {
        updateCommon(args, keywords, "dict");
>>>>>>> 188f03f2
    }

    public static PyObject fromkeys(PyObject keys) {
        return fromkeys(keys, Py.None);
    }

    public static PyObject fromkeys(PyObject keys, PyObject value) {
        return dict_fromkeys(TYPE, keys, value);
    }

    @ExposedClassMethod(defaults = "Py.None", doc = BuiltinDocs.dict_fromkeys_doc)
    static PyObject dict_fromkeys(PyType type, PyObject keys, PyObject value) {
        PyObject d = type.__call__();
        for (PyObject o : keys.asIterable()) {
            d.__setitem__(o, value);
        }
        return d;
    }

    @Override
    public int __len__() {
        return dict___len__();
    }

    @ExposedMethod(doc = BuiltinDocs.dict___len___doc)
    final int dict___len__() {
        return getMap().size();
    }

    @Override
    public boolean __nonzero__() {
        return getMap().size() != 0;
    }

    @Override
    public PyObject __finditem__(int index) {
        throw Py.TypeError("loop over non-sequence");
    }

    @Override
    public PyObject __finditem__(PyObject key) {
        return getMap().get(key);
    }

    @ExposedMethod(doc = BuiltinDocs.dict___getitem___doc)
    protected final PyObject dict___getitem__(PyObject key) {
        PyObject result = getMap().get(key);
        if (result != null) {
            return result;
        }

        // Look up __missing__ method if we're a subclass.
        PyType type = getType();
        if (type != TYPE) {
            PyObject missing = type.lookup("__missing__");
            if (missing != null) {
                return missing.__get__(this, type).__call__(key);
            }
        }
        throw Py.KeyError(key);
    }

    @Override
    public void __setitem__(PyObject key, PyObject value) {
        dict___setitem__(key, value);
    }

    @ExposedMethod(doc = BuiltinDocs.dict___setitem___doc)
    final void dict___setitem__(PyObject key, PyObject value)  {
        getMap().put(key, value);
    }

    @Override
    public void __delitem__(PyObject key) {
        dict___delitem__(key);
    }

    @ExposedMethod(doc = BuiltinDocs.dict___delitem___doc)
    final void dict___delitem__(PyObject key) {
        Object ret = getMap().remove(key);
        if (ret == null) {
            throw Py.KeyError(key.toString());
        }
    }

    @Override
    public PyObject __iter__() {
        return dict___iter__();
    }

    @ExposedMethod(doc = BuiltinDocs.dict___iter___doc)
    final PyObject dict___iter__() {
        return iterkeys();
    }

    @Override
    public String toString() {
        return dict_toString();
    }

    @ExposedMethod(names = {"__repr__", "__str__"}, doc = BuiltinDocs.dict___str___doc)
    final String dict_toString() {
        ThreadState ts = Py.getThreadState();
        if (!ts.enterRepr(this)) {
            return "{...}";
        }

        StringBuilder buf = new StringBuilder("{");
        for (Entry<PyObject, PyObject> entry : getMap().entrySet()) {
            buf.append((entry.getKey()).__repr__().toString());
            buf.append(": ");
            buf.append((entry.getValue()).__repr__().toString());
            buf.append(", ");
        }
        if (buf.length() > 1) {
            buf.delete(buf.length() - 2, buf.length());
        }
        buf.append("}");

        ts.exitRepr(this);
        return buf.toString();
    }

    @Override
    public PyObject __eq__(PyObject otherObj) {
        return dict___eq__(otherObj);
    }

    @ExposedMethod(type = MethodType.BINARY, doc = BuiltinDocs.dict___eq___doc)
    final PyObject dict___eq__(PyObject otherObj) {
        PyType thisType = getType();
        PyType otherType = otherObj.getType();
        if (otherType != thisType && !thisType.isSubType(otherType)
                && !otherType.isSubType(thisType)) {
            return null;
        }
        PyDictionary other = (PyDictionary)otherObj;
        int an = getMap().size();
        int bn = other.getMap().size();
        if (an != bn) {
            return Py.False;
        }

        PyList akeys = keys();
        for (int i = 0; i < an; i++) {
            PyObject akey = akeys.pyget(i);
            PyObject bvalue = other.__finditem__(akey);
            if (bvalue == null) {
                return Py.False;
            }
            PyObject avalue = __finditem__(akey);
            if (!avalue._eq(bvalue).__nonzero__()) {
                return Py.False;
            }
        }
        return Py.True;
    }

    @Override
    public PyObject __ne__(PyObject otherObj) {
        return dict___ne__(otherObj);
    }

    @ExposedMethod(type = MethodType.BINARY, doc = BuiltinDocs.dict___ne___doc)
    final PyObject dict___ne__(PyObject otherObj) {
        PyObject eq_result = __eq__(otherObj);
        if (eq_result == null) {
            return null;
        }
        return eq_result.__not__();
    }

    @ExposedMethod(type = MethodType.BINARY, doc = BuiltinDocs.dict___lt___doc)
    final PyObject dict___lt__(PyObject otherObj) {
    	int result = __cmp__(otherObj);
    	if (result == -2) {
    		return null;
    	}
    	return result < 0 ? Py.True : Py.False;
    }

    @ExposedMethod(type = MethodType.BINARY, doc = BuiltinDocs.dict___gt___doc)
    final PyObject dict___gt__(PyObject otherObj) {
    	int result = __cmp__(otherObj);
    	if (result == -2) {
    		return null;
    	}
    	return result > 0 ? Py.True : Py.False;
    }

    @ExposedMethod(type = MethodType.BINARY, doc = BuiltinDocs.dict___le___doc)
    final PyObject dict___le__(PyObject otherObj) {
    	int result = __cmp__(otherObj);
    	if (result == -2) {
    		return null;
    	}
    	return result <= 0 ? Py.True : Py.False;
    }

    @ExposedMethod(type = MethodType.BINARY, doc = BuiltinDocs.dict___ge___doc)
    final PyObject dict___ge__(PyObject otherObj) {
    	int result = __cmp__(otherObj);
    	if (result == -2) {
    		return null;
    	}
    	return result >= 0 ? Py.True : Py.False;
    }

    @Override
    public int __cmp__(PyObject otherObj) {
        return dict___cmp__(otherObj);
    }

    @ExposedMethod(type = MethodType.CMP, doc = BuiltinDocs.dict___cmp___doc)
    final int dict___cmp__(PyObject otherObj) {
        PyType thisType = getType();
        PyType otherType = otherObj.getType();
        if (otherType != thisType && !thisType.isSubType(otherType)
                && !otherType.isSubType(thisType)) {
            return -2;
        }
        PyDictionary other = (PyDictionary)otherObj;
        int an = getMap().size();
        int bn = other.getMap().size();
        if (an < bn) {
            return -1;
        }
        if (an > bn) {
            return 1;
        }

        PyList akeys = keys();
        PyList bkeys = other.keys();

        akeys.sort();
        bkeys.sort();

        for (int i = 0; i < bn; i++) {
            PyObject akey = akeys.pyget(i);
            PyObject bkey = bkeys.pyget(i);
            int c = akey._cmp(bkey);
            if (c != 0) {
                return c;
            }

            PyObject avalue = __finditem__(akey);
            PyObject bvalue = other.__finditem__(bkey);
            if (avalue == null) {
                if (bvalue == null) {
                    continue;
                }
                return -3;
            } else if (bvalue == null) {
                return -3;
            }
            c = avalue._cmp(bvalue);
            if (c != 0) {
                return c;
            }
        }
        return 0;
    }

    /**
     * Return true if the key exist in the dictionary.
     */
    public boolean has_key(PyObject key) {
        return dict_has_key(key);
    }

    @ExposedMethod(doc = BuiltinDocs.dict_has_key_doc)
    final boolean dict_has_key(PyObject key) {
        return getMap().containsKey(key);
    }

    @Override
    public boolean __contains__(PyObject o) {
        return dict___contains__(o);
    }

<<<<<<< HEAD
    public boolean __contains__(PyObject o) {
        return dict___contains__(o);
    }

=======
    @ExposedMethod(doc = BuiltinDocs.dict___contains___doc)
>>>>>>> 188f03f2
    final boolean dict___contains__(PyObject o) {
        return dict_has_key(o);
    }

    /**
     * Return this[key] if the key exists in the mapping, defaultObj is returned
     * otherwise.
     *
     * @param key the key to lookup in the dictionary.
     * @param defaultObj the value to return if the key does not exists in the mapping.
     */
    public PyObject get(PyObject key, PyObject defaultObj) {
        return dict_get(key, defaultObj);
    }

    @ExposedMethod(defaults = "Py.None", doc = BuiltinDocs.dict_get_doc)
    final PyObject dict_get(PyObject key, PyObject defaultObj) {
        PyObject o = getMap().get(key);
        return o == null ? defaultObj : o;
    }

    /**
     * Return this[key] if the key exists in the mapping, None
     * is returned otherwise.
     *
     * @param key  the key to lookup in the dictionary.
     */
    public PyObject get(PyObject key) {
        return dict_get(key, Py.None);
    }

    /**
     * Return a shallow copy of the dictionary.
     */
    public PyDictionary copy() {
        return dict_copy();
    }

    @ExposedMethod(doc = BuiltinDocs.dict_copy_doc)
    final PyDictionary dict_copy() {
        return new PyDictionary(getMap()); // no need to clone()
    }

    /**
     * Remove all items from the dictionary.
     */
    public void clear() {
        dict_clear();
    }

    @ExposedMethod(doc = BuiltinDocs.dict_clear_doc)
    final void dict_clear() {
        getMap().clear();
    }

    /**
     * Insert all the key:value pairs from <code>d</code> into
     * this dictionary.
     */
    public void update(PyObject other) {
        dict_update(new PyObject[] {other}, Py.NoKeywords);
    }

    @ExposedMethod(doc = BuiltinDocs.dict_update_doc)
    final void dict_update(PyObject[] args, String[] keywords) {
        updateCommon(args, keywords, "update");
    }

    private void updateCommon(PyObject[] args, String[] keywords, String methName) {
        int nargs = args.length - keywords.length;
        if (nargs > 1) {
            throw PyBuiltinCallable.DefaultInfo.unexpectedCall(nargs, false, methName, 0, 1);
        }
        if (nargs == 1) {
            PyObject arg = args[0];

            Object proxy = arg.getJavaProxy();
            if (proxy instanceof Map) {
                merge((Map)proxy);
            }
            else if (arg.__findattr__("keys") != null) {
                merge(arg);
            } else {
                mergeFromSeq(arg);
            }
        }
        for (int i = 0; i < keywords.length; i++) {
            dict___setitem__(Py.newString(keywords[i]), args[nargs + i]);
        }
    }

    private void merge(Map<Object, Object> other) {
        for (Entry<Object, Object> entry : other.entrySet()) {
            dict___setitem__(Py.java2py(entry.getKey()), Py.java2py(entry.getValue()));
        }
    }


    /**
     * Merge another PyObject that supports keys() with this
     * dict.
     *
     * @param other a PyObject with a keys() method
     */
    private void merge(PyObject other) {
        if (other instanceof PyDictionary) {
            getMap().putAll(((PyDictionary) other).getMap());
        } else if (other instanceof PyStringMap) {
            mergeFromKeys(other, ((PyStringMap)other).keys());
        } else {
            mergeFromKeys(other, other.invoke("keys"));
        }
    }

    /**
     * Merge another PyObject via its keys() method
     *
     * @param other a PyObject with a keys() method
     * @param keys the result of other's keys() method
     */
    private void mergeFromKeys(PyObject other, PyObject keys) {
        for (PyObject key : keys.asIterable()) {
            dict___setitem__(key, other.__getitem__(key));
        }
    }

    /**
     * Merge any iterable object producing iterable objects of length
     * 2 into this dict.
     *
     * @param other another PyObject
     */
    private void mergeFromSeq(PyObject other) {
        PyObject pairs = other.__iter__();
        PyObject pair;

        for (int i = 0; (pair = pairs.__iternext__()) != null; i++) {
            try {
                pair = PySequence.fastSequence(pair, "");
            } catch(PyException pye) {
                if (pye.match(Py.TypeError)) {
                    throw Py.TypeError(String.format("cannot convert dictionary update sequence "
                                                     + "element #%d to a sequence", i));
                }
                throw pye;
            }
            int n;
            if ((n = pair.__len__()) != 2) {
                throw Py.ValueError(String.format("dictionary update sequence element #%d "
                                                  + "has length %d; 2 is required", i, n));
            }
            dict___setitem__(pair.__getitem__(0), pair.__getitem__(1));
        }
    }

    /**
     * Return this[key] if the key exist, otherwise insert key with
     * a None value and return None.
     *
     * @param key   the key to lookup in the dictionary.
     */
    public PyObject setdefault(PyObject key) {
        return dict_setdefault(key, Py.None);
    }

    /**
     * Return this[key] if the key exist, otherwise insert key with
     * the value of failobj and return failobj
     *
     * @param key     the key to lookup in the dictionary.
     * @param failobj the default value to insert in the dictionary
     *                if key does not already exist.
     */
    public PyObject setdefault(PyObject key, PyObject failobj) {
        return dict_setdefault(key, failobj);
    }

    @ExposedMethod(defaults = "Py.None", doc = BuiltinDocs.dict_setdefault_doc)
    final PyObject dict_setdefault(PyObject key, PyObject failobj) {
        PyObject oldValue = getMap().putIfAbsent(key, failobj);
        return oldValue == null ? failobj : oldValue;
    }

    // XXX: needs __doc__ but CPython does not define setifabsent
    @ExposedMethod(defaults = "Py.None")
    final PyObject dict_setifabsent(PyObject key, PyObject failobj) {
        PyObject oldValue = getMap().putIfAbsent(key, failobj);
        return oldValue == null ? Py.None : oldValue;
    }


    /**
     * Return a value based on key
     * from the dictionary.
     */
    public PyObject pop(PyObject key) {
        return dict_pop(key, null);
    }

    /**
     * Return a value based on key
     * from the dictionary or default if that key is not found.
     */
    public PyObject pop(PyObject key, PyObject defaultValue) {
        return dict_pop(key, defaultValue);
    }

    @ExposedMethod(defaults = "null", doc = BuiltinDocs.dict_pop_doc)
    final PyObject dict_pop(PyObject key, PyObject defaultValue) {
        if (!map.containsKey(key)) {
            if (defaultValue == null) {
                throw Py.KeyError("popitem(): dictionary is empty");
            }
            return defaultValue;
        }
        return getMap().remove(key);
    }


    /**
     * Return a random (key, value) tuple pair and remove the pair
     * from the dictionary.
     */
    public PyObject popitem() {
        return dict_popitem();
    }

    @ExposedMethod(doc = BuiltinDocs.dict_popitem_doc)
    final PyObject dict_popitem() {
        Iterator<Entry<PyObject, PyObject>> it = getMap().entrySet().iterator();
        if (!it.hasNext()) {
            throw Py.KeyError("popitem(): dictionary is empty");
        }
        Entry<PyObject, PyObject> entry = it.next();
        PyTuple tuple = new PyTuple(entry.getKey(), entry.getValue());
        it.remove();
        return tuple;
    }

    /**
     * Return a copy of the dictionary's list of (key, value) tuple
     * pairs.
     */
    public PyList items() {
        return dict_items();
    }

    @ExposedMethod(doc = BuiltinDocs.dict_items_doc)
    final PyList dict_items() {
        List<PyObject> list = new ArrayList<PyObject>(getMap().size());
        for (Entry<PyObject, PyObject> entry : getMap().entrySet()) {
            list.add(new PyTuple(entry.getKey(), entry.getValue()));
        }
        return PyList.fromList(list);
    }

    /**
     * Return a copy of the dictionary's list of keys.
     */
    public PyList keys() {
        return dict_keys();
    }

    @ExposedMethod(doc = BuiltinDocs.dict_keys_doc)
    final PyList dict_keys() {
        return PyList.fromList(new ArrayList<PyObject>(getMap().keySet()));
    }

    @ExposedMethod(doc = BuiltinDocs.dict_values_doc)
    final PyList dict_values() {
        return PyList.fromList(new ArrayList<PyObject>(getMap().values()));
    }

    /**
     * Returns an iterator over (key, value) pairs.
     */
    public PyObject iteritems() {
        return dict_iteritems();
    }

    @ExposedMethod(doc = BuiltinDocs.dict_iteritems_doc)
    final PyObject dict_iteritems() {
        return new ItemsIter(getMap().entrySet());
    }

    /**
     * Returns an iterator over the dictionary's keys.
     */
    public PyObject iterkeys() {
        return dict_iterkeys();
    }

    @ExposedMethod(doc = BuiltinDocs.dict_iterkeys_doc)
    final PyObject dict_iterkeys() {
        return new ValuesIter(getMap().keySet());
    }

    /**
     * Returns an iterator over the dictionary's values.
     */
    public PyObject itervalues() {
        return dict_itervalues();
    }

    @ExposedMethod(doc = BuiltinDocs.dict_itervalues_doc)
    final PyObject dict_itervalues() {
        return new ValuesIter(getMap().values());
    }

    @Override
    public int hashCode() {
        return dict___hash__();
    }

    @Override
    public boolean equals(Object obj) {
        if (obj == null) {
            return false;
        }
        if (getClass() != obj.getClass()) {
            return false;
        }
        final PyDictionary other = (PyDictionary) obj;
        if (this.map != other.map && (this.map == null || !this.map.equals(other.map))) {
            return false;
        }
        return true;
    }

    @ExposedMethod(doc = BuiltinDocs.dict___hash___doc)
    final int dict___hash__() {
        throw Py.TypeError(String.format("unhashable type: '%.200s'", getType().fastGetName()));
    }

    @Override
    public boolean isMappingType() {
        return true;
    }

    @Override
    public boolean isSequenceType() {
        return false;
    }

    class ValuesIter extends PyIterator {

        private final Iterator<PyObject> iterator;

        private final int size;

        public ValuesIter(Collection<PyObject> values) {
            iterator = values.iterator();
            size = values.size();
        }

        @Override
        public PyObject __iternext__() {
            if (getMap().size() != size) {
                throw Py.RuntimeError("dictionary changed size during iteration");
            }
            if (!iterator.hasNext()) {
                return null;
            }
            return iterator.next();
        }
    }

    class ItemsIter extends PyIterator {

        private final Iterator<Entry<PyObject, PyObject>> iterator;

        private final int size;

        public ItemsIter(Set<Entry<PyObject, PyObject>> items) {
            iterator = items.iterator();
            size = items.size();
        }

        @Override
        public PyObject __iternext__() {
            if (getMap().size() != size) {
                throw Py.RuntimeError("dictionary changed size during iteration");
            }
            if (!iterator.hasNext()) {
                return null;
            }
            Entry<PyObject, PyObject> entry = iterator.next();
            return new PyTuple(entry.getKey(), entry.getValue());
        }
    }

    /*
     * The following methods implement the java.util.Map interface which allows PyDictionary to be
     * passed to java methods that take java.util.Map as a parameter. Basically, the Map methods are
     * a wrapper around the PyDictionary's Map container stored in member variable 'table'. These
     * methods convert java Object to PyObjects on insertion, and PyObject to Objects on retrieval.
     */
    /** @see java.util.Map#entrySet() */
    public Set entrySet() {
        return new PyMapEntrySet(getMap().entrySet());
    }

    /** @see java.util.Map#keySet() */
    public Set keySet() {
        return new PyMapKeyValSet(getMap().keySet());
    }

    /** @see java.util.Map#values() */
    public Collection values() {
        return new PyMapKeyValSet(getMap().values());
    }

    /** @see java.util.Map#putAll(Map map) */
    public void putAll(Map map) {
        for (Object o : map.entrySet()) {
            Entry entry = (Entry)o;
            getMap().put(Py.java2py(entry.getKey()), Py.java2py(entry.getValue()));
        }
    }

    /** @see java.util.Map#remove(Object key) */
    public Object remove(Object key) {
        return tojava(getMap().remove(Py.java2py(key)));
    }

    /** @see java.util.Map#put(Object key, Object value) */
    public Object put(Object key, Object value) {
        return tojava(getMap().put(Py.java2py(key), Py.java2py(value)));
    }

    /** @see java.util.Map#get(Object key) */
    public Object get(Object key) {
        return tojava(getMap().get(Py.java2py(key)));
    }

    /** @see java.util.Map#containsValue(Object key) */
    public boolean containsValue(Object value) {
        return getMap().containsValue(Py.java2py(value));
    }

    /** @see java.util.Map#containsValue(Object key) */
    public boolean containsKey(Object key) {
        return getMap().containsKey(Py.java2py(key));
    }

    /** @see java.util.Map#isEmpty() */
    public boolean isEmpty() {
        return getMap().isEmpty();
    }

    /** @see java.util.Map#size() */
    public int size() {
        return getMap().size();
    }

    /** Convert return values to java objects */
    static Object tojava(Object val) {
        return val == null ? null : ((PyObject)val).__tojava__(Object.class);
    }

    public Object putIfAbsent(Object key, Object value) {
        return tojava(getMap().putIfAbsent(Py.java2py(key), Py.java2py(value)));
    }

    public boolean remove(Object key, Object value) {
        return getMap().remove(Py.java2py(key), Py.java2py(value));
    }

    public boolean replace(Object key, Object oldValue, Object newValue) {
        return getMap().replace(Py.java2py(key), Py.java2py(oldValue), Py.java2py(newValue));
    }

    public Object replace(Object key, Object value) {
        return tojava(getMap().replace(Py.java2py(key), Py.java2py(value)));
    }

}

/** Basic implementation of Entry that just holds onto a key and value and returns them. */
class SimpleEntry implements Entry {

    protected Object key;

    protected Object value;

    public SimpleEntry(Object key, Object value) {
        this.key = key;
        this.value = value;
    }

    public Object getKey() {
        return key;
    }

    public Object getValue() {
        return value;
    }

    @Override
    public boolean equals(Object o) {
        if (!(o instanceof Map.Entry)) {
            return false;
        }
        Map.Entry e = (Map.Entry)o;
        return eq(key, e.getKey()) && eq(value, e.getValue());
    }

    private static boolean eq(Object o1, Object o2) {
        return o1 == null ? o2 == null : o1.equals(o2);
    }

    @Override
    public int hashCode() {
        return ((key == null) ? 0 : key.hashCode()) ^ ((value == null) ? 0 : value.hashCode());
    }

    @Override
    public String toString() {
        return key + "=" + value;
    }

    public Object setValue(Object val) {
        throw new UnsupportedOperationException("Not supported by this view");
    }
}

/**
 * Wrapper for a Entry object returned from the java.util.Set object which in turn is returned by
 * the entrySet method of java.util.Map. This is needed to correctly convert from PyObjects to java
 * Objects. Note that we take care in the equals and hashCode methods to make sure these methods are
 * consistent with Entry objects that contain java Objects for a value so that on the java side they
 * can be reliable compared.
 */
class PyToJavaMapEntry extends SimpleEntry {

    /** Create a copy of the Entry with Py.None converted to null */
    PyToJavaMapEntry(Entry entry) {
        super(entry.getKey(), entry.getValue());
    }

    @Override
    public boolean equals(Object o) {
        if (o == null || !(o instanceof Entry)) {
            return false;
        }
        Entry me = new JavaToPyMapEntry((Entry)o);
        return o.equals(me);
    }

    // tojava is called in getKey and getValue so the raw key and value can be
    // used to create a new SimpleEntry in getEntry.
    @Override
    public Object getKey() {
        return PyDictionary.tojava(key);
    }

    @Override
    public Object getValue() {
        return PyDictionary.tojava(value);
    }

    /**
     * @return an entry that returns the original values given to this entry.
     */
    public Entry getEntry() {
        return new SimpleEntry(key, value);
    }

    @Override
    public int hashCode() {
        return ((key == null) ? 0 : key.hashCode()) ^ ((value == null) ? 0 : value.hashCode());
    }

}

/**
 * MapEntry Object for java MapEntry objects passed to the java.util.Set interface which is returned
 * by the entrySet method of PyDictionary. Essentially like PyTojavaMapEntry, but going the other
 * way converting java Objects to PyObjects.
 */
class JavaToPyMapEntry extends SimpleEntry {

    public JavaToPyMapEntry(Entry entry) {
        super(Py.java2py(entry.getKey()), Py.java2py(entry.getValue()));
    }
}

/**
 * Wrapper collection class for the keySet and values methods of java.util.Map
 */
class PyMapKeyValSet extends PyMapSet {

    PyMapKeyValSet(Collection coll) {
        super(coll);
    }

    @Override
    Object toJava(Object o) {
        return PyDictionary.tojava(o);
    }

    @Override
    Object toPython(Object o) {
        return Py.java2py(o);
    }
}

/**
 * Set wrapper for the entrySet method. Entry objects are wrapped further in JavaToPyMapEntry and
 * PyToJavaMapEntry. Note - The set interface is reliable for standard objects like strings and
 * integers, but may be inconsistent for other types of objects since the equals method may return
 * false for Entry object that hold more elaborate PyObject types. However, we insure that this
 * interface works when the Entry object originates from a Set object retrieved from a PyDictionary.
 */
class PyMapEntrySet extends PyMapSet {

    PyMapEntrySet(Collection coll) {
        super(coll);
    }

    // We know that PyMapEntrySet will only contains entries, so if the object being passed in is
    // null or not an Entry, then return null which will match nothing for remove and contains
    // methods.
    @Override
    Object toPython(Object o) {
        if (o == null || !(o instanceof Entry)) {
            return null;
        }
        if (o instanceof PyToJavaMapEntry) {
            // Use the original entry from PyDictionary
            return ((PyToJavaMapEntry)o).getEntry();
        } else {
            return new JavaToPyMapEntry((Entry)o);
        }
    }

    @Override
    Object toJava(Object o) {
        return new PyToJavaMapEntry((Entry)o);
    }
}

/**
 * PyMapSet serves as a wrapper around Set Objects returned by the java.util.Map interface of
 * PyDictionary. entrySet, values and keySet methods return this type for the java.util.Map
 * implementation. This class is necessary as a wrapper to convert PyObjects to java Objects for
 * methods that return values, and convert Objects to PyObjects for methods that take values. The
 * translation is necessary to provide java access to jython dictionary objects. This wrapper also
 * provides the expected backing functionality such that changes to the wrapper set or reflected in
 * PyDictionary.
 */
abstract class PyMapSet extends AbstractSet {

    private final Collection coll;

    PyMapSet(Collection coll) {
        this.coll = coll;
    }

    abstract Object toJava(Object obj);

    abstract Object toPython(Object obj);

    @Override
    public int size() {
        return coll.size();
    }

    @Override
    public boolean contains(Object o) {
        return coll.contains(toPython(o));
    }

    @Override
     public boolean remove(Object o) {
         return coll.remove(toPython(o));
    }

    @Override
    public void clear() {
        coll.clear();
    }

    // Iterator wrapper class returned by the PyMapSet iterator
    // method. We need this wrapper to return PyToJavaMapEntry objects
    // for the 'next()' method.
    class PySetIter implements Iterator {
        Iterator itr;

        PySetIter(Iterator itr) {
            this.itr = itr;
        }

        public boolean hasNext() {
            return itr.hasNext();
        }

        public Object next() {
            return toJava(itr.next());
        }

        public void remove() {
            itr.remove();
        }
    }

    @Override
    public Iterator iterator() {
        return new PySetIter(coll.iterator());
    }
}<|MERGE_RESOLUTION|>--- conflicted
+++ resolved
@@ -105,51 +105,10 @@
         }
     }
 
-<<<<<<< HEAD
-    final void dict_init(PyObject[] args,String[] kwds) {
-        int nargs = args.length - kwds.length;
-        if (nargs > 1)
-            throw PyBuiltinFunction.DefaultInfo.unexpectedCall(
-                    nargs,
-                    false,
-                    exposed_name,
-                    0,
-                    1);
-        if (nargs == 1) {
-            PyObject src = args[0];
-            if (src.__findattr__("keys") != null)
-                this.update(src);
-            else {
-                PyObject pairs = Py.iter(src, "iteration over non-sequence");
-                PyObject pair;
-                int cnt = 0;
-                for (; (pair = pairs.__iternext__()) != null; cnt++) {
-                    try {
-                        pair = PySequence.fastSequence(pair, "");
-                    } catch(PyException e) {
-                        if (Py.matchException(e, Py.TypeError))
-                            throw Py.TypeError("cannot convert dictionary update "+
-                                    "sequence element #"+cnt+" to a sequence");
-                        throw e;
-                    }
-                    int n;
-                    if ((n = pair.__len__()) != 2) {
-                        throw Py.ValueError("dictionary update sequence element #"+cnt+
-                             " has length "+n+"; 2 is required");
-                    }
-                    dict___setitem__(pair.__getitem__(0), pair.__getitem__(1));
-                }
-            }
-        }
-        for(int i = 0; i < kwds.length; i++) {
-            dict___setitem__(Py.newString(kwds[i]), args[nargs + i]);
-        }        
-=======
     @ExposedMethod(doc = BuiltinDocs.dict___init___doc)
     @ExposedNew
     protected final void dict___init__(PyObject[] args, String[] keywords) {
         updateCommon(args, keywords, "dict");
->>>>>>> 188f03f2
     }
 
     public static PyObject fromkeys(PyObject keys) {
@@ -430,14 +389,7 @@
         return dict___contains__(o);
     }
 
-<<<<<<< HEAD
-    public boolean __contains__(PyObject o) {
-        return dict___contains__(o);
-    }
-
-=======
     @ExposedMethod(doc = BuiltinDocs.dict___contains___doc)
->>>>>>> 188f03f2
     final boolean dict___contains__(PyObject o) {
         return dict_has_key(o);
     }
