// Copyright (c) Corporation for National Research Initiatives
package org.python.core;

import java.util.Arrays;
import java.util.Collection;
import java.util.Iterator;
import java.util.List;
import java.util.ListIterator;

import java.lang.reflect.Array;

import org.python.expose.ExposedMethod;
import org.python.expose.ExposedNew;
import org.python.expose.ExposedType;
import org.python.expose.MethodType;

/**
 * A builtin python tuple.
 */
@ExposedType(name = "tuple", base = PyObject.class, doc = BuiltinDocs.tuple_doc)
public class PyTuple extends PySequenceList implements List {

<<<<<<< HEAD
public class PyTuple extends PySequenceList implements ClassDictInit
{

    /** <i>Internal use only. Do not call this method explicit.</i> */
    public static void classDictInit(PyObject dict)throws PyIgnoreMethodTag {}
    //~ BEGIN GENERATED REGION -- DO NOT EDIT SEE gexpose.py
    /* type info */

    public static final String exposed_name="tuple";

    public static final Class exposed_base=PyObject.class;

    public static void typeSetup(PyObject dict,PyType.Newstyle marker) {
        class exposed___ne__ extends PyBuiltinMethodNarrow {

            exposed___ne__(PyObject self,PyBuiltinFunction.Info info) {
                super(self,info);
            }

            public PyBuiltinFunction bind(PyObject self) {
                return new exposed___ne__(self,info);
            }

            public PyObject __call__(PyObject arg0) {
                PyObject ret=((PyTuple)self).tuple___ne__(arg0);
                if (ret==null)
                    return Py.NotImplemented;
                return ret;
            }

        }
        dict.__setitem__("__ne__",new PyMethodDescr("__ne__",PyTuple.class,1,1,new exposed___ne__(null,null)));
        class exposed___eq__ extends PyBuiltinMethodNarrow {

            exposed___eq__(PyObject self,PyBuiltinFunction.Info info) {
                super(self,info);
            }

            public PyBuiltinFunction bind(PyObject self) {
                return new exposed___eq__(self,info);
            }

            public PyObject __call__(PyObject arg0) {
                PyObject ret=((PyTuple)self).tuple___eq__(arg0);
                if (ret==null)
                    return Py.NotImplemented;
                return ret;
            }

        }
        dict.__setitem__("__eq__",new PyMethodDescr("__eq__",PyTuple.class,1,1,new exposed___eq__(null,null)));
        class exposed___lt__ extends PyBuiltinMethodNarrow {

            exposed___lt__(PyObject self,PyBuiltinFunction.Info info) {
                super(self,info);
            }

            public PyBuiltinFunction bind(PyObject self) {
                return new exposed___lt__(self,info);
            }

            public PyObject __call__(PyObject arg0) {
                PyObject ret=((PyTuple)self).tuple___lt__(arg0);
                if (ret==null)
                    return Py.NotImplemented;
                return ret;
            }

        }
        dict.__setitem__("__lt__",new PyMethodDescr("__lt__",PyTuple.class,1,1,new exposed___lt__(null,null)));
        class exposed___le__ extends PyBuiltinMethodNarrow {

            exposed___le__(PyObject self,PyBuiltinFunction.Info info) {
                super(self,info);
            }

            public PyBuiltinFunction bind(PyObject self) {
                return new exposed___le__(self,info);
            }

            public PyObject __call__(PyObject arg0) {
                PyObject ret=((PyTuple)self).tuple___le__(arg0);
                if (ret==null)
                    return Py.NotImplemented;
                return ret;
            }

        }
        dict.__setitem__("__le__",new PyMethodDescr("__le__",PyTuple.class,1,1,new exposed___le__(null,null)));
        class exposed___gt__ extends PyBuiltinMethodNarrow {

            exposed___gt__(PyObject self,PyBuiltinFunction.Info info) {
                super(self,info);
            }

            public PyBuiltinFunction bind(PyObject self) {
                return new exposed___gt__(self,info);
            }

            public PyObject __call__(PyObject arg0) {
                PyObject ret=((PyTuple)self).tuple___gt__(arg0);
                if (ret==null)
                    return Py.NotImplemented;
                return ret;
            }

        }
        dict.__setitem__("__gt__",new PyMethodDescr("__gt__",PyTuple.class,1,1,new exposed___gt__(null,null)));
        class exposed___ge__ extends PyBuiltinMethodNarrow {

            exposed___ge__(PyObject self,PyBuiltinFunction.Info info) {
                super(self,info);
            }

            public PyBuiltinFunction bind(PyObject self) {
                return new exposed___ge__(self,info);
            }

            public PyObject __call__(PyObject arg0) {
                PyObject ret=((PyTuple)self).tuple___ge__(arg0);
                if (ret==null)
                    return Py.NotImplemented;
                return ret;
            }

        }
        dict.__setitem__("__ge__",new PyMethodDescr("__ge__",PyTuple.class,1,1,new exposed___ge__(null,null)));
        class exposed___add__ extends PyBuiltinMethodNarrow {

            exposed___add__(PyObject self,PyBuiltinFunction.Info info) {
                super(self,info);
            }

            public PyBuiltinFunction bind(PyObject self) {
                return new exposed___add__(self,info);
            }

            public PyObject __call__(PyObject arg0) {
                PyObject ret=((PyTuple)self).tuple___add__(arg0);
                if (ret==null)
                    return Py.NotImplemented;
                return ret;
            }

        }
        dict.__setitem__("__add__",new PyMethodDescr("__add__",PyTuple.class,1,1,new exposed___add__(null,null)));
        class exposed___mul__ extends PyBuiltinMethodNarrow {

            exposed___mul__(PyObject self,PyBuiltinFunction.Info info) {
                super(self,info);
            }

            public PyBuiltinFunction bind(PyObject self) {
                return new exposed___mul__(self,info);
            }

            public PyObject __call__(PyObject arg0) {
                PyObject ret=((PyTuple)self).tuple___mul__(arg0);
                if (ret==null)
                    return Py.NotImplemented;
                return ret;
            }

        }
        dict.__setitem__("__mul__",new PyMethodDescr("__mul__",PyTuple.class,1,1,new exposed___mul__(null,null)));
        class exposed___rmul__ extends PyBuiltinMethodNarrow {

            exposed___rmul__(PyObject self,PyBuiltinFunction.Info info) {
                super(self,info);
            }

            public PyBuiltinFunction bind(PyObject self) {
                return new exposed___rmul__(self,info);
            }

            public PyObject __call__(PyObject arg0) {
                PyObject ret=((PyTuple)self).tuple___rmul__(arg0);
                if (ret==null)
                    return Py.NotImplemented;
                return ret;
            }

        }
        dict.__setitem__("__rmul__",new PyMethodDescr("__rmul__",PyTuple.class,1,1,new exposed___rmul__(null,null)));
        class exposed___getitem__ extends PyBuiltinMethodNarrow {

            exposed___getitem__(PyObject self,PyBuiltinFunction.Info info) {
                super(self,info);
            }

            public PyBuiltinFunction bind(PyObject self) {
                return new exposed___getitem__(self,info);
            }

            public PyObject __call__(PyObject arg0) {
                PyObject ret=((PyTuple)self).seq___finditem__(arg0);
                if (ret==null) {
                    throw Py.IndexError("index out of range: "+arg0);
                }
                return ret;
            }

        }
        dict.__setitem__("__getitem__",new PyMethodDescr("__getitem__",PyTuple.class,1,1,new exposed___getitem__(null,null)));
        class exposed___getslice__ extends PyBuiltinMethodNarrow {

            exposed___getslice__(PyObject self,PyBuiltinFunction.Info info) {
                super(self,info);
            }

            public PyBuiltinFunction bind(PyObject self) {
                return new exposed___getslice__(self,info);
            }

            public PyObject __call__(PyObject arg0,PyObject arg1,PyObject arg2) {
                return((PyTuple)self).seq___getslice__(arg0,arg1,arg2);
            }

            public PyObject __call__(PyObject arg0,PyObject arg1) {
                return((PyTuple)self).seq___getslice__(arg0,arg1);
            }

        }
        dict.__setitem__("__getslice__",new PyMethodDescr("__getslice__",PyTuple.class,2,3,new exposed___getslice__(null,null)));
        class exposed___contains__ extends PyBuiltinMethodNarrow {

            exposed___contains__(PyObject self,PyBuiltinFunction.Info info) {
                super(self,info);
            }

            public PyBuiltinFunction bind(PyObject self) {
                return new exposed___contains__(self,info);
            }

            public PyObject __call__(PyObject arg0) {
                return Py.newBoolean(((PyTuple)self).tuple___contains__(arg0));
            }

        }
        dict.__setitem__("__contains__",new PyMethodDescr("__contains__",PyTuple.class,1,1,new exposed___contains__(null,null)));
        class exposed___len__ extends PyBuiltinMethodNarrow {

            exposed___len__(PyObject self,PyBuiltinFunction.Info info) {
                super(self,info);
            }

            public PyBuiltinFunction bind(PyObject self) {
                return new exposed___len__(self,info);
            }

            public PyObject __call__() {
                return Py.newInteger(((PyTuple)self).tuple___len__());
            }

        }
        dict.__setitem__("__len__",new PyMethodDescr("__len__",PyTuple.class,0,0,new exposed___len__(null,null)));
        class exposed___reduce__ extends PyBuiltinMethodNarrow {

            exposed___reduce__(PyObject self,PyBuiltinFunction.Info info) {
                super(self,info);
            }

            public PyBuiltinFunction bind(PyObject self) {
                return new exposed___reduce__(self,info);
            }

            public PyObject __call__() {
                return((PyTuple)self).tuple___reduce__();
            }

        }
        dict.__setitem__("__reduce__",new PyMethodDescr("__reduce__",PyTuple.class,0,0,new exposed___reduce__(null,null)));
        class exposed___hash__ extends PyBuiltinMethodNarrow {

            exposed___hash__(PyObject self,PyBuiltinFunction.Info info) {
                super(self,info);
            }

            public PyBuiltinFunction bind(PyObject self) {
                return new exposed___hash__(self,info);
            }

            public PyObject __call__() {
                return Py.newInteger(((PyTuple)self).tuple_hashCode());
            }

        }
        dict.__setitem__("__hash__",new PyMethodDescr("__hash__",PyTuple.class,0,0,new exposed___hash__(null,null)));
        class exposed___repr__ extends PyBuiltinMethodNarrow {

            exposed___repr__(PyObject self,PyBuiltinFunction.Info info) {
                super(self,info);
            }

            public PyBuiltinFunction bind(PyObject self) {
                return new exposed___repr__(self,info);
            }
=======
    public static final PyType TYPE = PyType.fromClass(PyTuple.class);

    private final PyObject[] array;

    private volatile List<PyObject> cachedList = null;

    private static final PyTuple EMPTY_TUPLE = new PyTuple();

    public PyTuple() {
        this(TYPE, Py.EmptyObjects);
    }
>>>>>>> 188f03f2

    public PyTuple(PyObject... elements) {
        this(TYPE, elements);
    }

    public PyTuple(PyType subtype, PyObject[] elements) {
        super(subtype);
        if (elements == null) {
            array = new PyObject[0];
        } else {
            array = new PyObject[elements.length];
            System.arraycopy(elements, 0, array, 0, elements.length);
        }
    }

    public PyTuple(PyObject[] elements, boolean copy) {
        this(TYPE, elements, copy);
    }

    public PyTuple(PyType subtype, PyObject[] elements, boolean copy) {
        super(subtype);

        if (copy) {
            array = new PyObject[elements.length];
            System.arraycopy(elements, 0, array, 0, elements.length);
        } else {
            array = elements;
        }
    }

    private static PyTuple fromArrayNoCopy(PyObject[] elements) {
        return new PyTuple(elements, false);
    }

    List<PyObject> getList() {
        if (cachedList == null) {
            cachedList = Arrays.asList(array);
        }
        return cachedList;
    }

    @ExposedNew
    final static PyObject tuple_new(PyNewWrapper new_, boolean init, PyType subtype,
                                    PyObject[] args, String[] keywords) {
        ArgParser ap = new ArgParser("tuple", args, keywords, new String[] {"sequence"}, 0);
        PyObject S = ap.getPyObject(0, null);
        if (new_.for_type == subtype) {
            if (S == null) {
                return EMPTY_TUPLE;
            }
            if (S instanceof PyTupleDerived) {
                return new PyTuple(((PyTuple) S).getArray());
            }
            if (S instanceof PyTuple) {
                return S;
            }
            return fromArrayNoCopy(Py.make_array(S));
        } else {
            if (S == null) {
                return new PyTupleDerived(subtype, Py.EmptyObjects);
            }
            return new PyTupleDerived(subtype, Py.make_array(S));
        }
    }

    /**
     * Return a new PyTuple from an iterable.
     *
     * Raises a TypeError if the object is not iterable.
     *
     * @param iterable an iterable PyObject
     * @return a PyTuple containing each item in the iterable
     */
    public static PyTuple fromIterable(PyObject iterable) {
        return fromArrayNoCopy(Py.make_array(iterable));
    }

    protected PyObject getslice(int start, int stop, int step) {
        if (step > 0 && stop < start) {
            stop = start;
        }
        int n = sliceLength(start, stop, step);
        PyObject[] newArray = new PyObject[n];

        if (step == 1) {
            System.arraycopy(array, start, newArray, 0, stop - start);
            return fromArrayNoCopy(newArray);
        }
        for (int i = start, j = 0; j < n; i += step, j++) {
            newArray[j] = array[i];
        }
        return fromArrayNoCopy(newArray);
    }

    protected PyObject repeat(int count) {
        if (count < 0) {
            count = 0;
        }
        int size = size();
        if (size == 0 || count == 1) {
            if (getType() == TYPE) {
                // Since tuples are immutable, we can return a shared copy in this case
                return this;
            }
            if (size == 0) {
                return EMPTY_TUPLE;
            }
        }

        int newSize = size * count;
        if (newSize / size != count) {
            throw Py.MemoryError("");
        }

        PyObject[] newArray = new PyObject[newSize];
        for (int i = 0; i < count; i++) {
            System.arraycopy(array, 0, newArray, i * size, size);
        }
        return fromArrayNoCopy(newArray);
    }

    @Override
    public int __len__() {
        return tuple___len__();
    }

    @ExposedMethod(doc = BuiltinDocs.tuple___len___doc)
    final int tuple___len__() {
        return size();
    }

    @ExposedMethod(doc = BuiltinDocs.tuple___contains___doc)
    final boolean tuple___contains__(PyObject o) {
        return super.__contains__(o);
    }

    @ExposedMethod(type = MethodType.BINARY, doc = BuiltinDocs.tuple___ne___doc)
    final PyObject tuple___ne__(PyObject o) {
        return super.__ne__(o);
    }

    @ExposedMethod(type = MethodType.BINARY, doc = BuiltinDocs.tuple___eq___doc)
    final PyObject tuple___eq__(PyObject o) {
        return super.__eq__(o);
    }

    @ExposedMethod(type = MethodType.BINARY, doc = BuiltinDocs.tuple___gt___doc)
    final PyObject tuple___gt__(PyObject o) {
        return super.__gt__(o);
    }

    @ExposedMethod(type = MethodType.BINARY, doc = BuiltinDocs.tuple___ge___doc)
    final PyObject tuple___ge__(PyObject o) {
        return super.__ge__(o);
    }

    @ExposedMethod(type = MethodType.BINARY, doc = BuiltinDocs.tuple___lt___doc)
    final PyObject tuple___lt__(PyObject o) {
        return super.__lt__(o);
    }

    @ExposedMethod(type = MethodType.BINARY, doc = BuiltinDocs.tuple___le___doc)
    final PyObject tuple___le__(PyObject o) {
        return super.__le__(o);
    }

    @Override
    public PyObject __add__(PyObject generic_other) {
        return tuple___add__(generic_other);
    }

    @ExposedMethod(type = MethodType.BINARY, doc = BuiltinDocs.tuple___add___doc)
    final PyObject tuple___add__(PyObject generic_other) {
        PyTuple sum = null;
        if (generic_other instanceof PyTuple) {
            PyTuple other = (PyTuple) generic_other;
            PyObject[] newArray = new PyObject[array.length + other.array.length];
            System.arraycopy(array, 0, newArray, 0, array.length);
            System.arraycopy(other.array, 0, newArray, array.length, other.array.length);
            sum = fromArrayNoCopy(newArray);
        }
        return sum;
    }

    @Override
    public PyObject __mul__(PyObject o) {
        return tuple___mul__(o);
    }

    @ExposedMethod(type = MethodType.BINARY, doc = BuiltinDocs.tuple___mul___doc)
    final PyObject tuple___mul__(PyObject o) {
<<<<<<< HEAD
        if (!(o instanceof PyInteger || o instanceof PyLong))
            return null;
        int count = ((PyInteger)o.__int__()).getValue();
        return repeat(count);
=======
        if (!o.isIndex()) {
            return null;
        }
        return repeat(o.asIndex(Py.OverflowError));
    }

    @Override
    public PyObject __rmul__(PyObject o) {
        return tuple___rmul__(o);
>>>>>>> 188f03f2
    }

    @ExposedMethod(type = MethodType.BINARY, doc = BuiltinDocs.tuple___rmul___doc)
    final PyObject tuple___rmul__(PyObject o) {
<<<<<<< HEAD
        if (!(o instanceof PyInteger || o instanceof PyLong))
            return null;
        int count = ((PyInteger)o.__int__()).getValue();
        return repeat(count);
=======
        if (!o.isIndex()) {
            return null;
        }
        return repeat(o.asIndex(Py.OverflowError));
>>>>>>> 188f03f2
    }

    @Override
    public PyObject __iter__() {
        return tuple___iter__();
    }

    @ExposedMethod(doc = BuiltinDocs.tuple___iter___doc)
    public PyObject tuple___iter__() {
        return new PyFastSequenceIter(this);
    }

    @ExposedMethod(defaults = "null", doc = BuiltinDocs.tuple___getslice___doc)
    final PyObject tuple___getslice__(PyObject s_start, PyObject s_stop, PyObject s_step) {
        return seq___getslice__(s_start, s_stop, s_step);
    }

    @ExposedMethod(doc = BuiltinDocs.tuple___getitem___doc)
    final PyObject tuple___getitem__(PyObject index) {
        PyObject ret = seq___finditem__(index);
        if (ret == null) {
            throw Py.IndexError("index out of range: " + index);
        }
        return ret;
    }

    @ExposedMethod(doc = BuiltinDocs.tuple___getnewargs___doc)
    final PyTuple tuple___getnewargs__() {
        return new PyTuple(new PyTuple(getArray()));
    }

    @Override
    public PyTuple __getnewargs__() {
        return tuple___getnewargs__();
    }

    @Override
    public int hashCode() {
        return tuple___hash__();
    }

    @ExposedMethod(doc = BuiltinDocs.tuple___hash___doc)
    final int tuple___hash__() {
        // strengthened hash to avoid common collisions. from CPython
        // tupleobject.tuplehash. See http://bugs.python.org/issue942952
        int y;
        int len = size();
        int mult = 1000003;
        int x = 0x345678;
        while (--len >= 0) {
            y = array[len].hashCode();
            x = (x ^ y) * mult;
            mult += 82520 + len + len;
        }
        return x + 97531;
    }

    private String subobjRepr(PyObject o) {
        if (o == null) {
            return "null";
        }
        return o.__repr__().toString();
    }

    @Override
    public String toString() {
        return tuple___repr__();
    }

    @ExposedMethod(doc = BuiltinDocs.tuple___repr___doc)
    final String tuple___repr__() {
        StringBuilder buf = new StringBuilder("(");
        for (int i = 0; i < array.length - 1; i++) {
            buf.append(subobjRepr(array[i]));
            buf.append(", ");
        }
        if (array.length > 0) {
            buf.append(subobjRepr(array[array.length - 1]));
        }
        if (array.length == 1) {
            buf.append(",");
        }
        buf.append(")");
        return buf.toString();
    }

    public List subList(int fromIndex, int toIndex) {
        if (fromIndex < 0 || toIndex > size()) {
            throw new IndexOutOfBoundsException();
        } else if (fromIndex > toIndex) {
            throw new IllegalArgumentException();
        }
        PyObject elements[] = new PyObject[toIndex - fromIndex];
        for (int i = 0, j = fromIndex; i < elements.length; i++, j++) {
            elements[i] = array[j];
        }
        return new PyTuple(elements);
    }

    public Iterator iterator() {
        return new Iterator() {

            private final Iterator<PyObject> iter = getList().iterator();

            public void remove() {
                throw new UnsupportedOperationException();
            }

            public boolean hasNext() {
                return iter.hasNext();
            }

            public Object next() {
                return iter.next().__tojava__(Object.class);
            }
        };
    }

    public boolean add(Object o) {
        throw new UnsupportedOperationException();
    }

    public boolean remove(Object o) {
        throw new UnsupportedOperationException();
    }

    public boolean addAll(Collection coll) {
        throw new UnsupportedOperationException();
    }

    public boolean removeAll(Collection coll) {
        throw new UnsupportedOperationException();
    }

    public boolean retainAll(Collection coll) {
        throw new UnsupportedOperationException();
    }

    public void clear() {
        throw new UnsupportedOperationException();
    }

    public Object set(int index, Object element) {
        throw new UnsupportedOperationException();
    }

    public void add(int index, Object element) {
        throw new UnsupportedOperationException();
    }

    public Object remove(int index) {
        throw new UnsupportedOperationException();
    }

    public boolean addAll(int index, Collection c) {
        throw new UnsupportedOperationException();
    }

    public ListIterator listIterator() {
        return listIterator(0);
    }

    public ListIterator listIterator(final int index) {
        return new ListIterator() {

            private final ListIterator<PyObject> iter = getList().listIterator(index);

            public boolean hasNext() {
                return iter.hasNext();
            }

            public Object next() {
                return iter.next().__tojava__(Object.class);
            }

            public boolean hasPrevious() {
                return iter.hasPrevious();
            }

            public Object previous() {
                return iter.previous().__tojava__(Object.class);
            }

            public int nextIndex() {
                return iter.nextIndex();
            }

            public int previousIndex() {
                return iter.previousIndex();
            }

            public void remove() {
                throw new UnsupportedOperationException();
            }

            public void set(Object o) {
                throw new UnsupportedOperationException();
            }

            public void add(Object o) {
                throw new UnsupportedOperationException();
            }
        };
    }

    protected String unsupportedopMessage(String op, PyObject o2) {
        if (op.equals("+")) {
            return "can only concatenate tuple (not \"{2}\") to tuple";
        }
        return super.unsupportedopMessage(op, o2);
    }
<<<<<<< HEAD
=======

    public void pyset(int index, PyObject value) {
        throw Py.TypeError("'tuple' object does not support item assignment");
    }

    @Override
    public boolean contains(Object o) {
        return getList().contains(Py.java2py(o));
    }

    @Override
    public boolean containsAll(Collection c) {
        if (c instanceof PyList) {
            return getList().containsAll(((PyList)c).getList());
        } else if (c instanceof PyTuple) {
            return getList().containsAll(((PyTuple)c).getList());
        } else {
            return getList().containsAll(new PyList(c));
        }
    }

    @Override
    public boolean equals(Object other) {
        if (this == other) {
            return true;
        }

        if (other instanceof PyObject) {
            return _eq((PyObject)other).__nonzero__();
        }
        if (other instanceof List) {
            return other.equals(this);
        }
        return false;
    }

    @Override
    public Object get(int index) {
        return array[index].__tojava__(Object.class);
    }

    @Override
    public PyObject[] getArray() {
        return array;
    }

    @Override
    public int indexOf(Object o) {
        return getList().indexOf(Py.java2py(o));
    }

    @Override
    public boolean isEmpty() {
        return array.length == 0;
    }

    @Override
    public int lastIndexOf(Object o) {
        return getList().lastIndexOf(Py.java2py(o));
    }

    @Override
    public void pyadd(int index, PyObject element) {
        throw new UnsupportedOperationException();
    }

    @Override
    public boolean pyadd(PyObject o) {
        throw new UnsupportedOperationException();
    }

    @Override
    public PyObject pyget(int index) {
        return array[index];
    }

    @Override
    public void remove(int start, int stop) {
        throw new UnsupportedOperationException();
    }

    @Override
    public int size() {
        return array.length;
    }

    @Override
    public Object[] toArray() {
        Object[] converted = new Object[array.length];
        for (int i = 0; i < array.length; i++) {
            converted[i] = array[i].__tojava__(Object.class);
        }
        return converted;
    }

    @Override
    public Object[] toArray(Object[] converted) {
        Class<?> type = converted.getClass().getComponentType();
        if (converted.length < array.length) {
            converted = (Object[])Array.newInstance(type, array.length);
        }
        for (int i = 0; i < array.length; i++) {
            converted[i] = type.cast(array[i].__tojava__(type));
        }
        if (array.length < converted.length) {
            for (int i = array.length; i < converted.length; i++) {
                converted[i] = null;
            }
        }
        return converted;
    }
>>>>>>> 188f03f2
}<|MERGE_RESOLUTION|>--- conflicted
+++ resolved
@@ -20,305 +20,6 @@
 @ExposedType(name = "tuple", base = PyObject.class, doc = BuiltinDocs.tuple_doc)
 public class PyTuple extends PySequenceList implements List {
 
-<<<<<<< HEAD
-public class PyTuple extends PySequenceList implements ClassDictInit
-{
-
-    /** <i>Internal use only. Do not call this method explicit.</i> */
-    public static void classDictInit(PyObject dict)throws PyIgnoreMethodTag {}
-    //~ BEGIN GENERATED REGION -- DO NOT EDIT SEE gexpose.py
-    /* type info */
-
-    public static final String exposed_name="tuple";
-
-    public static final Class exposed_base=PyObject.class;
-
-    public static void typeSetup(PyObject dict,PyType.Newstyle marker) {
-        class exposed___ne__ extends PyBuiltinMethodNarrow {
-
-            exposed___ne__(PyObject self,PyBuiltinFunction.Info info) {
-                super(self,info);
-            }
-
-            public PyBuiltinFunction bind(PyObject self) {
-                return new exposed___ne__(self,info);
-            }
-
-            public PyObject __call__(PyObject arg0) {
-                PyObject ret=((PyTuple)self).tuple___ne__(arg0);
-                if (ret==null)
-                    return Py.NotImplemented;
-                return ret;
-            }
-
-        }
-        dict.__setitem__("__ne__",new PyMethodDescr("__ne__",PyTuple.class,1,1,new exposed___ne__(null,null)));
-        class exposed___eq__ extends PyBuiltinMethodNarrow {
-
-            exposed___eq__(PyObject self,PyBuiltinFunction.Info info) {
-                super(self,info);
-            }
-
-            public PyBuiltinFunction bind(PyObject self) {
-                return new exposed___eq__(self,info);
-            }
-
-            public PyObject __call__(PyObject arg0) {
-                PyObject ret=((PyTuple)self).tuple___eq__(arg0);
-                if (ret==null)
-                    return Py.NotImplemented;
-                return ret;
-            }
-
-        }
-        dict.__setitem__("__eq__",new PyMethodDescr("__eq__",PyTuple.class,1,1,new exposed___eq__(null,null)));
-        class exposed___lt__ extends PyBuiltinMethodNarrow {
-
-            exposed___lt__(PyObject self,PyBuiltinFunction.Info info) {
-                super(self,info);
-            }
-
-            public PyBuiltinFunction bind(PyObject self) {
-                return new exposed___lt__(self,info);
-            }
-
-            public PyObject __call__(PyObject arg0) {
-                PyObject ret=((PyTuple)self).tuple___lt__(arg0);
-                if (ret==null)
-                    return Py.NotImplemented;
-                return ret;
-            }
-
-        }
-        dict.__setitem__("__lt__",new PyMethodDescr("__lt__",PyTuple.class,1,1,new exposed___lt__(null,null)));
-        class exposed___le__ extends PyBuiltinMethodNarrow {
-
-            exposed___le__(PyObject self,PyBuiltinFunction.Info info) {
-                super(self,info);
-            }
-
-            public PyBuiltinFunction bind(PyObject self) {
-                return new exposed___le__(self,info);
-            }
-
-            public PyObject __call__(PyObject arg0) {
-                PyObject ret=((PyTuple)self).tuple___le__(arg0);
-                if (ret==null)
-                    return Py.NotImplemented;
-                return ret;
-            }
-
-        }
-        dict.__setitem__("__le__",new PyMethodDescr("__le__",PyTuple.class,1,1,new exposed___le__(null,null)));
-        class exposed___gt__ extends PyBuiltinMethodNarrow {
-
-            exposed___gt__(PyObject self,PyBuiltinFunction.Info info) {
-                super(self,info);
-            }
-
-            public PyBuiltinFunction bind(PyObject self) {
-                return new exposed___gt__(self,info);
-            }
-
-            public PyObject __call__(PyObject arg0) {
-                PyObject ret=((PyTuple)self).tuple___gt__(arg0);
-                if (ret==null)
-                    return Py.NotImplemented;
-                return ret;
-            }
-
-        }
-        dict.__setitem__("__gt__",new PyMethodDescr("__gt__",PyTuple.class,1,1,new exposed___gt__(null,null)));
-        class exposed___ge__ extends PyBuiltinMethodNarrow {
-
-            exposed___ge__(PyObject self,PyBuiltinFunction.Info info) {
-                super(self,info);
-            }
-
-            public PyBuiltinFunction bind(PyObject self) {
-                return new exposed___ge__(self,info);
-            }
-
-            public PyObject __call__(PyObject arg0) {
-                PyObject ret=((PyTuple)self).tuple___ge__(arg0);
-                if (ret==null)
-                    return Py.NotImplemented;
-                return ret;
-            }
-
-        }
-        dict.__setitem__("__ge__",new PyMethodDescr("__ge__",PyTuple.class,1,1,new exposed___ge__(null,null)));
-        class exposed___add__ extends PyBuiltinMethodNarrow {
-
-            exposed___add__(PyObject self,PyBuiltinFunction.Info info) {
-                super(self,info);
-            }
-
-            public PyBuiltinFunction bind(PyObject self) {
-                return new exposed___add__(self,info);
-            }
-
-            public PyObject __call__(PyObject arg0) {
-                PyObject ret=((PyTuple)self).tuple___add__(arg0);
-                if (ret==null)
-                    return Py.NotImplemented;
-                return ret;
-            }
-
-        }
-        dict.__setitem__("__add__",new PyMethodDescr("__add__",PyTuple.class,1,1,new exposed___add__(null,null)));
-        class exposed___mul__ extends PyBuiltinMethodNarrow {
-
-            exposed___mul__(PyObject self,PyBuiltinFunction.Info info) {
-                super(self,info);
-            }
-
-            public PyBuiltinFunction bind(PyObject self) {
-                return new exposed___mul__(self,info);
-            }
-
-            public PyObject __call__(PyObject arg0) {
-                PyObject ret=((PyTuple)self).tuple___mul__(arg0);
-                if (ret==null)
-                    return Py.NotImplemented;
-                return ret;
-            }
-
-        }
-        dict.__setitem__("__mul__",new PyMethodDescr("__mul__",PyTuple.class,1,1,new exposed___mul__(null,null)));
-        class exposed___rmul__ extends PyBuiltinMethodNarrow {
-
-            exposed___rmul__(PyObject self,PyBuiltinFunction.Info info) {
-                super(self,info);
-            }
-
-            public PyBuiltinFunction bind(PyObject self) {
-                return new exposed___rmul__(self,info);
-            }
-
-            public PyObject __call__(PyObject arg0) {
-                PyObject ret=((PyTuple)self).tuple___rmul__(arg0);
-                if (ret==null)
-                    return Py.NotImplemented;
-                return ret;
-            }
-
-        }
-        dict.__setitem__("__rmul__",new PyMethodDescr("__rmul__",PyTuple.class,1,1,new exposed___rmul__(null,null)));
-        class exposed___getitem__ extends PyBuiltinMethodNarrow {
-
-            exposed___getitem__(PyObject self,PyBuiltinFunction.Info info) {
-                super(self,info);
-            }
-
-            public PyBuiltinFunction bind(PyObject self) {
-                return new exposed___getitem__(self,info);
-            }
-
-            public PyObject __call__(PyObject arg0) {
-                PyObject ret=((PyTuple)self).seq___finditem__(arg0);
-                if (ret==null) {
-                    throw Py.IndexError("index out of range: "+arg0);
-                }
-                return ret;
-            }
-
-        }
-        dict.__setitem__("__getitem__",new PyMethodDescr("__getitem__",PyTuple.class,1,1,new exposed___getitem__(null,null)));
-        class exposed___getslice__ extends PyBuiltinMethodNarrow {
-
-            exposed___getslice__(PyObject self,PyBuiltinFunction.Info info) {
-                super(self,info);
-            }
-
-            public PyBuiltinFunction bind(PyObject self) {
-                return new exposed___getslice__(self,info);
-            }
-
-            public PyObject __call__(PyObject arg0,PyObject arg1,PyObject arg2) {
-                return((PyTuple)self).seq___getslice__(arg0,arg1,arg2);
-            }
-
-            public PyObject __call__(PyObject arg0,PyObject arg1) {
-                return((PyTuple)self).seq___getslice__(arg0,arg1);
-            }
-
-        }
-        dict.__setitem__("__getslice__",new PyMethodDescr("__getslice__",PyTuple.class,2,3,new exposed___getslice__(null,null)));
-        class exposed___contains__ extends PyBuiltinMethodNarrow {
-
-            exposed___contains__(PyObject self,PyBuiltinFunction.Info info) {
-                super(self,info);
-            }
-
-            public PyBuiltinFunction bind(PyObject self) {
-                return new exposed___contains__(self,info);
-            }
-
-            public PyObject __call__(PyObject arg0) {
-                return Py.newBoolean(((PyTuple)self).tuple___contains__(arg0));
-            }
-
-        }
-        dict.__setitem__("__contains__",new PyMethodDescr("__contains__",PyTuple.class,1,1,new exposed___contains__(null,null)));
-        class exposed___len__ extends PyBuiltinMethodNarrow {
-
-            exposed___len__(PyObject self,PyBuiltinFunction.Info info) {
-                super(self,info);
-            }
-
-            public PyBuiltinFunction bind(PyObject self) {
-                return new exposed___len__(self,info);
-            }
-
-            public PyObject __call__() {
-                return Py.newInteger(((PyTuple)self).tuple___len__());
-            }
-
-        }
-        dict.__setitem__("__len__",new PyMethodDescr("__len__",PyTuple.class,0,0,new exposed___len__(null,null)));
-        class exposed___reduce__ extends PyBuiltinMethodNarrow {
-
-            exposed___reduce__(PyObject self,PyBuiltinFunction.Info info) {
-                super(self,info);
-            }
-
-            public PyBuiltinFunction bind(PyObject self) {
-                return new exposed___reduce__(self,info);
-            }
-
-            public PyObject __call__() {
-                return((PyTuple)self).tuple___reduce__();
-            }
-
-        }
-        dict.__setitem__("__reduce__",new PyMethodDescr("__reduce__",PyTuple.class,0,0,new exposed___reduce__(null,null)));
-        class exposed___hash__ extends PyBuiltinMethodNarrow {
-
-            exposed___hash__(PyObject self,PyBuiltinFunction.Info info) {
-                super(self,info);
-            }
-
-            public PyBuiltinFunction bind(PyObject self) {
-                return new exposed___hash__(self,info);
-            }
-
-            public PyObject __call__() {
-                return Py.newInteger(((PyTuple)self).tuple_hashCode());
-            }
-
-        }
-        dict.__setitem__("__hash__",new PyMethodDescr("__hash__",PyTuple.class,0,0,new exposed___hash__(null,null)));
-        class exposed___repr__ extends PyBuiltinMethodNarrow {
-
-            exposed___repr__(PyObject self,PyBuiltinFunction.Info info) {
-                super(self,info);
-            }
-
-            public PyBuiltinFunction bind(PyObject self) {
-                return new exposed___repr__(self,info);
-            }
-=======
     public static final PyType TYPE = PyType.fromClass(PyTuple.class);
 
     private final PyObject[] array;
@@ -330,7 +31,6 @@
     public PyTuple() {
         this(TYPE, Py.EmptyObjects);
     }
->>>>>>> 188f03f2
 
     public PyTuple(PyObject... elements) {
         this(TYPE, elements);
@@ -522,12 +222,6 @@
 
     @ExposedMethod(type = MethodType.BINARY, doc = BuiltinDocs.tuple___mul___doc)
     final PyObject tuple___mul__(PyObject o) {
-<<<<<<< HEAD
-        if (!(o instanceof PyInteger || o instanceof PyLong))
-            return null;
-        int count = ((PyInteger)o.__int__()).getValue();
-        return repeat(count);
-=======
         if (!o.isIndex()) {
             return null;
         }
@@ -537,22 +231,14 @@
     @Override
     public PyObject __rmul__(PyObject o) {
         return tuple___rmul__(o);
->>>>>>> 188f03f2
     }
 
     @ExposedMethod(type = MethodType.BINARY, doc = BuiltinDocs.tuple___rmul___doc)
     final PyObject tuple___rmul__(PyObject o) {
-<<<<<<< HEAD
-        if (!(o instanceof PyInteger || o instanceof PyLong))
-            return null;
-        int count = ((PyInteger)o.__int__()).getValue();
-        return repeat(count);
-=======
         if (!o.isIndex()) {
             return null;
         }
         return repeat(o.asIndex(Py.OverflowError));
->>>>>>> 188f03f2
     }
 
     @Override
@@ -764,8 +450,6 @@
         }
         return super.unsupportedopMessage(op, o2);
     }
-<<<<<<< HEAD
-=======
 
     public void pyset(int index, PyObject value) {
         throw Py.TypeError("'tuple' object does not support item assignment");
@@ -877,5 +561,4 @@
         }
         return converted;
     }
->>>>>>> 188f03f2
 }