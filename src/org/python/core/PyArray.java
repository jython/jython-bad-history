// Copyright (c) Corporation for National Research Initiatives
package org.python.core;

import java.io.ByteArrayInputStream;
import java.io.ByteArrayOutputStream;
import java.io.DataInputStream;
import java.io.DataOutputStream;
import java.io.EOFException;
import java.io.IOException;
import java.io.InputStream;
import java.io.OutputStream;
import java.lang.reflect.Array;

import org.python.core.util.ByteSwapper;
import org.python.core.util.StringUtil;
import org.python.expose.ExposedGet;
import org.python.expose.ExposedMethod;
import org.python.expose.ExposedNew;
import org.python.expose.ExposedType;
import org.python.expose.MethodType;

/**
 * A wrapper class around native java arrays.
 *
 * Instances of PyArray are created either by java functions or directly by the
 * jarray module.
 * <p>
 * See also the jarray module.
 */
@ExposedType(name = "array.array", base = PyObject.class)
public class PyArray extends PySequence implements Cloneable {

    public static final PyType TYPE = PyType.fromClass(PyArray.class);

    /** The underlying Java array. */
    private Object data;

    /** The Java array class. */
    private Class<?> type;

    /** The Python style typecode of the array. */
    private String typecode;

    private ArrayDelegate delegate;

    public PyArray(PyType type) {
        super(type);
    }

    public PyArray(Class<?> type, Object data) {
        this(TYPE);
        setup(type, data);
    }

    public PyArray(Class<?> type, int n) {
        this(type, Array.newInstance(type, n));
    }

    public PyArray(PyArray toCopy) {
        this(toCopy.type, toCopy.delegate.copyArray());
        typecode = toCopy.typecode;
    }

    private void setup(Class<?> type, Object data) {
        this.type = type;
        typecode = class2char(type);
        if (data == null) {
            this.data = Array.newInstance(type, 0);
        } else {
            this.data = data;
        }
        delegate = new ArrayDelegate();
    }

    @ExposedNew
    static final PyObject array_new(PyNewWrapper new_, boolean init, PyType subtype,
                                   PyObject[] args, String[] keywords) {
        if (new_.for_type != subtype && keywords.length > 0) {
            int argc = args.length - keywords.length;
            PyObject[] justArgs = new PyObject[argc];
            System.arraycopy(args, 0, justArgs, 0, argc);
            args = justArgs;
        }
        ArgParser ap = new ArgParser("array", args, Py.NoKeywords, new String[] {"typecode", "initializer"},
                                     1);
        ap.noKeywords();
        PyObject obj = ap.getPyObject(0);
        PyObject initial = ap.getPyObject(1, null);

        Class<?> type;
        String typecode;
        if (obj instanceof PyString && !(obj instanceof PyUnicode)) {
            if (obj.__len__() != 1) {
                throw Py.TypeError("array() argument 1 must be char, not str");
            }
            typecode = obj.toString();
            type = char2class(typecode.charAt(0));
        } else if (obj instanceof PyJavaType) {
            type = ((PyJavaType)obj).getProxyType();
            typecode = type.getName();
        } else {
            throw Py.TypeError("array() argument 1 must be char, not " + obj.getType().fastGetName());
        }

        PyArray self;
        if (new_.for_type == subtype) {
            self = new PyArray(subtype);
        } else {
            self = new PyArrayDerived(subtype);
        }
        // Initialize the typecode (and validate type) before creating the backing Array
        class2char(type);
        self.setup(type, Array.newInstance(type, 0));
        self.typecode = typecode;
        if (initial == null) {
            return self;
        }
        if (initial instanceof PyList) {
            self.fromlist(initial);
        } else if (initial instanceof PyString && !(initial instanceof PyUnicode)) {
            self.fromstring(initial.toString());
        } else if ("u".equals(typecode)) {
            if (initial instanceof PyUnicode) {
                self.extendArray(((PyUnicode) initial).toCodePoints());
            }
            else {
                self.extendUnicodeIter(initial);
            }
        } else {
            self.extendInternal(initial);
        }
        return self;
    }

    public static PyArray zeros(int n, char typecode) {
        PyArray array = zeros(n, char2class(typecode));
        array.typecode = Character.toString(typecode);
        return array;
    }

    public static PyArray zeros(int n, Class<?> ctype) {
        PyArray array = new PyArray(ctype, n);
        array.typecode = ctype.getName();
        return array;
    }

    public static PyArray array(PyObject seq, char typecode) {
        PyArray array = PyArray.array(seq, char2class(typecode));
        array.typecode = Character.toString(typecode);
        return array;
    }

    /**
     * Create a PyArray storing <em>ctype</em> types and being initialised
     * with <em>initialiser</em>.
     *
     * @param init
     *            an initialiser for the array - can be PyString or PySequence
     *            (including PyArray) or iterable type.
     * @param ctype
     *            <code>Class</code> type of the elements stored in the array.
     * @return a new PyArray
     */
    public static PyArray array(PyObject init, Class<?> ctype) {
        PyArray array = new PyArray(ctype, 0);
        array.typecode = ctype.getName();
        array.extendInternal(init);
        return array;
    }

    @ExposedMethod(type = MethodType.BINARY)
    final PyObject array___ne__(PyObject o) {
        return seq___ne__(o);
    }

    @ExposedMethod(type = MethodType.BINARY)
    final PyObject array___eq__(PyObject o) {
        return seq___eq__(o);
    }

    @ExposedMethod(type = MethodType.BINARY)
    final PyObject array___lt__(PyObject o) {
        return seq___lt__(o);
    }

    @ExposedMethod(type = MethodType.BINARY)
    final PyObject array___le__(PyObject o) {
        return seq___le__(o);
    }

    @ExposedMethod(type = MethodType.BINARY)
    final PyObject array___gt__(PyObject o) {
        return seq___gt__(o);
    }

    @ExposedMethod(type = MethodType.BINARY)
    final PyObject array___ge__(PyObject o) {
        return seq___ge__(o);
    }

    @ExposedMethod
    final boolean array___contains__(PyObject o) {
        return object___contains__(o);
    }

    @ExposedMethod
    final void array___delitem__(PyObject index) {
        seq___delitem__(index);
    }

    @ExposedMethod
    final void array___setitem__(PyObject o, PyObject def) {
        seq___setitem__(o, def);
    }

    @ExposedMethod
    final PyObject array___getitem__(PyObject o) {
        PyObject ret = seq___finditem__(o);
        if(ret == null) {
            throw Py.IndexError("index out of range: " + o);
        }
        return ret;
    }

    @ExposedMethod
    final boolean array___nonzero__() {
        return seq___nonzero__();
    }

    @ExposedMethod
    public PyObject array___iter__() {
        return seq___iter__();
    }

    @ExposedMethod(defaults = "null")
    final PyObject array___getslice__(PyObject start, PyObject stop, PyObject step) {
        return seq___getslice__(start, stop, step);
    }

    @ExposedMethod(defaults = "null")
    final void array___setslice__(PyObject start, PyObject stop, PyObject step, PyObject value) {

        seq___setslice__(start, stop, step, value);
    }

    @ExposedMethod(defaults = "null")
    final void array___delslice__(PyObject start, PyObject stop, PyObject step) {
        seq___delslice__(start, stop, step);
    }

    @Override
    public PyObject __imul__(PyObject o) {
        return array___imul__(o);
    }

    @ExposedMethod(type = MethodType.BINARY)
    final PyObject array___imul__(PyObject o) {
        if (!o.isIndex()) {
            return null;
        }
        if (delegate.getSize() > 0) {
            int count = o.asIndex(Py.OverflowError);
            if (count <= 0) {
                delegate.clear();
                return this;
            }
            Object copy = delegate.copyArray();
            delegate.ensureCapacity(delegate.getSize() * count);
            for (int i = 1; i < count; i++) {
                delegate.appendArray(copy);
            }
        }
        return this;
    }

    @Override
    public PyObject __mul__(PyObject o) {
        return array___mul__(o);
    }

    @ExposedMethod(type = MethodType.BINARY)
    final PyObject array___mul__(PyObject o) {
        if (!o.isIndex()) {
            return null;
        }
        return repeat(o.asIndex(Py.OverflowError));
    }

    @Override
    public PyObject __rmul__(PyObject o) {
        return array___rmul__(o);
    }

    @ExposedMethod(type = MethodType.BINARY)
    final PyObject array___rmul__(PyObject o) {
        if (!o.isIndex()) {
            return null;
        }
        return repeat(o.asIndex(Py.OverflowError));
    }

<<<<<<< HEAD
    public static PyArray zeros(int n, char typecode) {
        PyArray array = zeros(n, char2class(typecode));
        // Character.toString(char) is jdk 1.4
        //array.typecode = Character.toString(typecode);
        array.typecode = "" + typecode;
        return array;
    }

    public static PyArray zeros(int n, Class ctype) {
        PyArray array = new PyArray(ctype, n);
        array.typecode = ctype.getName();
        return array;
    }

    public static PyArray array(PyObject seq, char typecode) {
        PyArray array = PyArray.array(seq, char2class(typecode));
        // Character.toString(char) is jdk 1.4
        //array.typecode = Character.toString(typecode);
        array.typecode = "" + typecode;
        return array;
    }
=======
    @Override
    public PyObject __iadd__(PyObject other) {
        return array___iadd__(other);
    }

    @ExposedMethod(type = MethodType.BINARY)
    final PyObject array___iadd__(PyObject other) {
        if (!(other instanceof PyArray)) {
            return null;
        }
>>>>>>> a19c0206

        PyArray otherArr = (PyArray)other;
        if (!otherArr.typecode.equals(this.typecode)) {
            throw Py.TypeError("can only append arrays of the same type, expected '"
                               + this.type + ", found " + otherArr.type);
        }
        delegate.appendArray(otherArr.delegate.copyArray());
        return this;
    }

    @Override
    public PyObject __add__(PyObject other) {
        return array___add__(other);
    }

    /**
     * Adds (appends) two PyArrays together
     *
     * @param other
     *            a PyArray to be added to the instance
     * @return the result of the addition as a new PyArray instance
     */
    @ExposedMethod(type = MethodType.BINARY)
    final PyObject array___add__(PyObject other) {
        if (!(other instanceof PyArray)) {
            return null;
        }

        PyArray otherArr = (PyArray)other;
        if (!otherArr.typecode.equals(this.typecode)) {
            throw Py.TypeError("can only append arrays of the same type, expected '" + this.type
                               + ", found " + otherArr.type);
        }
        PyArray ret = new PyArray(this);
        ret.delegate.appendArray(otherArr.delegate.copyArray());
        return ret;
    }

    /**
     * Length of the array
     *
     * @return number of elements in the array
     */
    @Override
    public int __len__() {
        return array___len__();
    }

    @ExposedMethod
    final int array___len__() {
        return delegate.getSize();
    }

    @Override
    public PyObject __reduce__() {
        return array___reduce__();
    }

    @ExposedMethod
    final PyObject array___reduce__() {
        PyObject dict = __findattr__("__dict__");
        if (dict == null) {
            dict = Py.None;
        }
        if (__len__() > 0) {
            return new PyTuple(getType(), new PyTuple(Py.newString(typecode),
                                                      Py.newString(tostring())), dict);
        } else {
            return new PyTuple(getType(), new PyTuple(Py.newString(typecode)), dict);
        }
    }

    @Override
    public String toString() {
        if (__len__() == 0) {
            return String.format("array(%s)", encodeTypecode(typecode));
        }
        String value;
        if ("c".equals(typecode)) {
            value = PyString.encode_UnicodeEscape(tostring(), true);
        } else if ("u".equals(typecode)) {
            value = (new PyUnicode(tounicode())).__repr__().toString();
        } else {
            value = tolist().toString();
        }
        return String.format("array(%s, %s)", encodeTypecode(typecode), value);
    }

    private String encodeTypecode(String typecode) {
        if (typecode.length() > 1) return typecode;
        else return "'" + typecode + "'";
    }

    /**
     *
     * @param c
     *            target <em>Class</em> for the conversion
     * @return Java object converted to required class type if possible.
     */
    @Override
    public Object __tojava__(Class<?> c) {
        if(c == Object.class
                || (c.isArray() && c.getComponentType().isAssignableFrom(type))) {
            if (delegate.capacity != delegate.size) {
                // when unboxing, need to shrink the array first, otherwise incorrect
                // results to Java
                return delegate.copyArray();
            } else {
                return data;
            }
        }
        if(c.isInstance(this))
            return this;
        return Py.NoConversion;
    }

    @ExposedMethod
    public final void array_append(PyObject value) {
        append(value);
    }

    private static int getCodePoint(PyObject obj) {
        if (obj instanceof PyUnicode) {
            PyUnicode u = (PyUnicode) obj;
            int[] codepoints = u.toCodePoints();
            if (codepoints.length == 1) {
                return codepoints[0];
            }
        }
        throw Py.TypeError("array item must be unicode character");
    }


    // relax to allow mixing with PyString, integers
    private static int getCodePointOrInt(PyObject obj) {
        if (obj instanceof PyUnicode) {
            PyUnicode u = (PyUnicode) obj;
            return u.toCodePoints()[0];
        }
        else if (obj instanceof PyString) {
            PyString s = (PyString) obj;
            return s.toString().charAt(0);
        }
        else if (obj.__nonzero__()) {
            return obj.asInt();
        }
        else {
            return -1;
        }
    }

    /**
     * Append new value x to the end of the array.
     *
     * @param value
     *            item to be appended to the array
     */

    public void append(PyObject value) {
        // Currently, this is asymmetric with extend, which
        // *will* do conversions like append(5.0) to an int array.
        // Also, cpython 2.2 will do the append coersion. However,
        // it is deprecated in cpython 2.3, so maybe we are just
        // ahead of our time ;-)

        int afterLast = delegate.getSize();
        if ("u".equals(typecode)) {
            int codepoint = getCodePoint(value);
            delegate.makeInsertSpace(afterLast);
            Array.setInt(data, afterLast, codepoint);
        } else {

            delegate.makeInsertSpace(afterLast);
            try {
                set(afterLast, value);
            } catch (PyException e) {
                delegate.setSize(afterLast);
                throw new PyException(e.type, e.value);
            }
        }
    }


    @ExposedMethod
    public void array_byteswap() {
        byteswap();
    }

    /**
     * "Byteswap" all items of the array. This is only supported for values
     * which are 1, 2, 4, or 8 bytes in size; for other types of values,
     * RuntimeError is raised. It is useful when reading data from a file
     * written on a machine with a different byte order.
     */
    public void byteswap() {
        if (getStorageSize() == 0 || "u".equals(typecode)) {
            throw Py.RuntimeError("don't know how to byteswap this array type");
        }
        ByteSwapper.swap(data);
    }

    /**
     * Implementation of <em>Cloneable</em> interface.
     *
     * @return copy of current PyArray
     */
    @Override
    public Object clone() {
        return new PyArray(this);
    }

    /**
     * Converts a character code for the array type to a Java <code>Class</code>.
     * <p />
     *
     * The following character codes and their native types are supported:<br />
     * <table>
     * <tr>
     * <td><strong>Type code</strong></td>
     * <td><strong>native type</strong></td>
     * </tr>
     * <tr>
     * <td>z</td>
     * <td><code>boolean</code></td>
     * </tr>
     * <tr>
     * <td>c</td>
     * <td><code>char</code></td>
     * </tr>
     * <tr>
     * <td>b</td>
     * <td><code>byte</code></td>
     * </tr>
     * <tr>
     * <td>h</td>
     * <td><code>short</code></td>
     * </tr>
     * <tr>
     * <td>i</td>
     * <td><code>int</code></td>
     * </tr>
     * <tr>
     * <td>l</td>
     * <td><code>long</code></td>
     * </tr>
     * <tr>
     * <td>f</td>
     * <td><code>float</code></td>
     * </tr>
     * <tr>
     * <td>d</td>
     * <td><code>double</code></td>
     * </tr>
     * </table>
     * <p />
     *
     * @param type
     *            character code for the array type
     *
     * @return <code>Class</code> of the native type
     */

    // promote B, H, I (unsigned int) to next larger size
    public static Class<?> char2class(char type) throws PyIgnoreMethodTag {
        switch(type){
            case 'z':
                return Boolean.TYPE;
            case 'b':
                return Byte.TYPE;
            case 'B':
                return Short.TYPE;
            case 'u':
                return Integer.TYPE;
            case 'c':
                return Character.TYPE;
            case 'h':
                return Short.TYPE;
            case 'H':
                return Integer.TYPE;
            case 'i':
                return Integer.TYPE;
            case 'I':
                return Long.TYPE;
            case 'l':
                return Long.TYPE;
            case 'L':
                return Long.TYPE;
            case 'f':
                return Float.TYPE;
            case 'd':
                return Double.TYPE;
            default:
                throw Py.ValueError("bad typecode (must be c, b, B, u, h, H, i, I, l, L, f or d)");
        }
    }

    private static String class2char(Class<?> cls) {
        if(cls.equals(Boolean.TYPE))
            return "z";
        else if(cls.equals(Character.TYPE))
            return "c";
        else if(cls.equals(Byte.TYPE))
            return "b";
        else if(cls.equals(Short.TYPE))
            return "h";
        else if(cls.equals(Integer.TYPE))
            return "i";
        else if(cls.equals(Long.TYPE))
            return "l";
        else if(cls.equals(Float.TYPE))
            return "f";
        else if(cls.equals(Double.TYPE))
            return "d";
        else
            return cls.getName();
    }

    @ExposedMethod
    public final int array_count(PyObject value) {
        // note: cpython does not raise type errors based on item type;
        int iCount = 0;
        int len = delegate.getSize();
        if ("u".equals(typecode)) {
            int codepoint = getCodePointOrInt(value);
            for (int i = 0; i < len; i++) {
                if (codepoint == Array.getInt(data, i)) {
                    iCount++;
                }
            }
        } else {

            for (int i = 0; i < len; i++) {
                if (value.equals(Py.java2py(Array.get(data, i)))) {
                    iCount++;
                }
            }
        }
        return iCount;
    }
    /**
     * Return the number of occurrences of x in the array.
     *
     * @param value
     *            instances of the value to be counted
     * @return number of time value was found in the array.
     */
    public PyInteger count(PyObject value) {
        return Py.newInteger(array_count(value));
    }

    /**
     * Delete the element at position <em>i</em> from the array
     *
     * @param i
     *            index of the item to be deleted from the array
     */
    @Override
    protected void del(int i) {
        // Now the AbstractArray can support this:
        // throw Py.TypeError("can't remove from array");
        delegate.remove(i);
    }

    /**
     * Delete the slice defined by <em>start</em> to <em>stop</em> from the array.
     *
     * @param start
     *            starting index of slice
     * @param stop
     *            finishing index of slice
     */
    @Override
    protected void delRange(int start, int stop) {
        delegate.remove(start, stop);
    }

    @ExposedMethod
    public final void array_extend(PyObject iterable){
        extendInternal(iterable);
    }

    /**
     * Append items from <em>iterable</em> to the end of the array. If
     * iterable is another array, it must have exactly the same type code; if
     * not, TypeError will be raised. If iterable is not an array, it must be
     * iterable and its elements must be the right type to be appended to the
     * array. Changed in version 2.4: Formerly, the argument could only be
     * another array.
     *
     * @param iterable
     *            iterable object used to extend the array
     */
    public void extend(PyObject iterable) {
        extendInternal(iterable);
    }

    /**
     * Internal extend function, provides basic interface for extending arrays.
     * Handles specific cases of <em>iterable</em> being PyStrings or
     * PyArrays. Default behaviour is to defer to
     * {@link #extendInternalIter(PyObject) extendInternalIter }
     *
     * @param iterable
     *            object of type PyString, PyArray or any object that can be
     *            iterated over.
     */

    private void extendInternal(PyObject iterable) {
        if (iterable instanceof PyUnicode) {
            if ("u".equals(typecode)) {
                extendUnicodeIter(iterable);
            } else if ("c".equals(typecode)){
                throw Py.TypeError("array item must be char");
            } else {
                throw Py.TypeError("an integer is required");
            }
        } else if (iterable instanceof PyString) {
            fromstring(((PyString) iterable).toString());
        } else if (iterable instanceof PyArray) {
            PyArray source = (PyArray) iterable;
            if (!source.typecode.equals(typecode)) {
                throw Py.TypeError("can only extend with array of same kind");
            }
            delegate.appendArray(source.delegate.copyArray());
        } else {
            extendInternalIter(iterable);
        }
    }

    /**
     * Internal extend function to process iterable objects.
     *
     * @param iterable
     *            any object that can be iterated over.
     */
    private void extendInternalIter(PyObject iterable) {
        // iterable object without a length property - cannot presize the
        // array, so append each item
        if(iterable.__findattr__("__len__") == null) {
            for (PyObject item : iterable.asIterable()) {
                append(item);
            }
        } else {
            // create room
            int last = delegate.getSize();
            delegate.ensureCapacity(last + iterable.__len__());
            for (PyObject item : iterable.asIterable()) {
                set(last++, item);
                delegate.size++;
            }
        }
    }

    private void extendUnicodeIter(PyObject iterable) {
        for (PyObject item : iterable.asIterable()) {
            PyUnicode uitem;
            try {
                uitem = (PyUnicode) item;
            } catch (ClassCastException e) {
                throw Py.TypeError("Type not compatible with array type");
            }
            for (int codepoint : uitem.toCodePoints()) {
                int afterLast = delegate.getSize();
                delegate.makeInsertSpace(afterLast);
                Array.setInt(data, afterLast, codepoint);
            }
        }
    }

    private void extendArray(int[] items) {
        int last = delegate.getSize();
        delegate.ensureCapacity(last + items.length);
        for (int item : items) {
            Array.set(data, last++, item);
            delegate.size++;
        }
    }

    @ExposedMethod
    public final void array_fromfile(PyObject f, int count){
        fromfile(f, count);
    }

    /**
     * Read <em>count</em> items (as machine values) from the file object
     * <em>f</em> and append them to the end of the array. If less than
     * <em>count</em> items are available, EOFError is raised, but the items
     * that were available are still inserted into the array. <em>f</em> must
     * be a real built-in file object; something else with a read() method won't
     * do.
     *
     * @param f
     *            Python builtin file object to retrieve data
     * @param count
     *            number of array elements to read
     */
    public void fromfile(PyObject f, int count) {
        // check for arg1 as file object
        if (!(f instanceof PyFile)) {
            throw Py.TypeError("arg1 must be open file");
        }
        PyFile file = (PyFile)f;
        int readbytes = count * getStorageSize();
        String buffer = file.read(readbytes).toString();
        // load whatever was collected into the array
        fromstring(buffer);
        // check for underflow
        if(buffer.length() < readbytes) {
            int readcount = buffer.length() / getStorageSize();
            throw Py.EOFError("not enough items in file. "
                    + Integer.toString(count) + " requested, "
                    + Integer.toString(readcount) + " actually read");
        }
    }

    @ExposedMethod
    public final void array_fromlist(PyObject obj){
        fromlist(obj);
    }

    /**
     * Append items from the list. This is equivalent to "for x in list:
     * a.append(x)"except that if there is a type error, the array is unchanged.
     *
     * @param obj
     *            input list object that will be appended to the array
     */
    public void fromlist(PyObject obj) {
        if(!(obj instanceof PyList)) {
            throw Py.TypeError("arg must be list");
        }
        // store the current size of the internal array
        int size = delegate.getSize();
        try {
            extendInternalIter(obj);
        } catch(PyException e) {
            // trap any exception - any error invalidates the whole list
            delegate.setSize(size);
            // re-throw
            throw new PyException(e.type, e.value);
        }
    }

    /**
     * Generic stream reader to read the entire contents of a stream into the
     * array.
     *
     * @param is
     *            InputStream to source the data from
     *
     * @return number of primitives successfully read
     *
     * @throws IOException
     * @throws EOFException
     */
    private int fromStream(InputStream is) throws IOException, EOFException {
        return fromStream(is, is.available() / getStorageSize());
    }

    /**
     * Generic stream reader to read <em>count</em> primitive types from a
     * stream into the array.
     *
     * @param is
     *            InputStream to source the data from
     * @param count
     *            number of primitive types to read from the stream
     *
     * @return number of primitives successfully read
     *
     * @throws IOException
     * @throws EOFException
     */
    private int fromStream(InputStream is, int count) throws IOException,
            EOFException {
        DataInputStream dis = new DataInputStream(is);
        // current number of items present
        int origsize = delegate.getSize();
        // position to start inserting into
        int index = origsize;
        // create capacity for 'count' items
        delegate.ensureCapacity(index + count);
        if (type.isPrimitive()) {
            switch (typecode.charAt(0)) {
                case 'z':
                    for (int i = 0; i < count; i++, index++) {
                        Array.setBoolean(data, index, dis.readBoolean());
                        delegate.size++;
                    }
                    break;
                case 'b':
                    for (int i = 0; i < count; i++, index++) {
                        Array.setByte(data, index, dis.readByte());
                        delegate.size++;
                    }
                    break;
                case 'B':
                    for (int i = 0; i < count; i++, index++) {
                        Array.setShort(data, index, unsignedByte(dis.readByte()));
                        delegate.size++;
                    }
                    break;
                case 'u':
                    // use 32-bit integers since we want UCS-4 storage
                    for (int i = 0; i < count; i++, index++) {
                        Array.setInt(data, index, dis.readInt());
                        delegate.size++;
                    }
                    break;
                case 'c':
                    for (int i = 0; i < count; i++, index++) {
                        Array.setChar(data, index, (char) (dis.readByte() & 0xff));
                        delegate.size++;
                    }
                    break;
                case 'h':
                    for (int i = 0; i < count; i++, index++) {
                        Array.setShort(data, index, dis.readShort());
                        delegate.size++;
                    }
                    break;
                case 'H':
                    for (int i = 0; i < count; i++, index++) {
                        Array.setInt(data, index, unsignedShort(dis.readShort()));
                        delegate.size++;
                    }
                    break;
                case 'i':
                    for (int i = 0; i < count; i++, index++) {
                        Array.setInt(data, index, dis.readInt());
                        delegate.size++;
                    }
                    break;
                case 'I':
                    for (int i = 0; i < count; i++, index++) {
                        Array.setLong(data, index, unsignedInt(dis.readInt()));
                        delegate.size++;
                    }
                    break;
                case 'l':
                    for (int i = 0; i < count; i++, index++) {
                        Array.setLong(data, index, dis.readLong());
                        delegate.size++;
                    }
                    break;
                case 'L': // faking it
                    for (int i = 0; i < count; i++, index++) {
                        Array.setLong(data, index, dis.readLong());
                        delegate.size++;
                    }
                    break;
                case 'f':
                    for (int i = 0; i < count; i++, index++) {
                        Array.setFloat(data, index, dis.readFloat());
                        delegate.size++;
                    }
                    break;
                case 'd':
                    for (int i = 0; i < count; i++, index++) {
                        Array.setDouble(data, index, dis.readDouble());
                        delegate.size++;
                    }
                    break;
            }
        }
        dis.close();
        return (index - origsize);
    }

    public void fromstring(String input) {
        array_fromstring(input);
    }

    /**
     * Appends items from the string, interpreting the string as an array of
     * machine values (as if it had been read from a file using the
     * {@link #fromfile(PyObject, int) fromfile()} method).
     *
     * @param input
     *            string of bytes containing array data
     */
    @ExposedMethod
    final void array_fromstring(String input) {
        int itemsize = getStorageSize();
        int strlen = input.length();
        if((strlen % itemsize) != 0) {
            throw Py.ValueError("string length not a multiple of item size");
        }
<<<<<<< HEAD
        ByteArrayInputStream bis = new ByteArrayInputStream(PyString.to_bytes(input));
=======
        ByteArrayInputStream bis = new ByteArrayInputStream(StringUtil.toBytes(input));
>>>>>>> a19c0206
        int origsize = delegate.getSize();
        try {
            fromStream(bis);
        } catch(EOFException e) {
            // stubbed catch for fromStream throws
            throw Py.EOFError("not enough items in string");
        } catch(IOException e) {
            // discard anything successfully loaded
            delegate.setSize(origsize);
            throw Py.IOError(e);
        }
    }

    public void fromunicode(PyUnicode input) {
        array_fromunicode(input);
    }

    @ExposedMethod
    final void array_fromunicode(PyObject input) {
        if (!(input instanceof PyUnicode)) {
            throw Py.ValueError("fromunicode argument must be an unicode object");
        }
        if (!"u".equals(typecode)) {
            throw Py.ValueError("fromunicode() may only be called on type 'u' arrays");
        }
        extend(input);
    }

    /**
     * Get the element at position <em>i</em> from the array
     *
     * @param i
     *            index of the item to be retrieved from the array
     */
    @Override
    protected PyObject pyget(int i) {
        if ("u".equals(typecode)) {
            return new PyUnicode(Array.getInt(data, i));
        }
        return Py.java2py(Array.get(data, i));
    }

    /**
     * Return the internal Java array storage of the PyArray instance
     *
     * @return the <code>Array</code> store.
     */
    public Object getArray() throws PyIgnoreMethodTag {
        return delegate.copyArray();
    }

    /**
     * Getter for the storage size of the array's type.
     * <p />
     *
     * The sizes returned by this method represent the number of bytes used to
     * store the type. In the case of streams, this is the number of bytes
     * written to, or read from a stream. For memory this value is the
     * <em>minimum</em> number of bytes required to store the type.
     * <p />
     *
     * This method is used by other methods to define read/write quanta from
     * strings and streams.
     * <p />
     *
     * Values returned are:<br />
     * <table>
     * <tr>
     * <td><strong>Type</strong></td>
     * <td><strong>Size</strong></td>
     * </tr>
     * <tr>
     * <td><code>boolean</code></td>
     * <td>1</td>
     * </tr>
     * <tr>
     * <td><code>byte</code></td>
     * <td>1</td>
     * </tr>
     * <tr>
     * <td><code>char</code></td>
     * <td>1</td>
     * </tr>
     * <tr>
     * <td><code>short</code></td>
     * <td>2</td>
     * </tr>
     * <tr>
     * <td><code>int</code></td>
     * <td>4</td>
     * </tr>
     * <tr>
     * <td><code>long</code></td>
     * <td>8</td>
     * </tr>
     * <tr>
     * <td><code>float</code></td>
     * <td>4</td>
     * </tr>
     * <tr>
     * <td><code>double</code></td>
     * <td>8</td>
     * </tr>
     * </table>
     *
     * @return number of bytes used to store array type.
     */
    @ExposedGet(name = "itemsize")
    public int getItemsize() {
        if(type.isPrimitive()) {
            if(type == Boolean.TYPE)
                return 1;
            else if(type == Byte.TYPE)
                return 1;
            else if(type == Character.TYPE)
                return 1;
            else if(type == Short.TYPE)
                return 2;
            else if(type == Integer.TYPE)
                return 4;
            else if(type == Long.TYPE)
                return 8;
            else if(type == Float.TYPE)
                return 4;
            else if(type == Double.TYPE)
                return 8;
        }
        // return something here... could be a calculated size?
        return 0;
    }

    public int getStorageSize() {
        if (type.isPrimitive()) {
            switch (typecode.charAt(0)) {
                case 'z':
                    return 1;
                case 'b':
                    return 1;
                case 'B':
                    return 1;
                case 'u':
                    return 4;
                case 'c':
                    return 1;
                case 'h':
                    return 2;
                case 'H':
                    return 2;
                case 'i':
                    return 4;
                case 'I':
                    return 4;
                case 'l':
                    return 8;
                case 'L':
                    return 8;
                case 'f':
                    return 4;
                case 'd':
                    return 8;
                default:
                    throw Py.ValueError("bad typecode (must be c, b, B, u, h, H, i, I, l, L, f or d)");
            }
        }
        // return something here... could be a calculated size?
        return 0;
    }

    /**
     * Retrieve a slice from the array specified by the <em>start</em>,
     * <em>stop</em> and <em>step</em>.
     *
     * @param start
     *            start index of the slice
     * @param stop
     *            stop index of the slice
     * @param step
     *            stepping increment of the slice
     * @return A new PyArray object containing the described slice
     */
    @Override
    protected PyObject getslice(int start, int stop, int step) {
        if (step > 0 && stop < start) {
            stop = start;
        }
        int n = sliceLength(start, stop, step);
        PyArray ret = new PyArray(type, n);
        // XXX:
        ret.typecode = typecode;
        if (step == 1) {
            System.arraycopy(data, start, ret.data, 0, n);
            return ret;
        }
        for (int i = start, j = 0; j < n; i += step, j++) {
            Array.set(ret.data, j, Array.get(data, i));
        }
        return ret;
    }

    /**
     * Getter for the type code of the array.
     * {@link #char2class(char) char2class} describes the possible type codes
     * and their meaning.
     *
     * @return single character type code for the array
     */
    @ExposedGet(name = "typecode")
    public String getTypecode() {
        return typecode;
    }

    @ExposedMethod
    public final int array_index(PyObject value){
        int index = indexInternal(value);
        if(index != -1)
            return index;
        throw Py.ValueError("array.index(" + value + "): " + value
                            + " not found in array");
    }

    /**
     * Return the smallest <em>i</em> such that <em>i</em> is the index of
     * the first occurrence of <em>value</em> in the array.
     *
     * @param value
     *            value to find the index of
     * @return index of the first occurance of <em>value</em>
     */
    public PyObject index(PyObject value) {
        return Py.newInteger(array_index(value));
    }

    /**
     * Return the smallest <em>i</em> such that <em>i</em> is the index of
     * the first occurrence of <em>value</em> in the array.
     *
     * @param value
     *            value to find the index of
     * @return index of the first occurance of <em>value</em>
     */
    private int indexInternal(PyObject value) {
        // note: cpython does not raise type errors based on item type

        int len = delegate.getSize();
        if ("u".equals(typecode)) {
            int codepoint = getCodePointOrInt(value);
            for (int i = 0; i < len; i++) {
                if (codepoint == Array.getInt(data, i)) {
                    return i;
                }
            }
        } else {
            for (int i = 0; i < len; i++) {
                if (value.equals(Py.java2py(Array.get(data, i)))) {
                    return i;
                }
            }
        }
        return -1;
    }

    @ExposedMethod
    public final void array_insert(int index, PyObject value){
        insert(index, value);
    }

    /**
     * Insert a new item with value <em>value</em> in the array before
     * position <em>index</em>. Negative values are treated as being relative
     * to the end of the array.
     *
     * @param index
     *            insert position
     * @param value
     *            value to be inserted into array
     */
    public void insert(int index, PyObject value) {
        index = boundToSequence(index);
        if ("u".equals(typecode)) {
            int codepoint = getCodePoint(value);
            delegate.makeInsertSpace(index);
            Array.setInt(data, index, codepoint);

        } else {
            delegate.makeInsertSpace(index);
            Array.set(data, index, Py.tojava(value, type));
        }
    }

    @ExposedMethod(defaults="-1")
    public final PyObject array_pop(int i){
        PyObject val = pop(i);
        if ("u".equals(typecode)) {
            return new PyUnicode(val.asInt());
        }
        return val;
    }

    /**
     * Removes the item with the index <em>index</em> from the array and
     * returns it. The optional argument defaults to -1, so that by default the
     * last item is removed and returned.
     */
    public PyObject pop() {
        return pop(-1);
    }

    /**
     * Removes the item with the index <em>index</em> from the array and
     * returns it. The optional argument defaults to -1, so that by default the
     * last item is removed and returned.
     *
     * @param index
     *            array location to be popped from the array
     * @return array element popped from index
     */
    public PyObject pop(int index) {
        if (delegate.getSize() == 0) {
            throw Py.IndexError("pop from empty array");
        }
        index = delegator.fixindex(index);
        if (index == -1) {
            throw Py.IndexError("pop index out of range");
        }
        PyObject ret = Py.java2py(Array.get(data, index));
        delegate.remove(index);
        return ret;
    }

    @ExposedMethod
    public final void array_remove(PyObject value){
        remove(value);
    }

    /**
     * Remove the first occurrence of <em>value</em> from the array.
     *
     * @param value
     *            array value to be removed
     */
    public void remove(PyObject value) {
        int index = indexInternal(value);
        if(index != -1) {
            delegate.remove(index);
            return;
        }
        throw Py.ValueError("array.remove(" + value + "): " + value
                + " not found in array");
    }

    /**
     * Repeat the array <em>count</em> times.
     *
     * @param count
     *            number of times to repeat the array
     * @return A new PyArray object containing the source object repeated
     *         <em>count</em> times.
     */
    @Override
    protected PyObject repeat(int count) {
        Object arraycopy = delegate.copyArray();
        PyArray ret = new PyArray(type, 0);
        // XXX:
        ret.typecode = typecode;
        for(int i = 0; i < count; i++) {
            ret.delegate.appendArray(arraycopy);
        }
        return ret;
    }

    @ExposedMethod
    public final void array_reverse(){
        reverse();
    }

    /**
     * Reverse the elements in the array
     *
     */
    public void reverse() {
        // build a new reversed array and set this.data to it when done
        Object array = Array.newInstance(type, Array.getLength(data));
        for(int i = 0, lastIndex = delegate.getSize() - 1; i <= lastIndex; i++) {
            Array.set(array, lastIndex - i, Array.get(data, i));
        }
        data = array;
    }

    /**
     * Set an element in the array - the index needs to exist, this method does
     * not automatically extend the array. See
     * {@link AbstractArray#setSize(int) AbstractArray.setSize()} or
     * {@link AbstractArray#ensureCapacity(int) AbstractArray.ensureCapacity()}
     * for ways to extend capacity.
     * <p />
     *
     * This code specifically checks for overflows of the integral types: byte,
     * short, int and long.
     *
     * @param i
     *            index of the element to be set
     * @param value
     *            value to set the element to
     */
    public void set(int i, PyObject value) {
        pyset(i, value);
    }

    @Override
    protected void pyset(int i, PyObject value) {
        if ("u".equals(typecode)) {
            Array.setInt(data, i, getCodePoint(value));
            return;
        }

        if(type == Byte.TYPE) {
            long val;
            try {
                val = ((Long)value.__tojava__(Long.TYPE)).longValue();
            } catch(ClassCastException e) {
                throw Py.TypeError("Type not compatible with array type");
            }
            if(val < (isSigned() ? 0 : Byte.MIN_VALUE)) {
                throw Py.OverflowError("value too small for " + type.getName());
            } else if(val > Byte.MAX_VALUE) {
                throw Py.OverflowError("value too large for " + type.getName());
            }
        } else if(type == Short.TYPE) {
            long val;
            try {
                val = ((Long)value.__tojava__(Long.TYPE)).longValue();
            } catch(ClassCastException e) {
                throw Py.TypeError("Type not compatible with array type");
            }
            if(val < (isSigned() ? 0 : Short.MIN_VALUE)) {
                throw Py.OverflowError("value too small for " + type.getName());
            } else if(val > Short.MAX_VALUE) {
                throw Py.OverflowError("value too large for " + type.getName());
            }
        } else if(type == Integer.TYPE) {
            long val;
            try {
                val = ((Long)value.__tojava__(Long.TYPE)).longValue();
            } catch(ClassCastException e) {
                throw Py.TypeError("Type not compatible with array type");
            }
            if(val < (isSigned() ? 0 : Integer.MIN_VALUE)) {
                throw Py.OverflowError("value too small for " + type.getName());
            } else if(val > Integer.MAX_VALUE) {
                throw Py.OverflowError("value too large for " + type.getName());
            }
        } else if(type == Long.TYPE) {
            if (isSigned() && value instanceof PyInteger) {
                if (((PyInteger)value).getValue() < 0) {
                    throw Py.OverflowError("value too small for " + type.getName());
                }
            } else if (value instanceof PyLong) {
                ((PyLong)value).getLong(isSigned() ? 0 : Long.MIN_VALUE,
                                        Long.MAX_VALUE);
            } else {
                Object o;
                try {
                    o = value.__tojava__(Long.TYPE);
                } catch(ClassCastException e) {
                    throw Py.TypeError("Type not compatible with array type");
                }
                if(o == Py.NoConversion) {
                    throw Py.TypeError("Type not compatible with array type");
                }
            }
        }
        Object o = Py.tojava(value, type);
        if(o == Py.NoConversion) {
            throw Py.TypeError("Type not compatible with array type");
        }
        Array.set(data, i, o);
    }

    // xxx - add more efficient comparable typecode lookup via an enumset, and expand
    public void set(int i, int value) {
        if ("u".equals(typecode) || type == Integer.TYPE || type == Long.TYPE) {
            Array.setInt(data, i, value);
        } else {
            throw Py.TypeError("Type not compatible with array type");
        }
    }

    public void set(int i, char value) {
        if ("c".equals(typecode) || type == Integer.TYPE || type == Long.TYPE) {
            Array.setChar(data, i, value);
        } else {
            throw Py.TypeError("Type not compatible with array type");
        }
    }

    private boolean isSigned() {
        return typecode.length() == 1 && typecode.equals(typecode.toUpperCase());
    }

    /**
     * Sets a slice of the array. <em>value</em> can be a string (for
     * <code>byte</code> and <code>char</code> types) or PyArray. If a
     * PyArray, its type must be convertible into the type of the target
     * PyArray.
     *
     * @param start
     *            start index of the delete slice
     * @param stop
     *            end index of the delete slice
     * @param step
     *            stepping increment of the slice
     */
    @Override
    protected void setslice(int start, int stop, int step, PyObject value) {
        if (stop < start) {
            stop = start;
        }
        if(type == Character.TYPE && value instanceof PyString) {
            char[] chars = null;
            // if (value instanceof PyString) {
            if(step != 1) {
                throw Py.ValueError("invalid bounds for setting from string");
            }
            chars = value.toString().toCharArray();
            delegate.replaceSubArray(start, stop, chars, 0, chars.length);
        } else {
            if(value instanceof PyString && type == Byte.TYPE) {
                byte[] chars = ((PyString)value).toBytes();
                if(chars.length == stop - start && step == 1) {
                    System.arraycopy(chars, 0, data, start, chars.length);
                } else {
                    throw Py.ValueError("invalid bounds for setting from string");
                }
            } else if(value instanceof PyArray) {
                PyArray array = (PyArray)value;
                if (!array.typecode.equals(typecode)) {
                    throw Py.TypeError("bad argument type for built-in operation|" + array.typecode + "|" + typecode);
                }
                if (step == 1) {
                    Object arrayDelegate;
                    if (array == this) {
                        arrayDelegate = array.delegate.copyArray();
                    } else {
                        arrayDelegate = array.delegate.getArray();
                    }
                    try {
                        delegate.replaceSubArray(start, stop, arrayDelegate, 0, array.delegate.getSize());
                    } catch(IllegalArgumentException e) {
                        throw Py.TypeError("Slice typecode '" + array.typecode
                                           + "' is not compatible with this array (typecode '"
                                           + this.typecode + "')");
                    }
                } else if (step > 1) {
                    int len = array.__len__();
                    for (int i = 0, j = 0; i < len; i++, j += step) {
                        Array.set(data, j + start, Array.get(array.data, i));
                    }
                } else if (step < 0) {
                    if (array == this) {
                        array = (PyArray)array.clone();
                    }
                    int len = array.__len__();
                    for (int i = 0, j = delegate.getSize() - 1; i < len; i++, j += step) {
                        Array.set(data, j, Array.get(array.data, i));
                    }
                }
            } else {
                throw Py.TypeError(String.format("can only assign array (not \"%.200s\") to array "
                                                 + "slice", value.getType().fastGetName()));
            }
        }
    }

    @ExposedMethod
    public final void array_tofile(PyObject f){
        tofile(f);
    }

    @ExposedMethod
    public void array_write(PyObject f){
        tofile(f);
    }

    /**
     * Write all items (as machine values) to the file object <em>f</em>.
     *
     * @param f
     *            Python builtin file object to write data
     */
    public void tofile(PyObject f) {
        if (!(f instanceof PyFile)) {
            throw Py.TypeError("arg must be open file");
        }
<<<<<<< HEAD
        // write via the PyFile
=======
        PyFile file = (PyFile)f;
>>>>>>> a19c0206
        file.write(tostring());
    }

    @ExposedMethod
    public final PyObject array_tolist() {
        return tolist();
    }

    /**
     * Convert the array to an ordinary list with the same items.
     *
     * @return array contents as a list
     */
    public PyObject tolist() {
        PyList list = new PyList();
        int len = delegate.getSize();
        if ("u".equals(typecode)) {
            for (int i = 0; i < len; i++) {
                list.append(new PyUnicode(Array.getInt(data, i)));
            }
        } else {
            for (int i = 0; i < len; i++) {
                list.append(Py.java2py(Array.get(data, i)));
            }
        }
        return list;
    }

    /**
     * Generic stream writer to write the entire contents of the array to the
     * stream as primitive types.
     *
     * @param os
     *            OutputStream to sink the array data to
     *
     * @return number of primitives successfully written
     *
     * @throws IOException
     */
    private int toStream(OutputStream os) throws IOException {
        DataOutputStream dos = new DataOutputStream(os);
        switch (typecode.charAt(0)) {
            case 'z':
                for(int i = 0; i < delegate.getSize(); i++)
                    dos.writeBoolean(Array.getBoolean(data, i));
                break;
            case 'b':
                for(int i = 0; i < delegate.getSize(); i++)
                    dos.writeByte(Array.getByte(data, i));
                break;
            case 'B':
                for(int i = 0; i < delegate.getSize(); i++)
                    dos.writeByte(signedByte(Array.getShort(data, i)));
                break;
            case 'u':
                // use 32-bit integers since we want UCS-4 storage
                for(int i = 0; i < delegate.getSize(); i++)
                    dos.writeInt(Array.getInt(data, i));
                break;
            case 'c':
                for(int i = 0; i < delegate.getSize(); i++)
                    dos.writeByte((byte)Array.getChar(data, i));
                break;
            case 'h':
                for(int i = 0; i < delegate.getSize(); i++)
                    dos.writeShort(Array.getShort(data, i));
                break;
            case 'H':
                for(int i = 0; i < delegate.getSize(); i++)
                    dos.writeShort(signedShort(Array.getInt(data, i)));
                break;
            case 'i':
                for(int i = 0; i < delegate.getSize(); i++)
                    dos.writeInt(Array.getInt(data, i));
                break;
            case 'I':
                for(int i = 0; i < delegate.getSize(); i++)
                    dos.writeInt(signedInt(Array.getLong(data, i)));
                break;
            case 'l':
                for(int i = 0; i < delegate.getSize(); i++)
                    dos.writeLong(Array.getLong(data, i));
                break;
            case 'L': // faking it
                for(int i = 0; i < delegate.getSize(); i++)
                    dos.writeLong(Array.getLong(data, i));
                break;
            case 'f':
                for(int i = 0; i < delegate.getSize(); i++)
                    dos.writeFloat(Array.getFloat(data, i));
                break;
            case 'd':
                for(int i = 0; i < delegate.getSize(); i++)
                    dos.writeDouble(Array.getDouble(data, i));
                break;
        }
        return dos.size();
    }

    private static byte signedByte(short x) {
        if (x >= 128 && x < 256) {
            return (byte)(x - 256);
        }
        else if (x >= 0) {
            return (byte)x;
        }
        else {
            throw Py.ValueError("invalid storage");
        }
    }

     private static short signedShort(int x) {
        if (x >= 32768 && x < 65536) {
            return (short)(x - 65536);
        }
        else if (x >= 0) {
            return (short)x;
        }
        else {
            throw Py.ValueError("invalid storage");
        }
    }

    private static int signedInt(long x) {
        if (x >= 2147483648L && x < 4294967296L) {
            return (int)(x - 4294967296L);
        }
        else if (x >= 0) {
            return (int)x;
        }
        else {
            throw Py.ValueError("invalid storage");
        }
    }

    private static short unsignedByte(byte x) {
        if (x < 0) {
            return (short)(x + 256);
        }
        else {
            return x;
        }
    }

     private static int unsignedShort(short x) {
        if (x < 0) {
            return x + 65536;
        }
        else  {
            return x;
        }
    }

    private static long unsignedInt(int x) {
        if (x < 0) {
            return x + 4294967296L;
        }
        else {
            return x;
        }

    }

    @ExposedMethod
    public final PyObject array_tostring(){
        return new PyString(tostring());
    }

    /**
     * Convert the array to an array of machine values and return the string
     * representation (the same sequence of bytes that would be written to a
     * file by the {@link #tofile(PyObject) tofile()} method.)
     */
    public String tostring() {
        ByteArrayOutputStream bos = new ByteArrayOutputStream();
        try {
            toStream(bos);
        } catch(IOException e) {
            throw Py.IOError(e);
        }
<<<<<<< HEAD
        return PyString.from_bytes(bos.toByteArray());
=======
        return StringUtil.fromBytes(bos.toByteArray());
    }

    public String tounicode() {
        if (!"u".equals(typecode)) {
            throw Py.ValueError("tounicode() may only be called on type 'u' arrays");
        }
        int len = delegate.getSize();
        int[] codepoints = new int[len];
        for(int i = 0; i < len; i++)
            codepoints[i] = Array.getInt(data, i);
        return new String(codepoints, 0, codepoints.length);
    }


    @ExposedMethod
    public final PyObject array_tounicode() {
        return new PyUnicode(tounicode());
    }

    // PyArray can't extend anymore, so delegate
    private class ArrayDelegate extends AbstractArray {

        private ArrayDelegate() {
            super(data == null ? 0 : Array.getLength(data));
        }

        @Override
        protected Object getArray() {
            return data;
        }

        @Override
        protected void setArray(Object array) {
            data = array;
        }

        @Override
        protected Object createArray(int size) {
            Class<?> baseType = data.getClass().getComponentType();
            return Array.newInstance(baseType, size);
        }
>>>>>>> a19c0206
    }
}<|MERGE_RESOLUTION|>--- conflicted
+++ resolved
@@ -299,29 +299,6 @@
         return repeat(o.asIndex(Py.OverflowError));
     }
 
-<<<<<<< HEAD
-    public static PyArray zeros(int n, char typecode) {
-        PyArray array = zeros(n, char2class(typecode));
-        // Character.toString(char) is jdk 1.4
-        //array.typecode = Character.toString(typecode);
-        array.typecode = "" + typecode;
-        return array;
-    }
-
-    public static PyArray zeros(int n, Class ctype) {
-        PyArray array = new PyArray(ctype, n);
-        array.typecode = ctype.getName();
-        return array;
-    }
-
-    public static PyArray array(PyObject seq, char typecode) {
-        PyArray array = PyArray.array(seq, char2class(typecode));
-        // Character.toString(char) is jdk 1.4
-        //array.typecode = Character.toString(typecode);
-        array.typecode = "" + typecode;
-        return array;
-    }
-=======
     @Override
     public PyObject __iadd__(PyObject other) {
         return array___iadd__(other);
@@ -332,7 +309,6 @@
         if (!(other instanceof PyArray)) {
             return null;
         }
->>>>>>> a19c0206
 
         PyArray otherArr = (PyArray)other;
         if (!otherArr.typecode.equals(this.typecode)) {
@@ -1021,11 +997,7 @@
         if((strlen % itemsize) != 0) {
             throw Py.ValueError("string length not a multiple of item size");
         }
-<<<<<<< HEAD
-        ByteArrayInputStream bis = new ByteArrayInputStream(PyString.to_bytes(input));
-=======
         ByteArrayInputStream bis = new ByteArrayInputStream(StringUtil.toBytes(input));
->>>>>>> a19c0206
         int origsize = delegate.getSize();
         try {
             fromStream(bis);
@@ -1619,11 +1591,7 @@
         if (!(f instanceof PyFile)) {
             throw Py.TypeError("arg must be open file");
         }
-<<<<<<< HEAD
-        // write via the PyFile
-=======
         PyFile file = (PyFile)f;
->>>>>>> a19c0206
         file.write(tostring());
     }
 
@@ -1804,9 +1772,6 @@
         } catch(IOException e) {
             throw Py.IOError(e);
         }
-<<<<<<< HEAD
-        return PyString.from_bytes(bos.toByteArray());
-=======
         return StringUtil.fromBytes(bos.toByteArray());
     }
 
@@ -1849,6 +1814,5 @@
             Class<?> baseType = data.getClass().getComponentType();
             return Array.newInstance(baseType, size);
         }
->>>>>>> a19c0206
     }
 }