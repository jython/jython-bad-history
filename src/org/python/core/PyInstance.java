// Copyright (c) Corporation for National Research Initiatives
package org.python.core;

import org.python.expose.ExposedMethod;
import org.python.expose.ExposedNew;
import org.python.expose.ExposedType;
import org.python.expose.MethodType;

/**
 * An instance of a classic Python class.
 */
@ExposedType(name = "instance", isBaseType = false)
public class PyInstance extends PyObject {

    public static final PyType TYPE = PyType.fromClass(PyInstance.class);

    // xxx doc, final name
    public transient PyClass instclass;

    /** The namespace of this instance.  Contains all instance attributes. */
    public PyObject __dict__;

    public PyInstance() {
        super(TYPE);
    }

    public PyInstance(PyClass iclass, PyObject dict) {
        super(TYPE);
        instclass = iclass;
        if (dict == null) {
            dict = new PyStringMap();
        }
        __dict__ = dict;
    }

    public PyInstance(PyClass iclass) {
        this(iclass, null);
    }

    @ExposedNew
    public static PyObject instance___new__(PyNewWrapper new_, boolean init, PyType subtype,
                                            PyObject[] args, String[] keywords) {
        ArgParser ap = new ArgParser("instance", args, keywords, "name", "bases", "dict");
        PyClass klass = (PyClass)ap.getPyObjectByType(0, PyClass.TYPE);
        PyObject dict = ap.getPyObject(1, Py.None);
        if (dict == Py.None) {
            dict = null;
        } else if (!(dict instanceof PyStringMap || dict instanceof PyDictionary)) {
            throw Py.TypeError("instance() second arg must be dictionary or None");
        }
        return new PyInstance(klass, dict);
    }

    public PyObject fastGetClass() {
        return instclass;
    }

    /* Override serialization behavior */
    private void readObject(java.io.ObjectInputStream in)
        throws java.io.IOException, ClassNotFoundException
    {
        in.defaultReadObject();

        String module = in.readUTF();
        String name = in.readUTF();

        /* Check for types and missing members here */
        //System.out.println("module: "+module+", "+name);
        PyObject mod = imp.importName(module.intern(), false);
        PyClass pyc = (PyClass)mod.__getattr__(name.intern());

        instclass = pyc;
    }

    private void writeObject(java.io.ObjectOutputStream out)
        throws java.io.IOException
    {
        //System.out.println("writing: "+getClass().getName());
        out.defaultWriteObject();
        PyObject name = instclass.__findattr__("__module__");
        if (!(name instanceof PyString) || name == Py.None) {
            throw Py.ValueError("Can't find module for class: "+
                                instclass.__name__);
        }
        out.writeUTF(name.toString());
        name = instclass.__findattr__("__name__");
        if (!(name instanceof PyString) || name == Py.None) {
            throw Py.ValueError("Can't find module for class with no name");
        }

        out.writeUTF(name.toString());
    }

    @Override
    public Object __tojava__(Class c) {
        if (c.isInstance(this))
            return this;

        if (instclass.__tojava__ != null) {
            // try {
            PyObject ret = instclass.__tojava__.__call__(this, PyType.fromClass(c));

            if (ret == Py.None)
                return Py.NoConversion;
            if (ret != this)
                return ret.__tojava__(c);
            /*} catch (PyException exc) {
              System.err.println("Error in __tojava__ method");
              Py.printException(exc);
              }*/
        }
        return Py.NoConversion;
    }

    public void __init__(PyObject[] args, String[] keywords) {
        // Invoke our own init function
        PyObject init = instclass.lookup("__init__");
        PyObject ret = null;
        if (init != null) {
            ret = init.__call__(this, args, keywords);
        }
        if (ret == null) {
            if (args.length != 0) {
                init = instclass.lookup("__init__");
                if (init != null) {
                    init.__call__(this, args, keywords);
                } else {
                    throw Py.TypeError("this constructor takes no arguments");
                }
            }
        }
        else if (ret != Py.None) {
            throw Py.TypeError("__init__() should return None");
        }
    }

    @Override
    public PyObject __findattr_ex__(String name) {
        PyObject result = ifindlocal(name);
        if (result != null) {
            return result;
        }
        // it wasn't found in the instance, try the class
        result = instclass.lookup(name);
        if (result != null) {
            return result.__get__(this, instclass);
        }
        return ifindfunction(name);
    }

    protected PyObject ifindlocal(String name) {
        if (name == "__dict__") return __dict__;
        if (name == "__class__") return instclass;
        if (__dict__ == null) return null;

        return __dict__.__finditem__(name);
    }

    protected PyObject ifindclass(String name) {
        return instclass.lookup(name);
    }

    protected PyObject ifindfunction(String name) {
        PyObject getter = instclass.__getattr__;
        if (getter == null)
            return null;

        return getter.__call__(this, new PyString(name));
    }

    @Override
    public boolean isCallable() {
        return __findattr__("__call__") != null;
    }

    @Override
    public boolean isNumberType() {
        return __findattr__("__int__") != null || __findattr__("__float__") != null;
    }

    @Override
    public boolean isMappingType() {
        return __findattr__("__getitem__") != null;
    }

    @Override
    public boolean isSequenceType() {
        return __findattr__("__getitem__") != null;
    }

    @Override
    public boolean isIndex() {
        return __findattr__("__index__") != null;
    }

    @Override
    public PyObject invoke(String name) {
        PyObject f = ifindlocal(name);
        if (f == null) {
            f = ifindclass(name);
            if (f != null) {
                if (f instanceof PyFunction) {
                    return f.__call__(this);
                } else {
                    f = f.__get__(this, instclass);
                }
            }
        }
        if (f == null) f = ifindfunction(name);
        if (f == null) noAttributeError(name);
        return f.__call__();
    }

    @Override
    public PyObject invoke(String name, PyObject arg1) {
        PyObject f = ifindlocal(name);
        if (f == null) {
            f = ifindclass(name);
            if (f != null) {
                if (f instanceof PyFunction) {
                    return f.__call__(this, arg1);
                } else {
                    f = f.__get__(this, instclass);
                }
            }
        }
        if (f == null) f = ifindfunction(name);
        if (f == null) noAttributeError(name);
        return f.__call__(arg1);
    }

    @Override
    public PyObject invoke(String name, PyObject arg1, PyObject arg2) {
        PyObject f = ifindlocal(name);
        if (f == null) {
            f = ifindclass(name);
            if (f != null) {
                if (f instanceof PyFunction) {
                    return f.__call__(this, arg1, arg2);
                } else {
                    f = f.__get__(this, instclass);
                }
            }
        }
        if (f == null) f = ifindfunction(name);
        if (f == null) noAttributeError(name);
        return f.__call__(arg1, arg2);
    }

    @Override
    public void noAttributeError(String name) {
        throw Py.AttributeError(String.format("%.50s instance has no attribute '%.400s'",
                                              instclass.__name__, name));
    }


    @Override
    public void __setattr__(String name, PyObject value) {
        instance___setattr__(name, value);
    }

    @ExposedMethod
    final void instance___setattr__(String name, PyObject value) {
        if (name == "__class__") {
            if (value instanceof PyClass) {
                instclass = (PyClass)value;
            } else {
                throw Py.TypeError("__class__ must be set to a class");
            }
            return;
        } else if (name == "__dict__") {
            __dict__ = value;
            return;
        }

        PyObject setter = instclass.__setattr__;
        if (setter != null) {
            setter.__call__(this, new PyString(name), value);
        } else {
            __dict__.__setitem__(name, value);
        }
    }

    protected void noField(String name, PyObject value) {
        __dict__.__setitem__(name, value);
    }

    protected void unassignableField(String name, PyObject value) {
        __dict__.__setitem__(name, value);
    }

    @Override
    public void __delattr__(String name) {
        instance___delattr__(name);
    }

    @ExposedMethod
    final void instance___delattr__(String name) {
        PyObject deller = instclass.__delattr__;
        if (deller != null) {
            deller.__call__(this, new PyString(name));
        } else {
            try {
                __dict__.__delitem__(name);
            } catch (PyException exc) {
                if (exc.match(Py.KeyError))
                    throw Py.AttributeError("class " + instclass.__name__ +
                                        " has no attribute '" + name + "'");
            };
        }
    }

    public PyObject invoke_ex(String name, PyObject[] args, String[] keywords)
    {
        PyObject meth = __findattr__(name);
        if (meth == null)
            return null;
        return meth.__call__(args, keywords);
    }

    public PyObject invoke_ex(String name) {
        PyObject meth = __findattr__(name);
        if (meth == null)
            return null;
        return meth.__call__();
    }
    public PyObject invoke_ex(String name, PyObject arg1) {
        PyObject meth = __findattr__(name);
        if (meth == null)
            return null;
        return meth.__call__(arg1);
    }
    public PyObject invoke_ex(String name, PyObject arg1, PyObject arg2) {
        PyObject meth = __findattr__(name);
        if (meth == null)
            return null;
        return meth.__call__(arg1, arg2);
    }

    @Override
    public PyObject __call__(PyObject args[], String keywords[]) {
        return instance___call__(args, keywords);
    }

    @ExposedMethod
    final PyObject instance___call__(PyObject args[], String keywords[]) {
        ThreadState ts = Py.getThreadState();
        if (ts.recursion_depth++ > ts.systemState.getrecursionlimit())
            throw Py.RuntimeError("maximum __call__ recursion depth exceeded");
        try {
            return invoke("__call__", args, keywords);
        } finally {
            --ts.recursion_depth;
        }
    }

    @Override
    public String toString() {
        return __repr__().toString();
    }

    @Override
    public PyString __repr__() {
        return instance___repr__();
    }

    @ExposedMethod
    final PyString instance___repr__() {
        PyObject ret = invoke_ex("__repr__");
        if (ret == null) {
            return makeDefaultRepr();
        }
        if (!(ret instanceof PyString))
            throw Py.TypeError("__repr__ method must return a string");
        return (PyString)ret;
    }

    /**
     * If a class doesn't define a __repr__ method of its own, the return
     * value from this method is used.
     */
    protected PyString makeDefaultRepr() {
        PyObject mod = instclass.__dict__.__finditem__("__module__");
        String smod;
        if(mod == Py.None) {
            smod = "";
        } else {
            if(mod == null || !(mod instanceof PyString)) {
                smod = "<unknown>.";
            } else {
                smod = ((PyString)mod).toString() + '.';
            }
        }
        return new PyString("<" + smod + instclass.__name__ + " instance at " +
                            Py.idstr(this) + ">");
    }

    @Override
    public PyString __str__() {
        return instance___str__();
    }

    @ExposedMethod
    final PyString instance___str__() {
        PyObject ret = invoke_ex("__str__");
        if (ret == null)
            return __repr__();
        if (!(ret instanceof PyString))
            throw Py.TypeError("__str__ method must return a string");
        return (PyString)ret;
    }

<<<<<<< HEAD
    public PyUnicode __unicode__() {
=======
    @Override
    public PyUnicode __unicode__() {
        return instance___unicode__();
    }

    @ExposedMethod
    final PyUnicode instance___unicode__() {
>>>>>>> a19c0206
        PyObject ret = invoke_ex("__unicode__");
        if(ret == null) {
            return super.__unicode__();
        } else if(ret instanceof PyUnicode) {
            return (PyUnicode)ret;
        } else if(ret instanceof PyString) {
            return new PyUnicode((PyString)ret);
        } else {
            throw Py.TypeError("__unicode__ must return unicode or str");
        }
    }

<<<<<<< HEAD
=======
    @Override
>>>>>>> a19c0206
    public int hashCode() {
        PyObject ret;
        ret = invoke_ex("__hash__");
        if (ret == null) {
            if (__findattr__("__eq__") != null || __findattr__("__cmp__") != null) {
                throw Py.TypeError("unhashable instance");
            }
            return super.hashCode();
        }
        if (ret instanceof PyInteger) {
            return ((PyInteger)ret).getValue();
        }
        else if (ret instanceof PyLong) {
            return ((PyLong)ret).hashCode();
        }
        throw Py.TypeError("__hash__() must really return int" + ret.getType() );
    }

    @Override
    public int __cmp__(PyObject other) {
        return instance___cmp__(other);
    }

    // special case: does all the work
    @ExposedMethod
    final int instance___cmp__(PyObject other) {
        PyObject[] coerced = this._coerce(other);
        PyObject v;
        PyObject w;
        PyObject ret = null;
        if (coerced != null) {
            v = coerced[0];
            w = coerced[1];
            if (!(v instanceof PyInstance) && !(w instanceof PyInstance)) {
                return v._cmp(w);
            }
        } else {
            v = this;
            w = other;
        }
        if (v instanceof PyInstance) {
            ret = ((PyInstance)v).invoke_ex("__cmp__",w);
            if (ret != null) {
                if (ret instanceof PyInteger) {
                    int result = ((PyInteger)ret).getValue();
                    return result < 0 ? -1 : result > 0 ? 1 : 0;
                }
                throw Py.TypeError("__cmp__() must return int");
            }
        }
        if (w instanceof PyInstance) {
            ret = ((PyInstance)w).invoke_ex("__cmp__",v);
            if (ret != null) {
                if (ret instanceof PyInteger) {
                    int result = ((PyInteger)ret).getValue();
                    return -(result < 0 ? -1 : result > 0 ? 1 : 0);
                }
                throw Py.TypeError("__cmp__() must return int");
            }

        }
        return -2;
    }

    private PyObject invoke_ex_richcmp(String name, PyObject o) {
        PyObject ret = invoke_ex(name, o);
        if (ret == Py.NotImplemented)
            return null;
        return ret;
    }

    @Override
    public PyObject __lt__(PyObject o) {
        return instance___lt__(o);
    }

    @ExposedMethod
    final PyObject instance___lt__(PyObject o) {
        return invoke_ex_richcmp("__lt__", o);
    }

    @Override
    public PyObject __le__(PyObject o) {
        return instance___le__(o);
    }

    @ExposedMethod
    final PyObject instance___le__(PyObject o) {
        return invoke_ex_richcmp("__le__", o);
    }

    @Override
    public PyObject __gt__(PyObject o) {
        return instance___gt__(o);
    }

    @ExposedMethod
    final PyObject instance___gt__(PyObject o) {
        return invoke_ex_richcmp("__gt__", o);
    }

    @Override
    public PyObject __ge__(PyObject o) {
        return instance___ge__(o);
    }

    @ExposedMethod
    final PyObject instance___ge__(PyObject o) {
        return invoke_ex_richcmp("__ge__", o);
    }

    @Override
    public PyObject __eq__(PyObject o) {
        return instance___eq__(o);
    }

    @ExposedMethod
    final PyObject instance___eq__(PyObject o) {
        return invoke_ex_richcmp("__eq__", o);
    }

    @Override
    public PyObject __ne__(PyObject o) {
        return instance___ne__(o);
    }

    @ExposedMethod
    final PyObject instance___ne__(PyObject o) {
        return invoke_ex_richcmp("__ne__", o);
    }

    @Override
    public boolean __nonzero__() {
        return instance___nonzero__();
    }

    @ExposedMethod
    final boolean instance___nonzero__() {
        PyObject meth = null;
        try {
            meth = __findattr__("__nonzero__");
        } catch (PyException exc) { }

        if (meth == null) {
            try {
                meth = __findattr__("__len__");
            } catch (PyException exc) { }
            if (meth == null) {
                return true;
            }
        }

        PyObject ret = meth.__call__();
        return ret.__nonzero__();
    }

    @Override
    public int __len__() {
        return instance___len__();
    }

    @ExposedMethod
    final int instance___len__() {
        PyObject ret = invoke("__len__");
        if (ret instanceof PyInteger)
            return ((PyInteger)ret).getValue();
        throw Py.TypeError("__len__() should return an int");
    }

    @Override
    public PyObject __finditem__(int key) {
        return __finditem__(new PyInteger(key));
    }

    private PyObject trySlice(String name, PyObject start, PyObject stop) {
        return trySlice(name, start, stop, null);
    }

    private PyObject trySlice(String name, PyObject start, PyObject stop, PyObject extraArg) {
        PyObject func = __findattr__(name);
        if (func == null) {
            return null;
        }

        PyObject[] indices = PySlice.indices2(this, start, stop);
        start = indices[0];
        stop = indices[1];

        if (extraArg == null) {
            return func.__call__(start, stop);
        } else {
            return func.__call__(start, stop, extraArg);
        }
    }

    @Override
    public PyObject __finditem__(PyObject key) {
        try {
            return invoke("__getitem__", key);
        } catch (PyException e) {
            if (e.match(Py.IndexError))
                return null;
            if (e.match(Py.KeyError))
                return null;
            throw e;
        }
    }

    @Override
    public PyObject __getitem__(PyObject key) {
        return instance___getitem__(key);
    }

    @ExposedMethod
    final PyObject instance___getitem__(PyObject key) {
        return invoke("__getitem__", key);
    }

    @Override
    public void __setitem__(PyObject key, PyObject value) {
        instance___setitem__(key, value);
    }

    @ExposedMethod
    final void instance___setitem__(PyObject key, PyObject value) {
        invoke("__setitem__", key, value);
    }

    @Override
    public void __delitem__(PyObject key) {
        instance___delitem__(key);
    }

    @ExposedMethod
    final void instance___delitem__(PyObject key) {
        invoke("__delitem__", key);
    }

    @Override
    public PyObject __getslice__(PyObject start, PyObject stop, PyObject step) {
        return instance___getslice__(start, stop, step);
    }

    @ExposedMethod
    final PyObject instance___getslice__(PyObject start, PyObject stop, PyObject step) {
        if (step != null) {
            return __getitem__(new PySlice(start, stop, step));
        }
        PyObject ret = trySlice("__getslice__", start, stop);
        if (ret != null) {
            return ret;
        }
        return super.__getslice__(start, stop, step);
    }

    @Override
    public void __setslice__(PyObject start, PyObject stop, PyObject step, PyObject value) {
        instance___setslice__(start, stop, step, value);
    }

    @ExposedMethod
    final void instance___setslice__(PyObject start, PyObject stop, PyObject step, PyObject value) {
        if (step != null) {
            __setitem__(new PySlice(start, stop, step), value);
        } else if (trySlice("__setslice__", start, stop, value) == null) {
            super.__setslice__(start, stop, step, value);
        }
    }

    @Override
    public void __delslice__(PyObject start, PyObject stop, PyObject step) {
        instance___delslice__(start, stop, step);
    }

    @ExposedMethod
    final void instance___delslice__(PyObject start, PyObject stop, PyObject step) {
        if (step != null) {
            __delitem__(new PySlice(start, stop, step));
        } else if (trySlice("__delslice__", start, stop) == null) {
            super.__delslice__(start, stop, step);
        }
    }

    @Override
    public PyObject __iter__() {
        return instance___iter__();
    }

    @ExposedMethod
    final PyObject instance___iter__() {
        PyObject func = __findattr__("__iter__");
        if (func != null)
            return func.__call__();
        func = __findattr__("__getitem__");
        if (func == null) {
            return super.__iter__();
        }
        return new PySequenceIter(this);
    }

    @Override
    public PyObject __iternext__() {
        PyObject func = __findattr__("next");
        if (func != null) {
            try {
                return func.__call__();
            } catch (PyException exc) {
                if (exc.match(Py.StopIteration))
                    return null;
                throw exc;
            }
        }
        throw Py.TypeError("instance has no next() method");
    }

    @Override
    public boolean __contains__(PyObject o) {
        return instance___contains__(o);
    }

    @ExposedMethod
    final boolean instance___contains__(PyObject o) {
        PyObject func = __findattr__("__contains__");
        if (func == null)
           return super.__contains__(o);
        PyObject ret = func.__call__(o);
        return ret.__nonzero__();
    }

    @Override
    public Object __coerce_ex__(PyObject o) {
        PyObject ret = invoke_ex("__coerce__", o);
        if (ret == null || ret == Py.None)
            return ret;
        if (!(ret instanceof PyTuple))
            throw Py.TypeError("coercion should return None or 2-tuple");
        return ((PyTuple)ret).getArray();
    }

    @Override
    public PyObject __index__() {
        return instance___index__();
    }

    /**
     * Implements the __index__ method by looking it up
     * in the instance's dictionary and calling it if it is found.
     **/
    @ExposedMethod
    final PyObject instance___index__() {
        PyObject ret;
        try {
            ret = invoke("__index__");
        } catch (PyException pye) {
            if (!pye.match(Py.AttributeError)) {
                throw pye;
            }
            throw Py.TypeError("object cannot be interpreted as an index");
        }
        if (ret instanceof PyInteger || ret instanceof PyLong) {
            return ret;
        }
        throw Py.TypeError(String.format("__index__ returned non-(int,long) (type %s)",
                                         ret.getType().fastGetName()));
    }

    // Generated by make_binops.py

    // Unary ops

    @Override
    public PyString __hex__() {
        return instance___hex__();
    }

    /**
     * Implements the __hex__ method by looking it up
     * in the instance's dictionary and calling it if it is found.
     **/
    @ExposedMethod
    final PyString instance___hex__() {
        PyObject ret = invoke("__hex__");
        if (ret instanceof PyString)
            return (PyString)ret;
        throw Py.TypeError("__hex__() should return a string");
    }

    @Override
    public PyString __oct__() {
        return instance___oct__();
    }

    /**
     * Implements the __oct__ method by looking it up
     * in the instance's dictionary and calling it if it is found.
     **/
    @ExposedMethod
    final PyString instance___oct__() {
        PyObject ret = invoke("__oct__");
        if (ret instanceof PyString)
            return (PyString)ret;
        throw Py.TypeError("__oct__() should return a string");
    }

    @Override
    public PyObject __int__() {
        return instance___int__();
    }

    /**
     * Implements the __int__ method by looking it up
     * in the instance's dictionary and calling it if it is found.
     **/
    @ExposedMethod
    final PyObject instance___int__() {
        PyObject ret = invoke("__int__");
        if (ret instanceof PyLong || ret instanceof PyInteger)
            return ret;
        throw Py.TypeError("__int__() should return a int");
    }

    @Override
    public PyFloat __float__() {
        return instance___float__();
    }

    /**
     * Implements the __float__ method by looking it up
     * in the instance's dictionary and calling it if it is found.
     **/
    @ExposedMethod
    final PyFloat instance___float__() {
        PyObject ret = invoke("__float__");
        if (ret instanceof PyFloat)
            return (PyFloat)ret;
        throw Py.TypeError("__float__() should return a float");
    }

    @Override
    public PyObject __long__() {
        return instance___long__();
    }

    /**
     * Implements the __long__ method by looking it up
     * in the instance's dictionary and calling it if it is found.
     **/
    @ExposedMethod
    final PyObject instance___long__() {
        PyObject ret = invoke("__long__");
        if (ret instanceof PyLong || ret instanceof PyInteger)
            return ret;
        throw Py.TypeError("__long__() should return a long");
    }

    @Override
    public PyComplex __complex__() {
        return instance___complex__();
    }

    /**
     * Implements the __complex__ method by looking it up
     * in the instance's dictionary and calling it if it is found.
     **/
    @ExposedMethod
    final PyComplex instance___complex__() {
        PyObject ret = invoke("__complex__");
        if (ret instanceof PyComplex)
            return (PyComplex)ret;
        throw Py.TypeError("__complex__() should return a complex");
    }

    @Override
    public PyObject __pos__() {
        return instance___pos__();
    }

    /**
     * Implements the __pos__ method by looking it up
     * in the instance's dictionary and calling it if it is found.
     **/
    @ExposedMethod
    public PyObject instance___pos__() {
        return invoke("__pos__");
    }

    @Override
    public PyObject __neg__() {
        return instance___neg__();
    }

    /**
     * Implements the __neg__ method by looking it up
     * in the instance's dictionary and calling it if it is found.
     **/
    @ExposedMethod
    public PyObject instance___neg__() {
        return invoke("__neg__");
    }

    @Override
    public PyObject __abs__() {
        return instance___abs__();
    }

    /**
     * Implements the __abs__ method by looking it up
     * in the instance's dictionary and calling it if it is found.
     **/
    @ExposedMethod
    public PyObject instance___abs__() {
        return invoke("__abs__");
    }

    @Override
    public PyObject __invert__() {
        return instance___invert__();
    }

    /**
     * Implements the __invert__ method by looking it up
     * in the instance's dictionary and calling it if it is found.
     **/
    @ExposedMethod
    public PyObject instance___invert__() {
        return invoke("__invert__");
    }

    // Binary ops

    @Override
    public PyObject __add__(PyObject o) {
        return instance___add__(o);
    }

    /**
     * Implements the __add__ method by looking it up
     * in the instance's dictionary and calling it if it is found.
     **/
    @ExposedMethod(type = MethodType.BINARY)
    public PyObject instance___add__(PyObject o) {
        Object ctmp = __coerce_ex__(o);
        if (ctmp == null || ctmp == Py.None)
            return invoke_ex("__add__", o);
        else {
            PyObject o1 = ((PyObject[])ctmp)[0];
            PyObject o2 = ((PyObject[])ctmp)[1];
            if (this == o1) {
                // Prevent recusion if __coerce__ return self
                return invoke_ex("__add__", o2);
            }
            else {
                ThreadState ts = Py.getThreadState();
                if (ts.recursion_depth++ > ts.systemState.getrecursionlimit())
                    throw Py.RuntimeError("maximum recursion depth exceeded");
                try {
                    return o1._add(o2);
                } finally {
                    --ts.recursion_depth;
                }
            }
        }
    }

    @Override
    public PyObject __radd__(PyObject o) {
        return instance___radd__(o);
    }

    /**
     * Implements the __radd__ method by looking it up
     * in the instance's dictionary and calling it if it is found.
     **/
    @ExposedMethod(type = MethodType.BINARY)
    public PyObject instance___radd__(PyObject o) {
        Object ctmp = __coerce_ex__(o);
        if (ctmp == null || ctmp == Py.None)
            return invoke_ex("__radd__", o);
        else {
            PyObject o1 = ((PyObject[])ctmp)[0];
            PyObject o2 = ((PyObject[])ctmp)[1];
            if (this == o1) {
                // Prevent recusion if __coerce__ return self
                return invoke_ex("__radd__", o2);
            }
            else {
                ThreadState ts = Py.getThreadState();
                if (ts.recursion_depth++ > ts.systemState.getrecursionlimit())
                    throw Py.RuntimeError("maximum recursion depth exceeded");
                try {
                    return o2._add(o1);
                } finally {
                    --ts.recursion_depth;
                }
            }
        }
    }

    @Override
    public PyObject __iadd__(PyObject o) {
        return instance___iadd__(o);
    }

    /**
     * Implements the __iadd__ method by looking it up
     * in the instance's dictionary and calling it if it is found.
     **/
    @ExposedMethod(type = MethodType.BINARY)
    public PyObject instance___iadd__(PyObject o) {
        PyObject ret = invoke_ex("__iadd__", o);
        if (ret != null)
            return ret;
        return super.__iadd__(o);
    }

    @Override
    public PyObject __sub__(PyObject o) {
        return instance___sub__(o);
    }

    /**
     * Implements the __sub__ method by looking it up
     * in the instance's dictionary and calling it if it is found.
     **/
    @ExposedMethod(type = MethodType.BINARY)
    public PyObject instance___sub__(PyObject o) {
        Object ctmp = __coerce_ex__(o);
        if (ctmp == null || ctmp == Py.None)
            return invoke_ex("__sub__", o);
        else {
            PyObject o1 = ((PyObject[])ctmp)[0];
            PyObject o2 = ((PyObject[])ctmp)[1];
            if (this == o1) {
                // Prevent recusion if __coerce__ return self
                return invoke_ex("__sub__", o2);
            }
            else {
                ThreadState ts = Py.getThreadState();
                if (ts.recursion_depth++ > ts.systemState.getrecursionlimit())
                    throw Py.RuntimeError("maximum recursion depth exceeded");
                try {
                    return o1._sub(o2);
                } finally {
                    --ts.recursion_depth;
                }
            }
        }
    }

    @Override
    public PyObject __rsub__(PyObject o) {
        return instance___rsub__(o);
    }

    /**
     * Implements the __rsub__ method by looking it up
     * in the instance's dictionary and calling it if it is found.
     **/
    @ExposedMethod(type = MethodType.BINARY)
    public PyObject instance___rsub__(PyObject o) {
        Object ctmp = __coerce_ex__(o);
        if (ctmp == null || ctmp == Py.None)
            return invoke_ex("__rsub__", o);
        else {
            PyObject o1 = ((PyObject[])ctmp)[0];
            PyObject o2 = ((PyObject[])ctmp)[1];
            if (this == o1) {
                // Prevent recusion if __coerce__ return self
                return invoke_ex("__rsub__", o2);
            }
            else {
                ThreadState ts = Py.getThreadState();
                if (ts.recursion_depth++ > ts.systemState.getrecursionlimit())
                    throw Py.RuntimeError("maximum recursion depth exceeded");
                try {
                    return o2._sub(o1);
                } finally {
                    --ts.recursion_depth;
                }
            }
        }
    }

    @Override
    public PyObject __isub__(PyObject o) {
        return instance___isub__(o);
    }

    /**
     * Implements the __isub__ method by looking it up
     * in the instance's dictionary and calling it if it is found.
     **/
    @ExposedMethod(type = MethodType.BINARY)
    public PyObject instance___isub__(PyObject o) {
        PyObject ret = invoke_ex("__isub__", o);
        if (ret != null)
            return ret;
        return super.__isub__(o);
    }

    @Override
    public PyObject __mul__(PyObject o) {
        return instance___mul__(o);
    }

    /**
     * Implements the __mul__ method by looking it up
     * in the instance's dictionary and calling it if it is found.
     **/
    @ExposedMethod(type = MethodType.BINARY)
    public PyObject instance___mul__(PyObject o) {
        Object ctmp = __coerce_ex__(o);
        if (ctmp == null || ctmp == Py.None)
            return invoke_ex("__mul__", o);
        else {
            PyObject o1 = ((PyObject[])ctmp)[0];
            PyObject o2 = ((PyObject[])ctmp)[1];
            if (this == o1) {
                // Prevent recusion if __coerce__ return self
                return invoke_ex("__mul__", o2);
            }
            else {
                ThreadState ts = Py.getThreadState();
                if (ts.recursion_depth++ > ts.systemState.getrecursionlimit())
                    throw Py.RuntimeError("maximum recursion depth exceeded");
                try {
                    return o1._mul(o2);
                } finally {
                    --ts.recursion_depth;
                }
            }
        }
    }

    @Override
    public PyObject __rmul__(PyObject o) {
        return instance___rmul__(o);
    }

    /**
     * Implements the __rmul__ method by looking it up
     * in the instance's dictionary and calling it if it is found.
     **/
    @ExposedMethod(type = MethodType.BINARY)
    public PyObject instance___rmul__(PyObject o) {
        Object ctmp = __coerce_ex__(o);
        if (ctmp == null || ctmp == Py.None)
            return invoke_ex("__rmul__", o);
        else {
            PyObject o1 = ((PyObject[])ctmp)[0];
            PyObject o2 = ((PyObject[])ctmp)[1];
            if (this == o1) {
                // Prevent recusion if __coerce__ return self
                return invoke_ex("__rmul__", o2);
            }
            else {
                ThreadState ts = Py.getThreadState();
                if (ts.recursion_depth++ > ts.systemState.getrecursionlimit())
                    throw Py.RuntimeError("maximum recursion depth exceeded");
                try {
                    return o2._mul(o1);
                } finally {
                    --ts.recursion_depth;
                }
            }
        }
    }

    @Override
    public PyObject __imul__(PyObject o) {
        return instance___imul__(o);
    }

    /**
     * Implements the __imul__ method by looking it up
     * in the instance's dictionary and calling it if it is found.
     **/
    @ExposedMethod(type = MethodType.BINARY)
    public PyObject instance___imul__(PyObject o) {
        PyObject ret = invoke_ex("__imul__", o);
        if (ret != null)
            return ret;
        return super.__imul__(o);
    }

    @Override
    public PyObject __div__(PyObject o) {
        return instance___div__(o);
    }

    /**
     * Implements the __div__ method by looking it up
     * in the instance's dictionary and calling it if it is found.
     **/
    @ExposedMethod(type = MethodType.BINARY)
    public PyObject instance___div__(PyObject o) {
        Object ctmp = __coerce_ex__(o);
        if (ctmp == null || ctmp == Py.None)
            return invoke_ex("__div__", o);
        else {
            PyObject o1 = ((PyObject[])ctmp)[0];
            PyObject o2 = ((PyObject[])ctmp)[1];
            if (this == o1) {
                // Prevent recusion if __coerce__ return self
                return invoke_ex("__div__", o2);
            }
            else {
                ThreadState ts = Py.getThreadState();
                if (ts.recursion_depth++ > ts.systemState.getrecursionlimit())
                    throw Py.RuntimeError("maximum recursion depth exceeded");
                try {
                    return o1._div(o2);
                } finally {
                    --ts.recursion_depth;
                }
            }
        }
    }

    @Override
    public PyObject __rdiv__(PyObject o) {
        return instance___rdiv__(o);
    }

    /**
     * Implements the __rdiv__ method by looking it up
     * in the instance's dictionary and calling it if it is found.
     **/
    @ExposedMethod(type = MethodType.BINARY)
    public PyObject instance___rdiv__(PyObject o) {
        Object ctmp = __coerce_ex__(o);
        if (ctmp == null || ctmp == Py.None)
            return invoke_ex("__rdiv__", o);
        else {
            PyObject o1 = ((PyObject[])ctmp)[0];
            PyObject o2 = ((PyObject[])ctmp)[1];
            if (this == o1) {
                // Prevent recusion if __coerce__ return self
                return invoke_ex("__rdiv__", o2);
            }
            else {
                ThreadState ts = Py.getThreadState();
                if (ts.recursion_depth++ > ts.systemState.getrecursionlimit())
                    throw Py.RuntimeError("maximum recursion depth exceeded");
                try {
                    return o2._div(o1);
                } finally {
                    --ts.recursion_depth;
                }
            }
        }
    }

    @Override
    public PyObject __idiv__(PyObject o) {
        return instance___idiv__(o);
    }

    /**
     * Implements the __idiv__ method by looking it up
     * in the instance's dictionary and calling it if it is found.
     **/
    @ExposedMethod(type = MethodType.BINARY)
    public PyObject instance___idiv__(PyObject o) {
        PyObject ret = invoke_ex("__idiv__", o);
        if (ret != null)
            return ret;
        return super.__idiv__(o);
    }

    @Override
    public PyObject __floordiv__(PyObject o) {
        return instance___floordiv__(o);
    }

    /**
     * Implements the __floordiv__ method by looking it up
     * in the instance's dictionary and calling it if it is found.
     **/
    @ExposedMethod(type = MethodType.BINARY)
    public PyObject instance___floordiv__(PyObject o) {
        Object ctmp = __coerce_ex__(o);
        if (ctmp == null || ctmp == Py.None)
            return invoke_ex("__floordiv__", o);
        else {
            PyObject o1 = ((PyObject[])ctmp)[0];
            PyObject o2 = ((PyObject[])ctmp)[1];
            if (this == o1) {
                // Prevent recusion if __coerce__ return self
                return invoke_ex("__floordiv__", o2);
            }
            else {
                ThreadState ts = Py.getThreadState();
                if (ts.recursion_depth++ > ts.systemState.getrecursionlimit())
                    throw Py.RuntimeError("maximum recursion depth exceeded");
                try {
                    return o1._floordiv(o2);
                } finally {
                    --ts.recursion_depth;
                }
            }
        }
    }

    @Override
    public PyObject __rfloordiv__(PyObject o) {
        return instance___rfloordiv__(o);
    }

    /**
     * Implements the __rfloordiv__ method by looking it up
     * in the instance's dictionary and calling it if it is found.
     **/
    @ExposedMethod(type = MethodType.BINARY)
    public PyObject instance___rfloordiv__(PyObject o) {
        Object ctmp = __coerce_ex__(o);
        if (ctmp == null || ctmp == Py.None)
            return invoke_ex("__rfloordiv__", o);
        else {
            PyObject o1 = ((PyObject[])ctmp)[0];
            PyObject o2 = ((PyObject[])ctmp)[1];
            if (this == o1) {
                // Prevent recusion if __coerce__ return self
                return invoke_ex("__rfloordiv__", o2);
            }
            else {
                ThreadState ts = Py.getThreadState();
                if (ts.recursion_depth++ > ts.systemState.getrecursionlimit())
                    throw Py.RuntimeError("maximum recursion depth exceeded");
                try {
                    return o2._floordiv(o1);
                } finally {
                    --ts.recursion_depth;
                }
            }
        }
    }

    @Override
    public PyObject __ifloordiv__(PyObject o) {
        return instance___ifloordiv__(o);
    }

    /**
     * Implements the __ifloordiv__ method by looking it up
     * in the instance's dictionary and calling it if it is found.
     **/
    @ExposedMethod(type = MethodType.BINARY)
    public PyObject instance___ifloordiv__(PyObject o) {
        PyObject ret = invoke_ex("__ifloordiv__", o);
        if (ret != null)
            return ret;
        return super.__ifloordiv__(o);
    }

    @Override
    public PyObject __truediv__(PyObject o) {
        return instance___truediv__(o);
    }

    /**
     * Implements the __truediv__ method by looking it up
     * in the instance's dictionary and calling it if it is found.
     **/
    @ExposedMethod(type = MethodType.BINARY)
    public PyObject instance___truediv__(PyObject o) {
        Object ctmp = __coerce_ex__(o);
        if (ctmp == null || ctmp == Py.None)
            return invoke_ex("__truediv__", o);
        else {
            PyObject o1 = ((PyObject[])ctmp)[0];
            PyObject o2 = ((PyObject[])ctmp)[1];
            if (this == o1) {
                // Prevent recusion if __coerce__ return self
                return invoke_ex("__truediv__", o2);
            }
            else {
                ThreadState ts = Py.getThreadState();
                if (ts.recursion_depth++ > ts.systemState.getrecursionlimit())
                    throw Py.RuntimeError("maximum recursion depth exceeded");
                try {
                    return o1._truediv(o2);
                } finally {
                    --ts.recursion_depth;
                }
            }
        }
    }

    @Override
    public PyObject __rtruediv__(PyObject o) {
        return instance___rtruediv__(o);
    }

    /**
     * Implements the __rtruediv__ method by looking it up
     * in the instance's dictionary and calling it if it is found.
     **/
    @ExposedMethod(type = MethodType.BINARY)
    public PyObject instance___rtruediv__(PyObject o) {
        Object ctmp = __coerce_ex__(o);
        if (ctmp == null || ctmp == Py.None)
            return invoke_ex("__rtruediv__", o);
        else {
            PyObject o1 = ((PyObject[])ctmp)[0];
            PyObject o2 = ((PyObject[])ctmp)[1];
            if (this == o1) {
                // Prevent recusion if __coerce__ return self
                return invoke_ex("__rtruediv__", o2);
            }
            else {
                ThreadState ts = Py.getThreadState();
                if (ts.recursion_depth++ > ts.systemState.getrecursionlimit())
                    throw Py.RuntimeError("maximum recursion depth exceeded");
                try {
                    return o2._truediv(o1);
                } finally {
                    --ts.recursion_depth;
                }
            }
        }
    }

    @Override
    public PyObject __itruediv__(PyObject o) {
        return instance___itruediv__(o);
    }

    /**
     * Implements the __itruediv__ method by looking it up
     * in the instance's dictionary and calling it if it is found.
     **/
    @ExposedMethod(type = MethodType.BINARY)
    public PyObject instance___itruediv__(PyObject o) {
        PyObject ret = invoke_ex("__itruediv__", o);
        if (ret != null)
            return ret;
        return super.__itruediv__(o);
    }

    @Override
    public PyObject __mod__(PyObject o) {
        return instance___mod__(o);
    }

    /**
     * Implements the __mod__ method by looking it up
     * in the instance's dictionary and calling it if it is found.
     **/
    @ExposedMethod(type = MethodType.BINARY)
    public PyObject instance___mod__(PyObject o) {
        Object ctmp = __coerce_ex__(o);
        if (ctmp == null || ctmp == Py.None)
            return invoke_ex("__mod__", o);
        else {
            PyObject o1 = ((PyObject[])ctmp)[0];
            PyObject o2 = ((PyObject[])ctmp)[1];
            if (this == o1) {
                // Prevent recusion if __coerce__ return self
                return invoke_ex("__mod__", o2);
            }
            else {
                ThreadState ts = Py.getThreadState();
                if (ts.recursion_depth++ > ts.systemState.getrecursionlimit())
                    throw Py.RuntimeError("maximum recursion depth exceeded");
                try {
                    return o1._mod(o2);
                } finally {
                    --ts.recursion_depth;
                }
            }
        }
    }

    @Override
    public PyObject __rmod__(PyObject o) {
        return instance___rmod__(o);
    }

    /**
     * Implements the __rmod__ method by looking it up
     * in the instance's dictionary and calling it if it is found.
     **/
    @ExposedMethod(type = MethodType.BINARY)
    public PyObject instance___rmod__(PyObject o) {
        Object ctmp = __coerce_ex__(o);
        if (ctmp == null || ctmp == Py.None)
            return invoke_ex("__rmod__", o);
        else {
            PyObject o1 = ((PyObject[])ctmp)[0];
            PyObject o2 = ((PyObject[])ctmp)[1];
            if (this == o1) {
                // Prevent recusion if __coerce__ return self
                return invoke_ex("__rmod__", o2);
            }
            else {
                ThreadState ts = Py.getThreadState();
                if (ts.recursion_depth++ > ts.systemState.getrecursionlimit())
                    throw Py.RuntimeError("maximum recursion depth exceeded");
                try {
                    return o2._mod(o1);
                } finally {
                    --ts.recursion_depth;
                }
            }
        }
    }

    @Override
    public PyObject __imod__(PyObject o) {
        return instance___imod__(o);
    }

    /**
     * Implements the __imod__ method by looking it up
     * in the instance's dictionary and calling it if it is found.
     **/
    @ExposedMethod(type = MethodType.BINARY)
    public PyObject instance___imod__(PyObject o) {
        PyObject ret = invoke_ex("__imod__", o);
        if (ret != null)
            return ret;
        return super.__imod__(o);
    }

    @Override
    public PyObject __divmod__(PyObject o) {
        return instance___divmod__(o);
    }

    /**
     * Implements the __divmod__ method by looking it up
     * in the instance's dictionary and calling it if it is found.
     **/
    @ExposedMethod(type = MethodType.BINARY)
    public PyObject instance___divmod__(PyObject o) {
        Object ctmp = __coerce_ex__(o);
        if (ctmp == null || ctmp == Py.None)
            return invoke_ex("__divmod__", o);
        else {
            PyObject o1 = ((PyObject[])ctmp)[0];
            PyObject o2 = ((PyObject[])ctmp)[1];
            if (this == o1) {
                // Prevent recusion if __coerce__ return self
                return invoke_ex("__divmod__", o2);
            }
            else {
                ThreadState ts = Py.getThreadState();
                if (ts.recursion_depth++ > ts.systemState.getrecursionlimit())
                    throw Py.RuntimeError("maximum recursion depth exceeded");
                try {
                    return o1._divmod(o2);
                } finally {
                    --ts.recursion_depth;
                }
            }
        }
    }

    @Override
    public PyObject __rdivmod__(PyObject o) {
        return instance___rdivmod__(o);
    }

    /**
     * Implements the __rdivmod__ method by looking it up
     * in the instance's dictionary and calling it if it is found.
     **/
    @ExposedMethod(type = MethodType.BINARY)
    public PyObject instance___rdivmod__(PyObject o) {
        Object ctmp = __coerce_ex__(o);
        if (ctmp == null || ctmp == Py.None)
            return invoke_ex("__rdivmod__", o);
        else {
            PyObject o1 = ((PyObject[])ctmp)[0];
            PyObject o2 = ((PyObject[])ctmp)[1];
            if (this == o1) {
                // Prevent recusion if __coerce__ return self
                return invoke_ex("__rdivmod__", o2);
            }
            else {
                ThreadState ts = Py.getThreadState();
                if (ts.recursion_depth++ > ts.systemState.getrecursionlimit())
                    throw Py.RuntimeError("maximum recursion depth exceeded");
                try {
                    return o2._divmod(o1);
                } finally {
                    --ts.recursion_depth;
                }
            }
        }
    }

    @Override
    public PyObject __pow__(PyObject o) {
        return instance___pow__(o);
    }

    /**
     * Implements the __pow__ method by looking it up
     * in the instance's dictionary and calling it if it is found.
     **/
    @ExposedMethod(type = MethodType.BINARY)
    public PyObject instance___pow__(PyObject o) {
        Object ctmp = __coerce_ex__(o);
        if (ctmp == null || ctmp == Py.None)
            return invoke_ex("__pow__", o);
        else {
            PyObject o1 = ((PyObject[])ctmp)[0];
            PyObject o2 = ((PyObject[])ctmp)[1];
            if (this == o1) {
                // Prevent recusion if __coerce__ return self
                return invoke_ex("__pow__", o2);
            }
            else {
                ThreadState ts = Py.getThreadState();
                if (ts.recursion_depth++ > ts.systemState.getrecursionlimit())
                    throw Py.RuntimeError("maximum recursion depth exceeded");
                try {
                    return o1._pow(o2);
                } finally {
                    --ts.recursion_depth;
                }
            }
        }
    }

    @Override
    public PyObject __rpow__(PyObject o) {
        return instance___rpow__(o);
    }

    /**
     * Implements the __rpow__ method by looking it up
     * in the instance's dictionary and calling it if it is found.
     **/
    @ExposedMethod(type = MethodType.BINARY)
    public PyObject instance___rpow__(PyObject o) {
        Object ctmp = __coerce_ex__(o);
        if (ctmp == null || ctmp == Py.None)
            return invoke_ex("__rpow__", o);
        else {
            PyObject o1 = ((PyObject[])ctmp)[0];
            PyObject o2 = ((PyObject[])ctmp)[1];
            if (this == o1) {
                // Prevent recusion if __coerce__ return self
                return invoke_ex("__rpow__", o2);
            }
            else {
                ThreadState ts = Py.getThreadState();
                if (ts.recursion_depth++ > ts.systemState.getrecursionlimit())
                    throw Py.RuntimeError("maximum recursion depth exceeded");
                try {
                    return o2._pow(o1);
                } finally {
                    --ts.recursion_depth;
                }
            }
        }
    }

    @Override
    public PyObject __ipow__(PyObject o) {
        return instance___ipow__(o);
    }

    /**
     * Implements the __ipow__ method by looking it up
     * in the instance's dictionary and calling it if it is found.
     **/
    @ExposedMethod(type = MethodType.BINARY)
    public PyObject instance___ipow__(PyObject o) {
        PyObject ret = invoke_ex("__ipow__", o);
        if (ret != null)
            return ret;
        return super.__ipow__(o);
    }

    @Override
    public PyObject __lshift__(PyObject o) {
        return instance___lshift__(o);
    }

    /**
     * Implements the __lshift__ method by looking it up
     * in the instance's dictionary and calling it if it is found.
     **/
    @ExposedMethod(type = MethodType.BINARY)
    public PyObject instance___lshift__(PyObject o) {
        Object ctmp = __coerce_ex__(o);
        if (ctmp == null || ctmp == Py.None)
            return invoke_ex("__lshift__", o);
        else {
            PyObject o1 = ((PyObject[])ctmp)[0];
            PyObject o2 = ((PyObject[])ctmp)[1];
            if (this == o1) {
                // Prevent recusion if __coerce__ return self
                return invoke_ex("__lshift__", o2);
            }
            else {
                ThreadState ts = Py.getThreadState();
                if (ts.recursion_depth++ > ts.systemState.getrecursionlimit())
                    throw Py.RuntimeError("maximum recursion depth exceeded");
                try {
                    return o1._lshift(o2);
                } finally {
                    --ts.recursion_depth;
                }
            }
        }
    }

    @Override
    public PyObject __rlshift__(PyObject o) {
        return instance___rlshift__(o);
    }

    /**
     * Implements the __rlshift__ method by looking it up
     * in the instance's dictionary and calling it if it is found.
     **/
    @ExposedMethod(type = MethodType.BINARY)
    public PyObject instance___rlshift__(PyObject o) {
        Object ctmp = __coerce_ex__(o);
        if (ctmp == null || ctmp == Py.None)
            return invoke_ex("__rlshift__", o);
        else {
            PyObject o1 = ((PyObject[])ctmp)[0];
            PyObject o2 = ((PyObject[])ctmp)[1];
            if (this == o1) {
                // Prevent recusion if __coerce__ return self
                return invoke_ex("__rlshift__", o2);
            }
            else {
                ThreadState ts = Py.getThreadState();
                if (ts.recursion_depth++ > ts.systemState.getrecursionlimit())
                    throw Py.RuntimeError("maximum recursion depth exceeded");
                try {
                    return o2._lshift(o1);
                } finally {
                    --ts.recursion_depth;
                }
            }
        }
    }

    @Override
    public PyObject __ilshift__(PyObject o) {
        return instance___ilshift__(o);
    }

    /**
     * Implements the __ilshift__ method by looking it up
     * in the instance's dictionary and calling it if it is found.
     **/
    @ExposedMethod(type = MethodType.BINARY)
    public PyObject instance___ilshift__(PyObject o) {
        PyObject ret = invoke_ex("__ilshift__", o);
        if (ret != null)
            return ret;
        return super.__ilshift__(o);
    }

    @Override
    public PyObject __rshift__(PyObject o) {
        return instance___rshift__(o);
    }

    /**
     * Implements the __rshift__ method by looking it up
     * in the instance's dictionary and calling it if it is found.
     **/
    @ExposedMethod(type = MethodType.BINARY)
    public PyObject instance___rshift__(PyObject o) {
        Object ctmp = __coerce_ex__(o);
        if (ctmp == null || ctmp == Py.None)
            return invoke_ex("__rshift__", o);
        else {
            PyObject o1 = ((PyObject[])ctmp)[0];
            PyObject o2 = ((PyObject[])ctmp)[1];
            if (this == o1) {
                // Prevent recusion if __coerce__ return self
                return invoke_ex("__rshift__", o2);
            }
            else {
                ThreadState ts = Py.getThreadState();
                if (ts.recursion_depth++ > ts.systemState.getrecursionlimit())
                    throw Py.RuntimeError("maximum recursion depth exceeded");
                try {
                    return o1._rshift(o2);
                } finally {
                    --ts.recursion_depth;
                }
            }
        }
    }

    @Override
    public PyObject __rrshift__(PyObject o) {
        return instance___rrshift__(o);
    }

    /**
     * Implements the __rrshift__ method by looking it up
     * in the instance's dictionary and calling it if it is found.
     **/
    @ExposedMethod(type = MethodType.BINARY)
    public PyObject instance___rrshift__(PyObject o) {
        Object ctmp = __coerce_ex__(o);
        if (ctmp == null || ctmp == Py.None)
            return invoke_ex("__rrshift__", o);
        else {
            PyObject o1 = ((PyObject[])ctmp)[0];
            PyObject o2 = ((PyObject[])ctmp)[1];
            if (this == o1) {
                // Prevent recusion if __coerce__ return self
                return invoke_ex("__rrshift__", o2);
            }
            else {
                ThreadState ts = Py.getThreadState();
                if (ts.recursion_depth++ > ts.systemState.getrecursionlimit())
                    throw Py.RuntimeError("maximum recursion depth exceeded");
                try {
                    return o2._rshift(o1);
                } finally {
                    --ts.recursion_depth;
                }
            }
        }
    }

    @Override
    public PyObject __irshift__(PyObject o) {
        return instance___irshift__(o);
    }

    /**
     * Implements the __irshift__ method by looking it up
     * in the instance's dictionary and calling it if it is found.
     **/
    @ExposedMethod(type = MethodType.BINARY)
    public PyObject instance___irshift__(PyObject o) {
        PyObject ret = invoke_ex("__irshift__", o);
        if (ret != null)
            return ret;
        return super.__irshift__(o);
    }

    @Override
    public PyObject __and__(PyObject o) {
        return instance___and__(o);
    }

    /**
     * Implements the __and__ method by looking it up
     * in the instance's dictionary and calling it if it is found.
     **/
    @ExposedMethod(type = MethodType.BINARY)
    public PyObject instance___and__(PyObject o) {
        Object ctmp = __coerce_ex__(o);
        if (ctmp == null || ctmp == Py.None)
            return invoke_ex("__and__", o);
        else {
            PyObject o1 = ((PyObject[])ctmp)[0];
            PyObject o2 = ((PyObject[])ctmp)[1];
            if (this == o1) {
                // Prevent recusion if __coerce__ return self
                return invoke_ex("__and__", o2);
            }
            else {
                ThreadState ts = Py.getThreadState();
                if (ts.recursion_depth++ > ts.systemState.getrecursionlimit())
                    throw Py.RuntimeError("maximum recursion depth exceeded");
                try {
                    return o1._and(o2);
                } finally {
                    --ts.recursion_depth;
                }
            }
        }
    }

    @Override
    public PyObject __rand__(PyObject o) {
        return instance___rand__(o);
    }

    /**
     * Implements the __rand__ method by looking it up
     * in the instance's dictionary and calling it if it is found.
     **/
    @ExposedMethod(type = MethodType.BINARY)
    public PyObject instance___rand__(PyObject o) {
        Object ctmp = __coerce_ex__(o);
        if (ctmp == null || ctmp == Py.None)
            return invoke_ex("__rand__", o);
        else {
            PyObject o1 = ((PyObject[])ctmp)[0];
            PyObject o2 = ((PyObject[])ctmp)[1];
            if (this == o1) {
                // Prevent recusion if __coerce__ return self
                return invoke_ex("__rand__", o2);
            }
            else {
                ThreadState ts = Py.getThreadState();
                if (ts.recursion_depth++ > ts.systemState.getrecursionlimit())
                    throw Py.RuntimeError("maximum recursion depth exceeded");
                try {
                    return o2._and(o1);
                } finally {
                    --ts.recursion_depth;
                }
            }
        }
    }

    @Override
    public PyObject __iand__(PyObject o) {
        return instance___iand__(o);
    }

    /**
     * Implements the __iand__ method by looking it up
     * in the instance's dictionary and calling it if it is found.
     **/
    @ExposedMethod(type = MethodType.BINARY)
    public PyObject instance___iand__(PyObject o) {
        PyObject ret = invoke_ex("__iand__", o);
        if (ret != null)
            return ret;
        return super.__iand__(o);
    }

    @Override
    public PyObject __or__(PyObject o) {
        return instance___or__(o);
    }

    /**
     * Implements the __or__ method by looking it up
     * in the instance's dictionary and calling it if it is found.
     **/
    @ExposedMethod(type = MethodType.BINARY)
    public PyObject instance___or__(PyObject o) {
        Object ctmp = __coerce_ex__(o);
        if (ctmp == null || ctmp == Py.None)
            return invoke_ex("__or__", o);
        else {
            PyObject o1 = ((PyObject[])ctmp)[0];
            PyObject o2 = ((PyObject[])ctmp)[1];
            if (this == o1) {
                // Prevent recusion if __coerce__ return self
                return invoke_ex("__or__", o2);
            }
            else {
                ThreadState ts = Py.getThreadState();
                if (ts.recursion_depth++ > ts.systemState.getrecursionlimit())
                    throw Py.RuntimeError("maximum recursion depth exceeded");
                try {
                    return o1._or(o2);
                } finally {
                    --ts.recursion_depth;
                }
            }
        }
    }

    @Override
    public PyObject __ror__(PyObject o) {
        return instance___ror__(o);
    }

    /**
     * Implements the __ror__ method by looking it up
     * in the instance's dictionary and calling it if it is found.
     **/
    @ExposedMethod(type = MethodType.BINARY)
    public PyObject instance___ror__(PyObject o) {
        Object ctmp = __coerce_ex__(o);
        if (ctmp == null || ctmp == Py.None)
            return invoke_ex("__ror__", o);
        else {
            PyObject o1 = ((PyObject[])ctmp)[0];
            PyObject o2 = ((PyObject[])ctmp)[1];
            if (this == o1) {
                // Prevent recusion if __coerce__ return self
                return invoke_ex("__ror__", o2);
            }
            else {
                ThreadState ts = Py.getThreadState();
                if (ts.recursion_depth++ > ts.systemState.getrecursionlimit())
                    throw Py.RuntimeError("maximum recursion depth exceeded");
                try {
                    return o2._or(o1);
                } finally {
                    --ts.recursion_depth;
                }
            }
        }
    }

    @Override
    public PyObject __ior__(PyObject o) {
        return instance___ior__(o);
    }

    /**
     * Implements the __ior__ method by looking it up
     * in the instance's dictionary and calling it if it is found.
     **/
    @ExposedMethod(type = MethodType.BINARY)
    public PyObject instance___ior__(PyObject o) {
        PyObject ret = invoke_ex("__ior__", o);
        if (ret != null)
            return ret;
        return super.__ior__(o);
    }

    @Override
    public PyObject __xor__(PyObject o) {
        return instance___xor__(o);
    }

    /**
     * Implements the __xor__ method by looking it up
     * in the instance's dictionary and calling it if it is found.
     **/
    @ExposedMethod(type = MethodType.BINARY)
    public PyObject instance___xor__(PyObject o) {
        Object ctmp = __coerce_ex__(o);
        if (ctmp == null || ctmp == Py.None)
            return invoke_ex("__xor__", o);
        else {
            PyObject o1 = ((PyObject[])ctmp)[0];
            PyObject o2 = ((PyObject[])ctmp)[1];
            if (this == o1) {
                // Prevent recusion if __coerce__ return self
                return invoke_ex("__xor__", o2);
            }
            else {
                ThreadState ts = Py.getThreadState();
                if (ts.recursion_depth++ > ts.systemState.getrecursionlimit())
                    throw Py.RuntimeError("maximum recursion depth exceeded");
                try {
                    return o1._xor(o2);
                } finally {
                    --ts.recursion_depth;
                }
            }
        }
    }

    @Override
    public PyObject __rxor__(PyObject o) {
        return instance___rxor__(o);
    }

    /**
     * Implements the __rxor__ method by looking it up
     * in the instance's dictionary and calling it if it is found.
     **/
    @ExposedMethod(type = MethodType.BINARY)
    public PyObject instance___rxor__(PyObject o) {
        Object ctmp = __coerce_ex__(o);
        if (ctmp == null || ctmp == Py.None)
            return invoke_ex("__rxor__", o);
        else {
            PyObject o1 = ((PyObject[])ctmp)[0];
            PyObject o2 = ((PyObject[])ctmp)[1];
            if (this == o1) {
                // Prevent recusion if __coerce__ return self
                return invoke_ex("__rxor__", o2);
            }
            else {
                ThreadState ts = Py.getThreadState();
                if (ts.recursion_depth++ > ts.systemState.getrecursionlimit())
                    throw Py.RuntimeError("maximum recursion depth exceeded");
                try {
                    return o2._xor(o1);
                } finally {
                    --ts.recursion_depth;
                }
            }
        }
    }

    @Override
    public PyObject __ixor__(PyObject o) {
        return instance___ixor__(o);
    }

    /**
     * Implements the __ixor__ method by looking it up
     * in the instance's dictionary and calling it if it is found.
     **/
    @ExposedMethod(type = MethodType.BINARY)
    public PyObject instance___ixor__(PyObject o) {
        PyObject ret = invoke_ex("__ixor__", o);
        if (ret != null)
            return ret;
        return super.__ixor__(o);
    }

}<|MERGE_RESOLUTION|>--- conflicted
+++ resolved
@@ -410,9 +410,6 @@
         return (PyString)ret;
     }
 
-<<<<<<< HEAD
-    public PyUnicode __unicode__() {
-=======
     @Override
     public PyUnicode __unicode__() {
         return instance___unicode__();
@@ -420,7 +417,6 @@
 
     @ExposedMethod
     final PyUnicode instance___unicode__() {
->>>>>>> a19c0206
         PyObject ret = invoke_ex("__unicode__");
         if(ret == null) {
             return super.__unicode__();
@@ -433,10 +429,7 @@
         }
     }
 
-<<<<<<< HEAD
-=======
-    @Override
->>>>>>> a19c0206
+    @Override
     public int hashCode() {
         PyObject ret;
         ret = invoke_ex("__hash__");
