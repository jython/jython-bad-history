--- conflicted
+++ resolved
@@ -246,14 +246,11 @@
         return __findattr__("__call__") != null;
     }
 
-<<<<<<< HEAD
-=======
     @Override
     public boolean isIndex() {
         return __findattr__("__index__") != null;
     }
 
->>>>>>> ec877f9b
     public PyObject invoke(String name) {
         PyObject f = ifindlocal(name);
         if (f == null) {
