
package org.python.modules;

import org.python.core.Py;
import org.python.core.PyFile;
import org.python.core.PyList;
import org.python.core.PyModule;
import org.python.core.PyObject;
import org.python.core.PyString;
import org.python.core.PySystemState;
import org.python.core.PyTuple;
import org.python.core.PyInteger;

import java.io.File;
import java.io.FileInputStream;
import java.io.IOException;
import java.io.InputStream;

/*
 * A bogus implementation of the CPython builtin module "imp".
 * Only the functions required by IDLE and PMW are implemented.
 * Luckily these function are also the only function that IMO can
 * be implemented under Jython.
 */

public class imp {
    public static PyString __doc__ = new PyString(
        "This module provides the components needed to build your own\n"+
        "__import__ function.  Undocumented functions are obsolete.\n"
    );

    public static final int PY_SOURCE = 1;
    public static final int PY_COMPILED = 2;
    public static final int PKG_DIRECTORY = 5;
    public static final int PY_FROZEN = 7;
    public static final int IMP_HOOK = 9;

    private static class ModuleInfo {
        PyObject file;
        String filename;
        String suffix;
        String mode;
        int type;
        ModuleInfo(PyObject file, String filename, String suffix, String mode, int type) {
            this.file = file;
            this.filename = filename;
            this.suffix = suffix;
            this.mode = mode;
            this.type = type;
        }
    }

    private static PyObject newFile(File file) {
        try {
            return new PyFile(new FileInputStream(file));
        } catch (IOException ioe) {
            throw Py.IOError(ioe);
        }
    }

    private static boolean caseok(File file, String filename) {
        return org.python.core.imp.caseok(file, filename);
    }

    /**
     * This needs to be consolidated with the code in (@see org.python.core.imp).
     *
     * @param name module name
     * @param entry a path String
     * @param findingPackage if looking for a package only try to locate __init__
     * @return null if no module found otherwise module information
     */
<<<<<<< HEAD
    static ModuleInfo findFromSource(String name, String entry, boolean findingPackage) {
=======
    static ModuleInfo findFromSource(String name, String entry, boolean findingPackage,
                                     boolean preferSource) {
>>>>>>> 62502e5e
        String sourceName = "__init__.py";
        String compiledName = "__init__$py.class";
        String directoryName = PySystemState.getPathLazy(entry);
        // displayDirName is for identification purposes: when null it
        // forces java.io.File to be a relative path (e.g. foo/bar.py
        // instead of /tmp/foo/bar.py)
        String displayDirName = entry.equals("") ? null : entry;

        // First check for packages
        File dir = findingPackage ? new File(directoryName) : new File(directoryName, name);
        File sourceFile = new File(dir, sourceName);
        File compiledFile = new File(dir, compiledName);

        boolean pkg = dir.isDirectory() && caseok(dir, name) && (sourceFile.isFile()
                                                                 || compiledFile.isFile());

        if(!findingPackage) {
            if(pkg) {
                return new ModuleInfo(Py.None, new File(displayDirName, name).getPath(),
                                      "", "", PKG_DIRECTORY);
            } else {
                Py.writeDebug("import", "trying source " + dir.getPath());
                sourceName = name + ".py";
                compiledName = name + "$py.class";
                sourceFile = new File(directoryName, sourceName);
                compiledFile = new File(directoryName, compiledName);
            }
        }

        if (sourceFile.isFile() && caseok(sourceFile, sourceName)) {
<<<<<<< HEAD
            if (compiledFile.isFile() && caseok(compiledFile, compiledName)) {
=======
            if (!preferSource && compiledFile.isFile() && caseok(compiledFile, compiledName)) {
>>>>>>> 62502e5e
                Py.writeDebug("import", "trying precompiled " + compiledFile.getPath());
                long pyTime = sourceFile.lastModified();
                long classTime = compiledFile.lastModified();
                if (classTime >= pyTime) {
                    return new ModuleInfo(newFile(compiledFile),
                                          new File(displayDirName, compiledName).getPath(),
                                          ".class", "rb", PY_COMPILED);
                }
            }
            return new ModuleInfo(newFile(sourceFile),
                                  new File(displayDirName, sourceName).getPath(),
                                  ".py", "r", PY_SOURCE);
        }

        // If no source, try loading precompiled
        Py.writeDebug("import", "trying " + compiledFile.getPath());
        if (compiledFile.isFile() && caseok(compiledFile, compiledName)) {
            return new ModuleInfo(newFile(compiledFile),
                    new File(displayDirName, compiledName).getPath(),
                                  ".class", "rb", PY_COMPILED);
        }
        return null;
    }

    public static PyObject find_module(String name) {
        return find_module(name, null);
    }

    public static PyObject load_source(String modname, String filename) {
        PyObject mod = Py.None;
        PyFile file = new PyFile(filename, "r", 1024);
        Object o = file.__tojava__(InputStream.class);
        if (o == Py.NoConversion) {
            throw Py.TypeError("must be a file-like object");
        }
        PySystemState sys = Py.getSystemState();
        String compiledFilename =
                org.python.core.imp.makeCompiledFilename(sys.getPath(filename));
        mod = org.python.core.imp.createFromSource(modname.intern(), (InputStream)o,
                                                   filename, compiledFilename);
        PyObject modules = sys.modules;
        modules.__setitem__(modname.intern(), mod);
        return mod;
    }

    public static PyObject find_module(String name, PyObject path) {
        if (path == null || path == Py.None) {
            path = Py.getSystemState().path;
        }

        for (PyObject p : path.asIterable()) {
<<<<<<< HEAD
            ModuleInfo mi = findFromSource(name, p.toString(), false);
=======
            ModuleInfo mi = findFromSource(name, p.toString(), false, true);
>>>>>>> 62502e5e
            if(mi == null) {
                continue;
            }
            return new PyTuple(mi.file,
                               new PyString(mi.filename),
                               new PyTuple(new PyString(mi.suffix),
                                           new PyString(mi.mode),
                                           Py.newInteger(mi.type)));
        }
        throw Py.ImportError("No module named " + name);
    }

    public static PyObject load_module(String name, PyObject file, PyObject filename, PyTuple data) {
        PyObject mod = Py.None;
        PySystemState sys = Py.getSystemState();
        int type = ((PyInteger)data.__getitem__(2).__int__()).getValue();
        while(mod == Py.None) {
            Object o = file.__tojava__(InputStream.class);
            if (o == Py.NoConversion) {
                throw Py.TypeError("must be a file-like object");
            }
            switch (type) {
                case PY_SOURCE:
                    String resolvedFilename = sys.getPath(filename.toString());
                    String compiledName =
                            org.python.core.imp.makeCompiledFilename(resolvedFilename);
                    mod = org.python.core.imp.createFromSource(name.intern(),
                                                               (InputStream)o,
                                                               filename.toString(),
                                                               compiledName);
                    break;
                case PY_COMPILED:
                    mod = org.python.core.imp.loadFromCompiled(
                        name.intern(), (InputStream)o, filename.toString());
                    break;
                case PKG_DIRECTORY:
                    PyModule m = org.python.core.imp.addModule(name);
                    m.__dict__.__setitem__("__path__",
                        new PyList(new PyObject[] { filename }));
                    m.__dict__.__setitem__("__file__", filename);
<<<<<<< HEAD
                    ModuleInfo mi = findFromSource(name, filename.toString(), true);
=======
                    ModuleInfo mi = findFromSource(name, filename.toString(), true, false);
>>>>>>> 62502e5e
                    type = mi.type;
                    file = mi.file;
                    filename = new PyString(mi.filename);
                    break;
                default:
                    throw Py.ImportError("No module named " + name);
            }
        }
        PyObject modules = sys.modules;
        modules.__setitem__(name.intern(), mod);
        return mod;
    }

    public static PyObject get_suffixes() {
        return new PyList(new PyObject[] {new PyTuple(new PyString(".py"),
                                                      new PyString("r"),
                                                      Py.newInteger(PY_SOURCE)),
                                          new PyTuple(new PyString(".class"),
                                                      new PyString("rb"),
                                                      Py.newInteger(PY_COMPILED)),});
    }

    public static PyModule new_module(String name) {
        return new PyModule(name, null);
    }

    /**
     * Acquires the interpreter's import lock for the current thread.
     *
     * This lock should be used by import hooks to ensure
     * thread-safety when importing modules.
     *
     */
    public static void acquire_lock() {
        org.python.core.imp.importLock.lock();
    }

    /**
     * Release the interpreter's import lock.
     *
     */
    public static void release_lock() {
        try{
            org.python.core.imp.importLock.unlock();
        }catch(IllegalMonitorStateException e){
            throw Py.RuntimeError("not holding the import lock");
        }
    }

    /**
     * Return true if the import lock is currently held, else false.
     *
     * @return true if the import lock is currently held, else false.
     */
    public static boolean lock_held() {
        return org.python.core.imp.importLock.isHeldByCurrentThread();
    }
}<|MERGE_RESOLUTION|>--- conflicted
+++ resolved
@@ -70,12 +70,8 @@
      * @param findingPackage if looking for a package only try to locate __init__
      * @return null if no module found otherwise module information
      */
-<<<<<<< HEAD
-    static ModuleInfo findFromSource(String name, String entry, boolean findingPackage) {
-=======
     static ModuleInfo findFromSource(String name, String entry, boolean findingPackage,
                                      boolean preferSource) {
->>>>>>> 62502e5e
         String sourceName = "__init__.py";
         String compiledName = "__init__$py.class";
         String directoryName = PySystemState.getPathLazy(entry);
@@ -106,11 +102,7 @@
         }
 
         if (sourceFile.isFile() && caseok(sourceFile, sourceName)) {
-<<<<<<< HEAD
-            if (compiledFile.isFile() && caseok(compiledFile, compiledName)) {
-=======
             if (!preferSource && compiledFile.isFile() && caseok(compiledFile, compiledName)) {
->>>>>>> 62502e5e
                 Py.writeDebug("import", "trying precompiled " + compiledFile.getPath());
                 long pyTime = sourceFile.lastModified();
                 long classTime = compiledFile.lastModified();
@@ -162,11 +154,7 @@
         }
 
         for (PyObject p : path.asIterable()) {
-<<<<<<< HEAD
-            ModuleInfo mi = findFromSource(name, p.toString(), false);
-=======
             ModuleInfo mi = findFromSource(name, p.toString(), false, true);
->>>>>>> 62502e5e
             if(mi == null) {
                 continue;
             }
@@ -207,11 +195,7 @@
                     m.__dict__.__setitem__("__path__",
                         new PyList(new PyObject[] { filename }));
                     m.__dict__.__setitem__("__file__", filename);
-<<<<<<< HEAD
-                    ModuleInfo mi = findFromSource(name, filename.toString(), true);
-=======
                     ModuleInfo mi = findFromSource(name, filename.toString(), true, false);
->>>>>>> 62502e5e
                     type = mi.type;
                     file = mi.file;
                     filename = new PyString(mi.filename);
