// Copyright (c) Corporation for National Research Initiatives
package org.python.modules;

import org.python.core.*;
import org.python.expose.ExposedGet;
import org.python.expose.ExposedMethod;
import org.python.expose.ExposedNew;
import org.python.expose.ExposedType;

class OperatorFunctions extends PyBuiltinFunctionSet
{
    public OperatorFunctions(String name, int index, int argcount) {
        this(name, index, argcount, argcount);
    }

    public OperatorFunctions(String name, int index, int minargs, int maxargs)
    {
        super(name, index, minargs, maxargs);
    }

    public PyObject __call__(PyObject arg1) {
        switch (index) {
        case 10: return arg1.__abs__();
        case 11: return arg1.__invert__();
        case 12: return arg1.__neg__();
        case 13: return arg1.__not__();
        case 14: return arg1.__pos__();
        case 15: return Py.newBoolean(arg1.__nonzero__());
        case 16: return Py.newBoolean(arg1.isCallable());
        case 17: return Py.newBoolean(arg1.isMappingType());
        case 18: return Py.newBoolean(arg1.isNumberType());
        case 19: return Py.newBoolean(arg1.isSequenceType());
        case 32: return arg1.__invert__();
        default:
            throw info.unexpectedCall(1, false);
        }
    }

    public PyObject __call__(PyObject arg1, PyObject arg2) {
        switch (index) {
        case 0: return arg1._add(arg2);
        case 1: return arg1._and(arg2);
        case 2: return arg1._div(arg2);
        case 3: return arg1._lshift(arg2);
        case 4: return arg1._mod(arg2);
        case 5: return arg1._mul(arg2);
        case 6: return arg1._or(arg2);
        case 7: return arg1._rshift(arg2);
        case 8: return arg1._sub(arg2);
        case 9: return arg1._xor(arg2);
        case 20: return Py.newBoolean(arg1.__contains__(arg2));
        case 21:
            arg1.__delitem__(arg2);
            return Py.None;
        case 23: return arg1.__getitem__(arg2);
        case 27: return arg1._ge(arg2);
        case 28: return arg1._le(arg2);
        case 29: return arg1._eq(arg2);
        case 30: return arg1._floordiv(arg2);
        case 31: return arg1._gt(arg2);
        case 33: return arg1._lt(arg2);
        case 34: return arg1._ne(arg2);
        case 35: return arg1._truediv(arg2);
        case 36: return arg1._pow(arg2);
        case 37: return arg1._is(arg2);
        case 38: return arg1._isnot(arg2);
        case 39: return arg1._iadd(arg2);
        case 40: return arg1._iand(arg2);
        case 41: return arg1._idiv(arg2);
        case 42: return arg1._ifloordiv(arg2);
        case 43: return arg1._ilshift(arg2);
        case 44: return arg1._imod(arg2);
        case 45: return arg1._imul(arg2);
        case 46: return arg1._ior(arg2);
        case 47: return arg1._ipow(arg2);
        case 48: return arg1._irshift(arg2);
        case 49: return arg1._isub(arg2);
        case 50: return arg1._itruediv(arg2);
        case 51: return arg1._ixor(arg2);
        default:
            throw info.unexpectedCall(2, false);
        }
    }

    public PyObject __call__(PyObject arg1, PyObject arg2, PyObject arg3) {
        switch (index) {
        case 22: arg1.__delslice__(arg2, arg3); return Py.None;
        case 24: return arg1.__getslice__(arg2, arg3);
        case 25: arg1.__setitem__(arg2, arg3); return Py.None;
        default:
            throw info.unexpectedCall(3, false);
        }
    }

    public PyObject __call__(PyObject arg1, PyObject arg2, PyObject arg3,
                             PyObject arg4)
    {
        switch (index) {
        case 26:
            arg1.__setslice__(arg2, arg3, arg4);
            return Py.None;
        default:
            throw info.unexpectedCall(4, false);
        }
    }
}

public class operator implements ClassDictInit
{
    public static PyString __doc__ = new PyString(
        "Operator interface.\n"+
        "\n"+
        "This module exports a set of functions implemented in C "+
                "corresponding\n"+
        "to the intrinsic operators of Python.  For example, "+
                "operator.add(x, y)\n"+
        "is equivalent to the expression x+y.  The function names "+
                "are those\n"+
        "used for special class methods; variants without leading "+
                "and trailing\n"+
        "'__' are also provided for convenience.\n"
    );

    public static void classDictInit(PyObject dict) throws PyIgnoreMethodTag {
        dict.__setitem__("__add__", new OperatorFunctions("__add__", 0, 2));
        dict.__setitem__("add", new OperatorFunctions("add", 0, 2));
        dict.__setitem__("__concat__",
                         new OperatorFunctions("__concat__", 0, 2));
        dict.__setitem__("concat", new OperatorFunctions("concat", 0, 2));
        dict.__setitem__("__and__", new OperatorFunctions("__and__", 1, 2));
        dict.__setitem__("and_", new OperatorFunctions("and_", 1, 2));
        dict.__setitem__("__div__", new OperatorFunctions("__div__", 2, 2));
        dict.__setitem__("div", new OperatorFunctions("div", 2, 2));
        dict.__setitem__("__lshift__",
                         new OperatorFunctions("__lshift__", 3, 2));
        dict.__setitem__("lshift", new OperatorFunctions("lshift", 3, 2));
        dict.__setitem__("__mod__", new OperatorFunctions("__mod__", 4, 2));
        dict.__setitem__("mod", new OperatorFunctions("mod", 4, 2));
        dict.__setitem__("__mul__", new OperatorFunctions("__mul__", 5, 2));
        dict.__setitem__("mul", new OperatorFunctions("mul", 5, 2));
        dict.__setitem__("__repeat__",
                         new OperatorFunctions("__repeat__", 5, 2));
        dict.__setitem__("repeat", new OperatorFunctions("repeat", 5, 2));
        dict.__setitem__("__or__", new OperatorFunctions("__or__", 6, 2));
        dict.__setitem__("or_", new OperatorFunctions("or_", 6, 2));
        dict.__setitem__("__rshift__",
                         new OperatorFunctions("__rshift__", 7, 2));
        dict.__setitem__("rshift", new OperatorFunctions("rshift", 7, 2));
        dict.__setitem__("__sub__", new OperatorFunctions("__sub__", 8, 2));
        dict.__setitem__("sub", new OperatorFunctions("sub", 8, 2));
        dict.__setitem__("__xor__", new OperatorFunctions("__xor__", 9, 2));
        dict.__setitem__("xor", new OperatorFunctions("xor", 9, 2));
        dict.__setitem__("__abs__", new OperatorFunctions("__abs__", 10, 1));
        dict.__setitem__("abs", new OperatorFunctions("abs", 10, 1));
        dict.__setitem__("__inv__", new OperatorFunctions("__inv__", 11, 1));
        dict.__setitem__("inv", new OperatorFunctions("inv", 11, 1));
        dict.__setitem__("__neg__", new OperatorFunctions("__neg__", 12, 1));
        dict.__setitem__("neg", new OperatorFunctions("neg", 12, 1));
        dict.__setitem__("__not__", new OperatorFunctions("__not__", 13, 1));
        dict.__setitem__("not_", new OperatorFunctions("not_", 13, 1));
        dict.__setitem__("__pos__", new OperatorFunctions("__pos__", 14, 1));
        dict.__setitem__("pos", new OperatorFunctions("pos", 14, 1));
        dict.__setitem__("truth", new OperatorFunctions("truth", 15, 1));
        dict.__setitem__("isCallable",
                         new OperatorFunctions("isCallable", 16, 1));
        dict.__setitem__("isMappingType",
                         new OperatorFunctions("isMappingType", 17, 1));
        dict.__setitem__("isNumberType",
                         new OperatorFunctions("isNumberType", 18, 1));
        dict.__setitem__("isSequenceType",
                         new OperatorFunctions("isSequenceType", 19, 1));
        dict.__setitem__("contains",
                         new OperatorFunctions("contains", 20, 2));
        dict.__setitem__("__contains__",
                         new OperatorFunctions("__contains__", 20, 2));
        dict.__setitem__("sequenceIncludes",
                         new OperatorFunctions("sequenceIncludes", 20, 2));
        dict.__setitem__("__delitem__",
                         new OperatorFunctions("__delitem__", 21, 2));
        dict.__setitem__("delitem", new OperatorFunctions("delitem", 21, 2));
        dict.__setitem__("__delslice__",
                         new OperatorFunctions("__delslice__", 22, 3));
        dict.__setitem__("delslice",
                         new OperatorFunctions("delslice", 22, 3));
        dict.__setitem__("__getitem__",
                         new OperatorFunctions("__getitem__", 23, 2));
        dict.__setitem__("getitem", new OperatorFunctions("getitem", 23, 2));
        dict.__setitem__("__getslice__",
                         new OperatorFunctions("__getslice__", 24, 3));
        dict.__setitem__("getslice",
                         new OperatorFunctions("getslice", 24, 3));
        dict.__setitem__("__setitem__",
                         new OperatorFunctions("__setitem__", 25, 3));
        dict.__setitem__("setitem", new OperatorFunctions("setitem", 25, 3));
        dict.__setitem__("__setslice__",
                         new OperatorFunctions("__setslice__", 26, 4));
        dict.__setitem__("setslice",
                         new OperatorFunctions("setslice", 26, 4));
        dict.__setitem__("ge", new OperatorFunctions("ge", 27, 2));
        dict.__setitem__("__ge__", new OperatorFunctions("__ge__", 27, 2));
        dict.__setitem__("le", new OperatorFunctions("le", 28, 2));
        dict.__setitem__("__le__", new OperatorFunctions("__le__", 28, 2));
        dict.__setitem__("eq", new OperatorFunctions("eq", 29, 2));
        dict.__setitem__("__eq__", new OperatorFunctions("__eq__", 29, 2));
        dict.__setitem__("floordiv",
                        new OperatorFunctions("floordiv", 30, 2));
        dict.__setitem__("__floordiv__",
                        new OperatorFunctions("__floordiv__", 30, 2));
        dict.__setitem__("gt", new OperatorFunctions("gt", 31, 2));
        dict.__setitem__("__gt__", new OperatorFunctions("__gt__", 31, 2));
        dict.__setitem__("invert", new OperatorFunctions("invert", 32, 1));
        dict.__setitem__("__invert__",
                        new OperatorFunctions("__invert__", 32, 1));
        dict.__setitem__("lt", new OperatorFunctions("lt", 33, 2));
        dict.__setitem__("__lt__", new OperatorFunctions("__lt__", 33, 2));
        dict.__setitem__("ne", new OperatorFunctions("ne", 34, 2));
        dict.__setitem__("__ne__", new OperatorFunctions("__ne__", 34, 2));
        dict.__setitem__("truediv", new OperatorFunctions("truediv", 35, 2));
        dict.__setitem__("__truediv__",
                        new OperatorFunctions("__truediv__", 35, 2));
        dict.__setitem__("pow", new OperatorFunctions("pow", 36, 2));
        dict.__setitem__("__pow__", new OperatorFunctions("pow", 36, 2));
        dict.__setitem__("is_", new OperatorFunctions("is_", 37, 2));
        dict.__setitem__("is_not", new OperatorFunctions("is_not", 38, 2));
<<<<<<< HEAD
=======

        dict.__setitem__("__iadd__", new OperatorFunctions("__iadd__", 39, 2));
        dict.__setitem__("iadd", new OperatorFunctions("iadd", 39, 2));
        dict.__setitem__("__iconcat__", new OperatorFunctions("__iconcat__", 39, 2));
        dict.__setitem__("iconcat", new OperatorFunctions("iconcat", 39, 2));
        dict.__setitem__("__iand__", new OperatorFunctions("__iand__", 40, 2));
        dict.__setitem__("iand", new OperatorFunctions("iand", 40, 2));
        dict.__setitem__("__idiv__", new OperatorFunctions("__idiv__", 41, 2));
        dict.__setitem__("idiv", new OperatorFunctions("idiv", 41, 2));
        dict.__setitem__("__ifloordiv__", new OperatorFunctions("__ifloordiv__", 42, 2));
        dict.__setitem__("ifloordiv", new OperatorFunctions("ifloordiv", 42, 2));
        dict.__setitem__("__ilshift__", new OperatorFunctions("__ilshift__", 43, 2));
        dict.__setitem__("ilshift", new OperatorFunctions("ilshift", 43, 2));
        dict.__setitem__("__imod__", new OperatorFunctions("__imod__", 44, 2));
        dict.__setitem__("imod", new OperatorFunctions("imod", 44, 2));
        dict.__setitem__("__imul__", new OperatorFunctions("__imul__", 45, 2));
        dict.__setitem__("imul", new OperatorFunctions("imul", 45, 2));
        dict.__setitem__("__irepeat__", new OperatorFunctions("__irepeat__", 45, 2));
        dict.__setitem__("irepeat", new OperatorFunctions("irepeat", 45, 2));
        dict.__setitem__("__ior__", new OperatorFunctions("__ior__", 46, 2));
        dict.__setitem__("ior", new OperatorFunctions("ior", 46, 2));
        dict.__setitem__("__ipow__", new OperatorFunctions("__ipow__", 47, 2));
        dict.__setitem__("ipow", new OperatorFunctions("ipow", 47, 2));
        dict.__setitem__("__irshift__", new OperatorFunctions("__irshift__", 48, 2));
        dict.__setitem__("irshift", new OperatorFunctions("irshift", 48, 2));
        dict.__setitem__("__isub__", new OperatorFunctions("__isub__", 49, 2));
        dict.__setitem__("isub", new OperatorFunctions("isub", 49, 2));
        dict.__setitem__("__itruediv__", new OperatorFunctions("__itruediv__", 50, 2));
        dict.__setitem__("itruediv", new OperatorFunctions("itruediv", 50, 2));
        dict.__setitem__("__ixor__", new OperatorFunctions("__ixor__", 51, 2));
        dict.__setitem__("ixor", new OperatorFunctions("ixor", 51, 2));

>>>>>>> 7ffcab34
        dict.__setitem__("attrgetter", PyAttrGetter.TYPE);
        dict.__setitem__("itemgetter", PyItemGetter.TYPE);
    }

    public static int countOf(PyObject seq, PyObject item) {
        int count = 0;

        for (PyObject tmp : seq.asIterable()) {
            if (item._eq(tmp).__nonzero__()) {
                count++;
            }
        }
        return count;
    }

    public static int indexOf(PyObject seq, PyObject item) {
        int i = 0;
        PyObject iter = seq.__iter__();
        for (PyObject tmp = null; (tmp = iter.__iternext__()) != null; i++) {
            if (item._eq(tmp).__nonzero__()) {
                return i;
            }
        }
        throw Py.ValueError("sequence.index(x): x not in list");
    }

    /**
     * The attrgetter type.
     */
    // XXX: not subclassable
    @ExposedType(name = "operator.attrgetter")
    static class PyAttrGetter extends PyObject {
        
        public static final PyType TYPE = PyType.fromClass(PyAttrGetter.class);

        public PyObject[] attrs;

        public PyAttrGetter(PyObject[] attrs) {
            this.attrs = attrs;
        }
        
        @ExposedNew
        final static PyObject attrgetter___new__(PyNewWrapper new_, boolean init, PyType subtype,
                                                 PyObject[] args, String[] keywords) {
            ArgParser ap = new ArgParser("attrgetter", args, keywords, "attr");
            ap.noKeywords();
            ap.getPyObject(0);
            return new PyAttrGetter(args);
        }

        @Override
        public PyObject __call__(PyObject[] args, String[] keywords) {
            return attrgetter___call__(args, keywords);
        }

        @ExposedMethod
        final PyObject attrgetter___call__(PyObject[] args, String[] keywords) {
            ArgParser ap = new ArgParser("attrgetter", args, Py.NoKeywords, "obj");
            PyObject obj = ap.getPyObject(0);

            if (attrs.length == 1) {
                return getattr(obj, attrs[0]);
            }

            PyObject[] result = new PyObject[attrs.length];
            int i = 0;
            for (PyObject attr : attrs) {
                result[i++] = getattr(obj, attr);
            }
            return new PyTuple(result);
        }

        private PyObject getattr(PyObject obj, PyObject name) {
            // XXX: We should probably have a PyObject.__getattr__(PyObject) that does
            // this. This is different than __builtin__.getattr (in how it handles
            // exceptions)
            String nameStr;
            if (name instanceof PyUnicode) {
                nameStr = ((PyUnicode)name).encode();
            } else if (name instanceof PyString) {
                nameStr = name.asString();
            } else {
                throw Py.TypeError(String.format("attribute name must be string, not '%.200s'",
                                                 name.getType().fastGetName()));
            }
            return obj.__getattr__(nameStr.intern());
        }

    }

    /**
     * The itemgetter type.
     */
    // XXX: not subclassable
    @ExposedType(name = "operator.itemgetter")
    static class PyItemGetter extends PyObject {
        
        public static final PyType TYPE = PyType.fromClass(PyItemGetter.class);

        public PyObject[] items;

        public PyItemGetter(PyObject[] items) {
            this.items = items;
        }
        
        @ExposedNew
        final static PyObject itemgetter___new__(PyNewWrapper new_, boolean init, PyType subtype,
                                                 PyObject[] args, String[] keywords) {
            ArgParser ap = new ArgParser("itemgetter", args, keywords, "attr");
            ap.noKeywords();
            ap.getPyObject(0);
            return new PyItemGetter(args);
        }

        @Override
        public PyObject __call__(PyObject[] args, String[] keywords) {
            return itemgetter___call__(args, keywords);
        }

        @ExposedMethod
        final PyObject itemgetter___call__(PyObject[] args, String[] keywords) {
            ArgParser ap = new ArgParser("itemgetter", args, Py.NoKeywords, "obj");
            PyObject obj = ap.getPyObject(0);

            if (items.length == 1) {
                return obj.__getitem__(items[0]);
            }

            PyObject[] result = new PyObject[items.length];
            int i = 0;
            for (PyObject item : items) {
                result[i++] = obj.__getitem__(item);
            }
            return new PyTuple(result);
        }
    }
}<|MERGE_RESOLUTION|>--- conflicted
+++ resolved
@@ -222,8 +222,6 @@
         dict.__setitem__("__pow__", new OperatorFunctions("pow", 36, 2));
         dict.__setitem__("is_", new OperatorFunctions("is_", 37, 2));
         dict.__setitem__("is_not", new OperatorFunctions("is_not", 38, 2));
-<<<<<<< HEAD
-=======
 
         dict.__setitem__("__iadd__", new OperatorFunctions("__iadd__", 39, 2));
         dict.__setitem__("iadd", new OperatorFunctions("iadd", 39, 2));
@@ -256,7 +254,6 @@
         dict.__setitem__("__ixor__", new OperatorFunctions("__ixor__", 51, 2));
         dict.__setitem__("ixor", new OperatorFunctions("ixor", 51, 2));
 
->>>>>>> 7ffcab34
         dict.__setitem__("attrgetter", PyAttrGetter.TYPE);
         dict.__setitem__("itemgetter", PyItemGetter.TYPE);
     }
