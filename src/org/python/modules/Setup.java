--- conflicted
+++ resolved
@@ -59,10 +59,7 @@
         "_ast:org.python.antlr.ast.AstModule",
         "_marshal",
         "_threading:org.python.modules._threading._threading",
-<<<<<<< HEAD
+        PosixModule.getOSName() + ":org.python.modules.posix.PosixModule",
         "jffi:org.python.modules.jffi.jffi"
-=======
-        PosixModule.getOSName() + ":org.python.modules.posix.PosixModule"
->>>>>>> 31f331e5
     };
 }