/*
 * Jython Database Specification API 2.0
 *
 *
 * Copyright (c) 2001 brian zimmer <bzimmer@ziclix.com>
 *
 */
package com.ziclix.python.sql;

import java.io.BufferedReader;
import java.io.ByteArrayOutputStream;
import java.io.IOException;
import java.io.InputStream;
import java.io.Reader;
import java.io.StringReader;
import java.lang.reflect.Constructor;
import java.math.BigDecimal;
import java.math.BigInteger;
import java.sql.Blob;
import java.sql.CallableStatement;
import java.sql.Clob;
import java.sql.Date;
import java.sql.PreparedStatement;
import java.sql.ResultSet;
import java.sql.SQLException;
import java.sql.Statement;
import java.sql.Time;
import java.sql.Timestamp;
import java.sql.Types;

import org.python.core.Py;
import org.python.core.PyFile;
import org.python.core.PyList;
import org.python.core.PyObject;

/**
 * The DataHandler is responsible mapping the JDBC data type to
 * a Jython object.  Depending on the version of the JDBC
 * implementation and the particulars of the driver, the type
 * mapping can be significantly different.
 *
 * This interface can also be used to change the behaviour of
 * the default mappings provided by the cursor.  This might be
 * useful in handling more complicated data types such as BLOBs,
 * CLOBs and Arrays.
 *
 * @author brian zimmer
 */
public class DataHandler {

    /** Default size for buffers. */
    private static final int INITIAL_SIZE = 1024 * 4;

    private static final String[] SYSTEM_DATAHANDLERS = {
        "com.ziclix.python.sql.JDBC20DataHandler"
    };

    /**
     * Handle most generic Java data types.
     */
    public DataHandler() {}

    /**
     * Some database vendors are case sensitive on calls to DatabaseMetaData,
     * most notably Oracle.  This callback allows a DataHandler to affect the
     * name.
     */
    public String getMetaDataName(PyObject name) {
        return ((name == Py.None) ? null : name.__str__().toString());
    }

    /**
     * A factory method for determing the correct procedure class to use
     * per the cursor type.
     * @param cursor an open cursor
     * @param name the name of the procedure to invoke
     * @return an instance of a Procedure
     * @throws SQLException
     */
    public Procedure getProcedure(PyCursor cursor, PyObject name) throws SQLException {
        return new Procedure(cursor, name);
    }

    /**
     * Returns the row id of the last executed statement.
     *
     * @param stmt the current statement
     * @return the row id of the last executed statement or None
     * @throws SQLException thrown if an exception occurs
     *
     */
    public PyObject getRowId(Statement stmt) throws SQLException {
        return Py.None;
    }

    /**
     * A callback prior to each execution of the statement.  If the statement is
     * a PreparedStatement, all the parameters will have been set.
     */
    public void preExecute(Statement stmt) throws SQLException {
        return;
    }

    /**
     * A callback after successfully executing the statement.
     */
    public void postExecute(Statement stmt) throws SQLException {
        return;
    }

    /**
     * Any .execute() which uses prepared statements will receive a callback for deciding
     * how to map the PyObject to the appropriate JDBC type.
     *
     * @param stmt the current PreparedStatement
     * @param index the index for which this object is bound
     * @param object the PyObject in question
     * @throws SQLException
     */
    public void setJDBCObject(PreparedStatement stmt, int index, PyObject object) throws SQLException {

        try {
            Object o = object.__tojava__(Object.class);
            if (o instanceof BigInteger) {
                //XXX: This is in here to specifically fix passing a PyLong into Postgresql.
                stmt.setObject(index, o, Types.BIGINT);
            } else {
                stmt.setObject(index, o);
            }
        } catch (Exception e) {
            SQLException cause = null, ex = new SQLException("error setting index [" + index + "]");

            if (e instanceof SQLException) {
                cause = (SQLException) e;
            } else {
                cause = new SQLException(e.getMessage());
            }

            ex.setNextException(cause);

            throw ex;
        }
    }

    /**
     * Any .execute() which uses prepared statements will receive a callback for deciding
     * how to map the PyObject to the appropriate JDBC type.  The <i>type</i> is the JDBC
     * type as obtained from <i>java.sql.Types</i>.
     *
     * @param stmt the current PreparedStatement
     * @param index the index for which this object is bound
     * @param object the PyObject in question
     * @param type the <i>java.sql.Types</i> for which this PyObject should be bound
     * @throws SQLException
     */
    public void setJDBCObject(PreparedStatement stmt, int index, PyObject object, int type)
        throws SQLException {
        try {
            if (checkNull(stmt, index, object, type)) {
                return;
            }

            switch (type) {

                case Types.DATE:
                    Date date = (Date) object.__tojava__(Date.class);
                    stmt.setDate(index, date);
                    break;

                case Types.TIME:
                    Time time = (Time) object.__tojava__(Time.class);
                    stmt.setTime(index, time);
                    break;

                case Types.TIMESTAMP:
                    Timestamp timestamp = (Timestamp) object.__tojava__(Timestamp.class);
                    stmt.setTimestamp(index, timestamp);
                    break;

                case Types.LONGVARCHAR:
                    if (object instanceof PyFile) {
                        object = ((PyFile) object).read();
                    }

                    String varchar = (String) object.__tojava__(String.class);
                    Reader reader = new BufferedReader(new StringReader(varchar));

                    stmt.setCharacterStream(index, reader, varchar.length());
                    break;

                case Types.BIT:
                    stmt.setBoolean(index, object.__nonzero__());
                    break;

                default :
                    if (object instanceof PyFile) {
                        object = ((PyFile) object).read();
                    }

                    stmt.setObject(index, object.__tojava__(Object.class), type);
                    break;
            }
        } catch (Exception e) {
            SQLException cause = null, ex = new SQLException("error setting index [" + index
                                                             + "], type [" + type + "]");

            if (e instanceof SQLException) {
                cause = (SQLException) e;
            } else {
                cause = new SQLException(e.getMessage());
            }

            ex.setNextException(cause);
            throw ex;
        }
    }

    /**
     * Given a ResultSet, column and type, return the appropriate
     * Jython object.
     *
     * <p>Note: DO NOT iterate the ResultSet.
     *
     * @param set the current ResultSet set to the current row
     * @param col the column number (adjusted properly for JDBC)
     * @param type the column type
     * @throws SQLException if the type is unmappable
     */
    public PyObject getPyObject(ResultSet set, int col, int type) throws SQLException {
        PyObject obj = Py.None;

        switch (type) {

            case Types.CHAR:
            case Types.VARCHAR:
            case Java6Types.NCHAR:
            case Java6Types.NVARCHAR:
                String string = set.getString(col);
                obj = string == null ? Py.None : Py.newUnicode(string);
                break;

            case Types.LONGVARCHAR:
<<<<<<< HEAD
                InputStream longvarchar = set.getAsciiStream(col);

                if (longvarchar == null) {
                    obj = Py.None;
                } else {
                    try {
                        longvarchar = new BufferedInputStream(longvarchar);

                        byte[] bytes = DataHandler.read(longvarchar);

                        if (bytes != null) {
                            obj = Py.newString(PyString.from_bytes(bytes));
                        }
                    } finally {
                        try {
                            longvarchar.close();
                        } catch (Throwable t) {}
                    }
                }
=======
            case Java6Types.LONGNVARCHAR:
                Reader reader = set.getCharacterStream(col);
                obj = reader == null ? Py.None : Py.newUnicode(read(reader));
>>>>>>> 188f03f2
                break;

            case Types.NUMERIC:
            case Types.DECIMAL:
                BigDecimal bd = set.getBigDecimal(col);
                obj = (bd == null) ? Py.None : Py.newFloat(bd.doubleValue());
                break;

            case Types.BIT:
            case Types.BOOLEAN:
                obj = set.getBoolean(col) ? Py.True : Py.False;
                break;

            case Types.INTEGER:
            case Types.TINYINT:
            case Types.SMALLINT:
                obj = Py.newInteger(set.getInt(col));
                break;

            case Types.BIGINT:
                obj = Py.newLong(set.getLong(col));
                break;

            case Types.FLOAT:
            case Types.REAL:
                obj = Py.newFloat(set.getFloat(col));
                break;

            case Types.DOUBLE:
                obj = Py.newFloat(set.getDouble(col));
                break;

            case Types.TIME:
                obj = Py.newTime(set.getTime(col));
                break;

            case Types.TIMESTAMP:
                obj = Py.newDatetime(set.getTimestamp(col));
                break;

            case Types.DATE:
                Object date = set.getObject(col);
                // don't newDate mysql YEAR columns
                obj = date instanceof Date ? Py.newDate((Date)date) : Py.java2py(date);
                break;

            case Types.NULL:
                obj = Py.None;
                break;

            case Types.OTHER:
            case Types.JAVA_OBJECT:
                obj = Py.java2py(set.getObject(col));
                break;

            case Types.BINARY:
            case Types.VARBINARY:
            case Types.LONGVARBINARY:
                obj = Py.java2py(set.getBytes(col));
                break;

            case Types.BLOB:
                Blob blob = set.getBlob(col);
                obj = blob == null ? Py.None : Py.java2py(read(blob.getBinaryStream()));
                break;

            case Types.CLOB:
            case Java6Types.NCLOB:
            case Java6Types.SQLXML:
                Clob clob = set.getClob(col);
                obj = clob == null ? Py.None : Py.java2py(read(clob.getCharacterStream()));
                break;
                
            // TODO can we support these?
            case Types.ARRAY:
                throw createUnsupportedTypeSQLException("ARRAY", col);
            case Types.DATALINK:
                throw createUnsupportedTypeSQLException("DATALINK", col);
            case Types.DISTINCT:
                throw createUnsupportedTypeSQLException("DISTINCT", col);
            case Types.REF:
                throw createUnsupportedTypeSQLException("REF", col);
            case Java6Types.ROWID:
                throw createUnsupportedTypeSQLException("STRUCT", col);
            case Types.STRUCT:
                throw createUnsupportedTypeSQLException("STRUCT", col);
                
            default :
                throw createUnsupportedTypeSQLException(new Integer(type), col);
        }

        return set.wasNull() || obj == null ? Py.None : obj;
    }

    protected final SQLException createUnsupportedTypeSQLException(Object type, int col) {
        Object[] vals = {type, new Integer(col)};
        String msg = zxJDBC.getString("unsupportedTypeForColumn", vals);
        return new SQLException(msg);
    }

    /**
     * Given a CallableStatement, column and type, return the appropriate
     * Jython object.
     *
     * @param stmt the CallableStatement
     * @param col the column number (adjusted properly for JDBC)
     * @param type the column type
     * @throws SQLException if the type is unmappable
     */
    public PyObject getPyObject(CallableStatement stmt, int col, int type) throws SQLException {
        PyObject obj = Py.None;

        switch (type) {

            case Types.CHAR:
            case Types.VARCHAR:
            case Types.LONGVARCHAR:
                String string = stmt.getString(col);
                obj = (string == null) ? Py.None : Py.newUnicode(string);
                break;

            case Types.NUMERIC:
            case Types.DECIMAL:
                BigDecimal bd = stmt.getBigDecimal(col);
                obj = (bd == null) ? Py.None : Py.newFloat(bd.doubleValue());
                break;

            case Types.BIT:
                obj = stmt.getBoolean(col) ? Py.True : Py.False;
                break;

            case Types.INTEGER:
            case Types.TINYINT:
            case Types.SMALLINT:
                obj = Py.newInteger(stmt.getInt(col));
                break;

            case Types.BIGINT:
                obj = Py.newLong(stmt.getLong(col));
                break;

            case Types.FLOAT:
            case Types.REAL:
                obj = Py.newFloat(stmt.getFloat(col));
                break;

            case Types.DOUBLE:
                obj = Py.newFloat(stmt.getDouble(col));
                break;

            case Types.TIME:
                obj = Py.newTime(stmt.getTime(col));
                break;

            case Types.TIMESTAMP:
                obj = Py.newDatetime(stmt.getTimestamp(col));
                break;

            case Types.DATE:
                obj = Py.newDate(stmt.getDate(col));
                break;

            case Types.NULL:
                obj = Py.None;
                break;

            case Types.OTHER:
                obj = Py.java2py(stmt.getObject(col));
                break;

            case Types.BINARY:
            case Types.VARBINARY:
            case Types.LONGVARBINARY:
                obj = Py.java2py(stmt.getBytes(col));
                break;

            default :
                createUnsupportedTypeSQLException(type, col);
        }

        return stmt.wasNull() || obj == null ? Py.None : obj;
    }

    /**
     * Called when a stored procedure or function is executed and OUT parameters
     * need to be registered with the statement.
     *
     * @param statement
     * @param index the JDBC offset column number
     * @param colType the column as from DatabaseMetaData (eg, procedureColumnOut)
     * @param dataType the JDBC datatype from Types
     * @param dataTypeName the JDBC datatype name
     *
     * @throws SQLException
     *
     */
    public void registerOut(CallableStatement statement, int index, int colType, int dataType,
                            String dataTypeName) throws SQLException {

        try {
            statement.registerOutParameter(index, dataType);
        } catch (Throwable t) {
            SQLException cause = null;
            SQLException ex = new SQLException("error setting index ["
              + index + "], coltype [" + colType + "], datatype [" + dataType
              + "], datatypename [" + dataTypeName + "]");

            if (t instanceof SQLException) {
                cause = (SQLException)t;
            } else {
                cause = new SQLException(t.getMessage());
            }
            ex.setNextException(cause);
            throw ex;
        }
    }

    /**
     * Handles checking if the object is null or None and setting it on the statement.
     *
     * @return true if the object is null and was set on the statement, false otherwise
     */
    public static final boolean checkNull(PreparedStatement stmt, int index, PyObject object,
                                          int type) throws SQLException {

        if ((object == null) || (Py.None == object)) {
            stmt.setNull(index, type);
            return true;
        }
        return false;
    }

    /**
     * Consume the InputStream into an byte array and close the InputStream.
     *
     * @return the contents of the InputStream a byte[]
     */
    public static final byte[] read(InputStream stream) {
        int size = 0;
        byte[] buffer = new byte[INITIAL_SIZE];
        ByteArrayOutputStream baos = new ByteArrayOutputStream(INITIAL_SIZE);

        try {
            while ((size = stream.read(buffer)) != -1) {
                baos.write(buffer, 0, size);
            }
        } catch (IOException ioe) {
            throw zxJDBC.makeException(ioe);
        } finally {
            try {
                stream.close();
            } catch (IOException ioe) {
                throw zxJDBC.makeException(ioe);
            }
        }

        return baos.toByteArray();
    }

    /**
     * Consume the Reader into a String and close the Reader.
     *
     * @return the contents of the Reader as a String
     */
    public static String read(Reader reader) {
        int size = 0;
        char[] buffer = new char[INITIAL_SIZE];
        StringBuilder builder = new StringBuilder(INITIAL_SIZE);

        try {
            while ((size = reader.read(buffer)) != -1) {
                builder.append(buffer, 0, size);
            }
        } catch (IOException ioe) {
            throw zxJDBC.makeException(ioe);
        } finally {
            try {
                reader.close();
            } catch (IOException ioe) {
                throw zxJDBC.makeException(ioe);
            }
        }

        return builder.toString();
    }

    /**
     * Build the DataHandler chain depending on the VM.  This guarentees a DataHandler
     * but might additionally chain a JDBC2.0 or JDBC3.0 implementation.
     * @return a DataHandler configured for the VM version
     */
    public static final DataHandler getSystemDataHandler() {
        DataHandler dh = new DataHandler();

        for (String element : SYSTEM_DATAHANDLERS) {
            try {
                Class<?> c = Class.forName(element);
                Constructor<?> cons = c.getConstructor(new Class<?>[]{DataHandler.class});
                dh = (DataHandler) cons.newInstance(new Object[]{dh});
            } catch (Throwable t) {}
        }

        return dh;
    }

    /**
     * Returns a list of datahandlers chained together through the use of delegation.
     *
     * @return a list of datahandlers
     */
    public PyObject __chain__() {
        return new PyList(Py.javas2pys(this));
    }

    /**
     * Returns the classname of this datahandler.
     */
    @Override
    public String toString() {
        return getClass().getName();
    }
    
    /**
     * This interface can be removed as soon as we target java 6
     */
    private static interface Java6Types{
        /**
         * The constant in the Java programming language, sometimes referred to
         * as a type code, that identifies the generic SQL type <code>ROWID</code>
         * 
         * @since 1.6
         *
         */
        public final static int ROWID = -8;

        /**
         * The constant in the Java programming language, sometimes referred to
         * as a type code, that identifies the generic SQL type <code>NCHAR</code>
         *
         * @since 1.6
         */
        public static final int NCHAR = -15;

        /**
         * The constant in the Java programming language, sometimes referred to
         * as a type code, that identifies the generic SQL type <code>NVARCHAR</code>.
         *
         * @since 1.6
         */
        public static final int NVARCHAR = -9;

        /**
         * The constant in the Java programming language, sometimes referred to
         * as a type code, that identifies the generic SQL type <code>LONGNVARCHAR</code>.
         *
         * @since 1.6
         */
        public static final int LONGNVARCHAR = -16;

        /**
         * The constant in the Java programming language, sometimes referred to
         * as a type code, that identifies the generic SQL type <code>NCLOB</code>.
         *
         * @since 1.6
         */
        public static final int NCLOB = 2011;

        /**
         * The constant in the Java programming language, sometimes referred to
         * as a type code, that identifies the generic SQL type <code>XML</code>.
         *
         * @since 1.6 
         */
        public static final int SQLXML = 2009;
    }
    
}
<|MERGE_RESOLUTION|>--- conflicted
+++ resolved
@@ -240,31 +240,9 @@
                 break;
 
             case Types.LONGVARCHAR:
-<<<<<<< HEAD
-                InputStream longvarchar = set.getAsciiStream(col);
-
-                if (longvarchar == null) {
-                    obj = Py.None;
-                } else {
-                    try {
-                        longvarchar = new BufferedInputStream(longvarchar);
-
-                        byte[] bytes = DataHandler.read(longvarchar);
-
-                        if (bytes != null) {
-                            obj = Py.newString(PyString.from_bytes(bytes));
-                        }
-                    } finally {
-                        try {
-                            longvarchar.close();
-                        } catch (Throwable t) {}
-                    }
-                }
-=======
             case Java6Types.LONGNVARCHAR:
                 Reader reader = set.getCharacterStream(col);
                 obj = reader == null ? Py.None : Py.newUnicode(read(reader));
->>>>>>> 188f03f2
                 break;
 
             case Types.NUMERIC:
