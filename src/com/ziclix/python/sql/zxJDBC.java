/*
 * Jython Database Specification API 2.0
 *
 *
 * Copyright (c) 2001 brian zimmer <bzimmer@ziclix.com>
 *
 */
package com.ziclix.python.sql;

import org.python.core.ClassDictInit;
import org.python.core.Options;
import org.python.core.Py;
import org.python.core.PyArray;
import org.python.core.PyBuiltinFunctionSet;
import org.python.core.PyDictionary;
import org.python.core.PyException;
import org.python.core.PyInteger;
import org.python.core.PyObject;
import org.python.core.PyString;
import org.python.core.PyStringMap;

import java.io.CharArrayWriter;
import java.io.PrintWriter;
import java.lang.reflect.Field;
import java.sql.SQLException;
import java.text.MessageFormat;
import java.util.ArrayList;
import java.util.Enumeration;
import java.util.List;
import java.util.MissingResourceException;
import java.util.Properties;
import java.util.ResourceBundle;

/**
 * Creates database connections.
 * <p/>
 * <pre>
 * from com.ziclix.python.sql import zxJDBC
 * db = zxJDBC.connect("jdbc:mysql://localhost:3306/MySql", None, None, "org.gjt.mm.mysql.Driver")
 * </pre>
 *
 * @author brian zimmer
 */
public class zxJDBC extends PyObject implements ClassDictInit {

    /**
     * Field Error
     */
    public static PyObject Error = Py.None;

    /**
     * Field Warning
     */
    public static PyObject Warning = Py.None;

    /**
     * Field InterfaceError
     */
    public static PyObject InterfaceError = Py.None;

    /**
     * Field DatabaseError
     */
    public static PyObject DatabaseError = Py.None;

    /**
     * Field InternalError
     */
    public static PyObject InternalError = Py.None;

    /**
     * Field OperationalError
     */
    public static PyObject OperationalError = Py.None;

    /**
     * Field ProgrammingError
     */
    public static PyObject ProgrammingError = Py.None;

    /**
     * Field IntegrityError
     */
    public static PyObject IntegrityError = Py.None;

    /**
     * Field DataError
     */
    public static PyObject DataError = Py.None;

    /**
     * Field NotSupportedError
     */
    public static PyObject NotSupportedError = Py.None;

    /**
     * The ResourceBundle with error messages and doc strings
     */
    private static ResourceBundle resourceBundle = null;

    /**
     * Instance used to create date-like objects as per the API
     */
    public static DateFactory datefactory = new JavaDateFactory();

    static {
        try {
            resourceBundle =
                    ResourceBundle.getBundle("com.ziclix.python.sql.resource.zxJDBCMessages");
        } catch (MissingResourceException e) {
            throw new RuntimeException("missing zxjdbc resource bundle");
        }
    }

    /**
     * Initializes the module.
     *
     * @param dict
     */
    public static void classDictInit(PyObject dict) {
        dict.__setitem__("apilevel", new PyString("2.0"));
        dict.__setitem__("threadsafety", new PyInteger(1));
        dict.__setitem__("paramstyle", new PyString("qmark"));
        dict.__setitem__("__version__", Py.newString("7290"));
        dict.__setitem__("Date", new zxJDBCFunc("Date", 1, 3, 3,
                                                "construct a Date from year, month, day"));
        dict.__setitem__("Time", new zxJDBCFunc("Time", 2, 3, 3,
                                                "construct a Date from hour, minute, second"));
        dict.__setitem__("Timestamp",
                         new zxJDBCFunc("Timestamp", 3, 6, 6,
                                        "construct a Timestamp from year, month, day, hour, "
                                        + "minute, second"));
        dict.__setitem__("DateFromTicks",
                         new zxJDBCFunc("DateFromTicks", 4, 1, 1,
                                        "construct a Date from seconds since the epoch"));
        dict.__setitem__("TimeFromTicks",
                         new zxJDBCFunc("TimeFromTicks", 5, 1, 1,
                                        "construct a Time from seconds since the epoch"));
        dict.__setitem__("TimestampFromTicks",
                         new zxJDBCFunc("TimestampFromTicks", 6, 1, 1,
                                        "construct a Timestamp from seconds since the epoch"));
        dict.__setitem__("Binary",
                         new zxJDBCFunc("Binary", 7, 1, 1,
                                        "construct an object capable of holding binary data"));
        zxJDBC._addSqlTypes(dict);
        zxJDBC._addConnectors(dict);
        zxJDBC._buildExceptions(dict);

        // hide from python
        dict.__setitem__("initModule", null);
        dict.__setitem__("toString", null);
        dict.__setitem__("getPyClass", null);
        dict.__setitem__("classDictInit", null);
        dict.__setitem__("_addSqlTypes", null);
        dict.__setitem__("_addConnectors", null);
        dict.__setitem__("_buildExceptions", null);
        dict.__setitem__("buildClass", null);
        dict.__setitem__("createExceptionMessage", null);
        dict.__setitem__("resourceBundle", null);
        dict.__setitem__("getString", null);
        dict.__setitem__("makeException", null);
    }

    /**
     * Add the types from java.sql.Types
     *
     * @param dict
     * @throws PyException
     */
    protected static void _addSqlTypes(PyObject dict) throws PyException {
        PyDictionary sqltype = new PyDictionary();

        dict.__setitem__("sqltype", sqltype);

        try {
            Class<?> c = Class.forName("java.sql.Types");
            Field[] fields = c.getFields();

            for (Field f : fields) {
                PyString name = Py.newString(f.getName());
                PyObject value = new DBApiType(f.getInt(c));
                dict.__setitem__(name, value);
                sqltype.__setitem__(value, name);
            }

            c = Class.forName("java.sql.ResultSet");
            fields = c.getFields();

            for (Field f : fields) {
                PyString name = Py.newString(f.getName());
                PyObject value = Py.newInteger(f.getInt(c));
                dict.__setitem__(name, value);
            }
        } catch (Throwable t) {
            throw makeException(t);
        }

        dict.__setitem__("ROWID", dict.__getitem__(Py.newString("OTHER")));
        dict.__setitem__("NUMBER", dict.__getitem__(Py.newString("NUMERIC")));
        dict.__setitem__("STRING", dict.__getitem__(Py.newString("VARCHAR")));
        dict.__setitem__("DATETIME", dict.__getitem__(Py.newString("TIMESTAMP")));
    }

    /**
     * Add all the possible connectors
     *
     * @param dict
     * @throws PyException
     */
    protected static void _addConnectors(PyObject dict) throws PyException {
        PyObject connector = Py.None;
        Properties props = new Properties();

        props.put("connect", "com.ziclix.python.sql.connect.Connect");
        props.put("lookup", "com.ziclix.python.sql.connect.Lookup");
        props.put("connectx", "com.ziclix.python.sql.connect.Connectx");

        Enumeration<?> names = props.propertyNames();

        while (names.hasMoreElements()) {
            String name = ((String) names.nextElement()).trim();
            String className = props.getProperty(name).trim();

            try {
                connector = (PyObject) Class.forName(className).newInstance();
                dict.__setitem__(name, connector);
                Py.writeComment("zxJDBC", "loaded connector [" + className + "] as [" + name
                                + "]");
            } catch (Throwable t) {
                Py.writeComment("zxJDBC", "failed to load connector [" + name
                                + "] using class [" + className + "]");
            }
        }
    }

    /**
     * Create the exception classes and get their descriptions from the resource bundle.
     *
     * @param dict
     */
    protected static void _buildExceptions(PyObject dict) {
        Error = buildClass("Error", Py.StandardError);
        Warning = buildClass("Warning", Py.StandardError);
        InterfaceError = buildClass("InterfaceError", Error);
        DatabaseError = buildClass("DatabaseError", Error);
        InternalError = buildClass("InternalError", DatabaseError);
        OperationalError = buildClass("OperationalError", DatabaseError);
        ProgrammingError = buildClass("ProgrammingError", DatabaseError);
        IntegrityError = buildClass("IntegrityError", DatabaseError);
        DataError = buildClass("DataError", DatabaseError);
        NotSupportedError = buildClass("NotSupportedError", DatabaseError);
    }

    /**
     * Return the string associated with the key for the default resource bundle.  It
     * first checks for 'key.N' where N starts at 0 and increments by one.  If any indexed
     * key is found, the results of all the indexed values are concatenated with the line
     * separator.  If no indexed key is found, it defaults to checking the bundle by the
     * key value alone.
     *
     * @param key
     * @return String
     */
    public static String getString(String key) {
        int i = 0;
        List<String> lines = null;
        String resource = null;
        while (true) {
            try {
                resource = resourceBundle.getString(key + "." + (i++));
                if (lines == null) {
                    lines = new ArrayList<String>();
                }
                lines.add(resource);
            } catch (MissingResourceException e) {
                break;
            }
        }
        if (lines == null || lines.size() == 0) {
            try {
                resource = resourceBundle.getString(key);
            } catch (MissingResourceException e) {
                return key;
            }
        } else {
            String sep = System.getProperty("line.separator");
            StringBuffer sb = new StringBuffer();
            for (i = 0; i < lines.size() - 1; i++) {
                sb.append(lines.get(i)).append(sep);
            }
            sb.append(lines.get(lines.size() - 1));
            resource = sb.toString();
        }
        return resource;
    }

    /**
     * Return a formatted string.  The key is used to get the format and the values
     * are passed, along with the format, to a MessageFormat who formats it appropriately.
     *
     * @param key
     * @param values
     * @return String
     */
    public static String getString(String key, Object[] values) {
        String format = getString(key);
        return MessageFormat.format(format, values);
    }

    /**
     * Return a newly instantiated PyException of the type Error.
     *
     * @param msg
     * @return PyException
     */
    public static PyException makeException(String msg) {
        return makeException(Error, msg);
    }

    /**
     * Return a newly instantiated PyException of the given type.
     *
     * @param type
     * @param msg
     * @return PyException
     */
    public static PyException makeException(PyObject type, String msg) {
        return Py.makeException(type, msg == null ? Py.EmptyString : Py.newString(msg));
    }

    /**
     * Return a newly instantiated PyException of the type Error.
     *
     * @param throwable
     * @return PyException
     */
    public static PyException makeException(Throwable throwable) {
        PyObject type = Error;
        if (throwable instanceof SQLException) {
            String state = ((SQLException)throwable).getSQLState();
            // The SQL standard is not freely available, but
            // http://www.postgresql.org/docs/current/static/errcodes-appendix.html
            // contains most of the SQLSTATES codes.
            // Otherwise, the state is not following the standard.
            if (state != null && state.length() == 5) {
                if (state.startsWith("23")) {
                    // Class 23 => Integrity Constraint Violation
                    type = IntegrityError;
                } else if (state.equals("40002")) {
                    // 40002  => TRANSACTION INTEGRITY CONSTRAINT VIOLATION
                    type = IntegrityError;
                }
            }
        }
        return makeException(type, throwable);
    }

    /**
     * Return a newly instantiated PyException of the given type.
     *
     * @param type
     * @param t
     * @return PyException
     */
    public static PyException makeException(PyObject type, Throwable t) {
<<<<<<< HEAD
    	return makeException(type, t, -1);
    }
    
=======
        return makeException(type, t, -1);
    }

>>>>>>> a19c0206
    /**
     * Return a newly instantiated PyException of the given type.
     *
     * @param type
     * @param t
<<<<<<< HEAD
     * @param rowIndex		Row index where the error has happened.  Useful for diagnosing. 
=======
     * @param rowIndex Row index where the error has happened.  Useful for diagnosing.
>>>>>>> a19c0206
     * @return PyException
     */
    public static PyException makeException(PyObject type, Throwable t, int rowIndex) {
        if (Options.showJavaExceptions) {
            CharArrayWriter buf = new CharArrayWriter();
            PrintWriter writer = new PrintWriter(buf);
            writer.println("Java Traceback:");
            if (t instanceof PyException) {
                ((PyException) t).super__printStackTrace(writer);
            } else {
                t.printStackTrace(writer);
            }
            Py.stderr.print(buf.toString());
        }

        if (t instanceof PyException) {
            return (PyException) t;
        } else if (t instanceof SQLException) {
            SQLException sqlException = (SQLException) t;
            StringBuffer buffer = new StringBuffer();
            do {
                buffer.append(sqlException.getMessage());
                buffer.append(" [SQLCode: " + sqlException.getErrorCode() + "]");
                if (sqlException.getSQLState() != null) {
                    buffer.append(", [SQLState: " + sqlException.getSQLState() + "]");
                }
<<<<<<< HEAD
                if(rowIndex >= 0) {
=======
                if (rowIndex >= 0) {
>>>>>>> a19c0206
                    buffer.append(", [Row number: " + rowIndex + "]");
                }
                sqlException = sqlException.getNextException();
                if (sqlException != null) {
                    buffer.append(System.getProperty("line.separator"));
                }
            } while (sqlException != null);

            return makeException(type, buffer.toString());
        } else {
            return makeException(type, t.getMessage());
        }
    }

    /**
     * Method buildClass
     *
     * @param classname
     * @param superclass
     * @param classCodeName
     * @return PyObject
     */
    protected static PyObject buildClass(String classname, PyObject superclass) {
        PyObject dict = new PyStringMap();
        dict.__setitem__("__doc__", Py.newString(getString(classname)));
        dict.__setitem__("__module__", Py.newString("zxJDBC"));
        return Py.makeClass(classname, superclass, dict);
    }
}

class zxJDBCFunc extends PyBuiltinFunctionSet {

    zxJDBCFunc(String name, int index, int minargs, int maxargs, String doc) {
        super(name, index, minargs, maxargs, doc);
    }

    @Override
    public PyObject __call__(PyObject arg) {
        long ticks;
        switch (index) {
            case 4:
                ticks = ((Number) arg.__tojava__(Number.class)).longValue();
                return zxJDBC.datefactory.DateFromTicks(ticks);
            case 5:
                ticks = ((Number) arg.__tojava__(Number.class)).longValue();
                return zxJDBC.datefactory.TimeFromTicks(ticks);
            case 6:
                ticks = ((Number) arg.__tojava__(Number.class)).longValue();
                return zxJDBC.datefactory.TimestampFromTicks(ticks);
            case 7:
                if (arg instanceof PyString) {
                    arg = PyArray.TYPE.__call__(Py.newString("b"), arg);
                }
                return arg;
            default :
                throw info.unexpectedCall(1, false);
        }
    }

    @Override
    public PyObject __call__(PyObject arga, PyObject argb, PyObject argc) {
        switch (index) {
            case 1:
                int year = ((Number) arga.__tojava__(Number.class)).intValue();
                int month = ((Number) argb.__tojava__(Number.class)).intValue();
                int day = ((Number) argc.__tojava__(Number.class)).intValue();
                return zxJDBC.datefactory.Date(year, month, day);
            case 2:
                int hour = ((Number) arga.__tojava__(Number.class)).intValue();
                int minute = ((Number) argb.__tojava__(Number.class)).intValue();
                int second = ((Number) argc.__tojava__(Number.class)).intValue();
                return zxJDBC.datefactory.Time(hour, minute, second);
            default :
                throw info.unexpectedCall(3, false);
        }
    }

    @Override
    public PyObject fancyCall(PyObject[] args) {
        switch (index) {
            case 3:
                int year = ((Number) args[0].__tojava__(Number.class)).intValue();
                int month = ((Number) args[1].__tojava__(Number.class)).intValue();
                int day = ((Number) args[2].__tojava__(Number.class)).intValue();
                int hour = ((Number) args[3].__tojava__(Number.class)).intValue();
                int minute = ((Number) args[4].__tojava__(Number.class)).intValue();
                int second = ((Number) args[5].__tojava__(Number.class)).intValue();
                return zxJDBC.datefactory.Timestamp(year, month, day, hour, minute, second);
            default :
                throw info.unexpectedCall(args.length, false);
        }
    }
}<|MERGE_RESOLUTION|>--- conflicted
+++ resolved
@@ -363,25 +363,15 @@
      * @return PyException
      */
     public static PyException makeException(PyObject type, Throwable t) {
-<<<<<<< HEAD
-    	return makeException(type, t, -1);
-    }
-    
-=======
         return makeException(type, t, -1);
     }
 
->>>>>>> a19c0206
     /**
      * Return a newly instantiated PyException of the given type.
      *
      * @param type
      * @param t
-<<<<<<< HEAD
-     * @param rowIndex		Row index where the error has happened.  Useful for diagnosing. 
-=======
      * @param rowIndex Row index where the error has happened.  Useful for diagnosing.
->>>>>>> a19c0206
      * @return PyException
      */
     public static PyException makeException(PyObject type, Throwable t, int rowIndex) {
@@ -408,11 +398,7 @@
                 if (sqlException.getSQLState() != null) {
                     buffer.append(", [SQLState: " + sqlException.getSQLState() + "]");
                 }
-<<<<<<< HEAD
-                if(rowIndex >= 0) {
-=======
                 if (rowIndex >= 0) {
->>>>>>> a19c0206
                     buffer.append(", [Row number: " + rowIndex + "]");
                 }
                 sqlException = sqlException.getNextException();
