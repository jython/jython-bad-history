// Copyright (c) Corporation for National Research Initiatives

// This class implements the standard Python sys module.

package org.python.core;

import java.util.*;
import java.io.*;
import org.python.modules.Setup;

/**
 * The "sys" module.
 */

// xxx this should really be a module!
public class PySystemState extends PyObject
{
    /**
     * The current version of Jython.
     */
<<<<<<< HEAD
    public static String version = "2.2a2";
=======
    public static String version = "2.2a1 - PEP302";
>>>>>>> a4a26778

    private static int PY_MAJOR_VERSION = 2;
    private static int PY_MINOR_VERSION = 2;
    private static int PY_MICRO_VERSION = 0;
    private static int PY_RELEASE_LEVEL = 0xA;
    private static int PY_RELEASE_SERIAL = 1;

    public static int hexversion = ((PY_MAJOR_VERSION << 24) |
                                    (PY_MINOR_VERSION << 16) |
                                    (PY_MICRO_VERSION <<  8) |
                                    (PY_RELEASE_LEVEL <<  4) |
                                    (PY_RELEASE_SERIAL << 0));

    public static PyTuple version_info;

    public static int maxunicode = 65535;

    /**
     * The copyright notice for this release.
     */
    // TBD: should we use \u00a9 Unicode c-inside-circle?
    public static String copyright =
        "Copyright (c) 2000, Jython Developers\n" +
        "All rights reserved.\n\n" +

        "Copyright (c) 2000 BeOpen.com.\n" +
        "All Rights Reserved.\n\n"+

        "Copyright (c) 2000 The Apache Software Foundation.  All rights\n" +
        "reserved.\n\n" +

        "Copyright (c) 1995-2000 Corporation for National Research "+
        "Initiatives.\n" +
        "All Rights Reserved.\n\n" +

        "Copyright (c) 1991-1995 Stichting Mathematisch Centrum, " +
        "Amsterdam.\n" +
        "All Rights Reserved.\n\n";

    /**
     * The arguments passed to this program on the command line.
     */
    public PyList argv = new PyList();

    /**
     * Exit a Python program with the given status.
     *
     * @param status the value to exit with
     * @exception Py.SystemExit always throws this exception.
     * When caught at top level the program will exit.
     */
    public static void exit(PyObject status) {
        throw new PyException(Py.SystemExit, status);
    }

    /**
     * Exit a Python program with the status 0.
     */
    public static void exit() {
        exit(Py.None);
    }

    public PyObject modules; // = new PyStringMap();
    public PyList path;
    public PyObject builtins;

    public PyList meta_path;
    public PyList path_hooks;
    public PyObject path_importer_cache;

    public static String platform = "java";
    public static String byteorder = "big";

    public PyObject ps1 = new PyString(">>> ");
    public PyObject ps2 = new PyString("... ");

    public static int maxint = Integer.MAX_VALUE;
    public static int minint = Integer.MIN_VALUE;

    public PyObject executable = Py.None;

    public static PyList warnoptions;

    private static PyJavaClass __builtin__class;

    private ClassLoader classLoader = null;
    public ClassLoader getClassLoader() {
        return classLoader;
    }
    public void setClassLoader(ClassLoader classLoader) {
        this.classLoader = classLoader;
    }

    public static PyTuple exc_info() {
        PyException exc = Py.getThreadState().exception;
        if (exc == null)
            return new PyTuple(new PyObject[] {Py.None,Py.None,Py.None});
        return new PyTuple(new PyObject[] {exc.type, exc.value,
                                           exc.traceback});
    }

    public static PyFrame _getframe() {
        return _getframe(-1);
    }

    public static PyFrame _getframe(int depth) {
        PyFrame f = Py.getFrame();

        while (depth > 0 && f != null) {
            f = f.f_back;
            --depth;
        }
        if (f == null)
             throw Py.ValueError("call stack is not deep enough");
        return f;
    }

    public PyObject stdout, stderr, stdin;
    public PyObject __stdout__, __stderr__, __stdin__;

    public PyObject __displayhook__, __excepthook__;

    public PyObject last_value = Py.None;
    public PyObject last_type = Py.None;
    public PyObject last_traceback = Py.None;

    // xxx fix this accessors
    public PyObject __findattr__(String name) {
        if (name == "exc_value") {
            PyException exc = Py.getThreadState().exception;
            if (exc == null) return null;
            return exc.value;
        }
        if (name == "exc_type") {
            PyException exc = Py.getThreadState().exception;
            if (exc == null) return null;
            return exc.type;
        }
        if (name == "exc_traceback") {
            PyException exc = Py.getThreadState().exception;
            if (exc == null) return null;
            return exc.traceback;
        }
        if (name == "warnoptions") {
            if (warnoptions == null)
                warnoptions = new PyList();
            return warnoptions;
        }

        PyObject ret = super.__findattr__(name);
        if (ret != null) return ret;

        return __dict__.__finditem__(name);
    }

    public PyObject __dict__;
    public void __setattr__(String name, PyObject value) {
        PyType selftype = getType();
        if (selftype == null)
            return;
        PyObject ret = selftype.lookup(name); // xxx fix fix fix
        if (ret != null) {
            ret.jtryset(this, value);
            return;
        }
        if (__dict__ == null) {
            __dict__ = new PyStringMap();
        }
        __dict__.__setitem__(name, value);
        //throw Py.AttributeError(name);
    }

    public void __delattr__(String name) {
        if (__dict__ != null) {
            __dict__.__delitem__(name);
            return;
        }
        throw Py.AttributeError("del '"+name+"'");
    }

    // xxx
    public void __rawdir__(PyDictionary accum) {
        accum.update(__dict__);
    }

    public String safeRepr() throws PyIgnoreMethodTag {
        return "module 'sys'";
    }

    public String toString() {
        return "sys module";
    }

    private int recursionlimit = 1000;

    public int getrecursionlimit() {
        return recursionlimit;
    }

    public void setrecursionlimit(int recursionlimit) {
        this.recursionlimit = recursionlimit;
    }

    // xxx fix and polish this
    public PySystemState() {
        initialize();
        modules = new PyStringMap();

        argv = (PyList)defaultArgv.repeat(1);
        path = (PyList)defaultPath.repeat(1);

        meta_path = new PyList();
        meta_path.append(new PrecompiledImporter());
        meta_path.append(new JavaImporter());
        path_hooks = new PyList();
        path_hooks.append(PyJavaClass.lookup(ZipFileImporter.class));
        path_importer_cache = new PyDictionary();

        // Set up the initial standard ins and outs
        __stdout__ = stdout = new PyFile(System.out, "<stdout>");
        __stderr__ = stderr = new PyFile(System.err, "<stderr>");
        __stdin__ = stdin = new PyFile(getSystemIn(), "<stdin>");
        __displayhook__ = new PySystemStateFunctions("displayhook", 10, 1, 1);
        __excepthook__ = new PySystemStateFunctions("excepthook", 30, 3, 3);

        // This isn't quite right...
        builtins = __builtin__class.__getattr__("__dict__");
        PyModule __builtin__ = new PyModule("__builtin__", builtins);
        modules.__setitem__("__builtin__", __builtin__);

        if (getType() != null) {
            __dict__ = new PyStringMap();
            __dict__.invoke("update", getType().getDict());
            __dict__.__setitem__("displayhook", __displayhook__);
            __dict__.__setitem__("excepthook", __excepthook__);
        }
    }

    private static PyList defaultPath;
    private static PyList defaultArgv;

    public static Properties registry; // = init_registry();
    public static String prefix;
    public static String exec_prefix="";

    private static String findRoot(Properties preProperties,
                                   Properties postProperties)
    {
        String root = null;
        try {
            if (postProperties != null)
                root = postProperties.getProperty("python.home");
            if (root == null)
                root = preProperties.getProperty("python.home");
            if (root == null)
                root = preProperties.getProperty("install.root");

            String version = preProperties.getProperty("java.version");
            if (version == null)
                version = "???";
            String lversion = version.toLowerCase();
            if (lversion.startsWith("java"))
                version = version.substring(4, version.length());

            if (lversion.startsWith("jdk") || lversion.startsWith("jre")) {
                version = version.substring(3, version.length());
            }
            if (version.equals("11"))
                version = "1.1";
            if (version.equals("12"))
                version = "1.2";
            if (version != null)
                platform = "java"+version;
        } catch (Exception exc) {
            return null;
        }
        //System.err.println("root: "+root);
        if (root != null)
            return root;

        // If install.root is undefined find jpython.jar in class.path
        String classpath = preProperties.getProperty("java.class.path");
        if (classpath == null)
            return null;

        int jpy = classpath.toLowerCase().indexOf("jython.jar");
        if (jpy == -1) {
            return null;
        }
        int start = classpath.lastIndexOf(java.io.File.pathSeparator, jpy)+1;
        return classpath.substring(start, jpy);
    }

    private static void initRegistry(Properties preProperties,
                                     Properties postProperties)
    {
        if (registry != null) {
            Py.writeError("systemState", "trying to reinitialize registry");
            return;
        }

        registry = preProperties;
        prefix = exec_prefix = findRoot(preProperties, postProperties);

        // Load the default registry
        if (prefix != null) {
            if (prefix.length() == 0) {
                prefix = exec_prefix = ".";
            }
            try {
                addRegistryFile(new File(prefix, "registry"));
                File homeFile = new File(registry.getProperty("user.home"),
                                         ".jython");
                addRegistryFile(homeFile);
            } catch (Exception exc) {
                ;
            }
        }
        if (postProperties != null) {
            for (Enumeration e=postProperties.keys(); e.hasMoreElements();)
            {
                String key = (String)e.nextElement();
                String value = (String)postProperties.get(key);
                registry.put(key, value);
            }
        }
        // Set up options from registry
        Options.setFromRegistry();
    }

    private static void addRegistryFile(File file) {
        if (file.exists()) {
            registry = new Properties(registry);
            try {
                FileInputStream fp = new FileInputStream(file);
                try {
                    registry.load(fp);
                } finally {
                    fp.close();
                }
            } catch (IOException e) {
                System.err.println("couldn't open registry file: " +
                                   file.toString());
            }
        }
    }

    private static boolean initialized = false;
    public static synchronized void initialize() {
        if (initialized)
            return;
        initialize(System.getProperties(), null, new String[] {""});
    }

    public static synchronized void initialize(Properties preProperties,
                                               Properties postProperties,
                                               String[] argv)
    {
        initialize(preProperties, postProperties, argv, null);
    }

    public static synchronized void initialize(Properties preProperties,
                                               Properties postProperties,
                                               String[] argv,
                                               ClassLoader classLoader)
    {

        //System.err.println("initializing system state");
        //Thread.currentThread().dumpStack();

        if (initialized) {
            //if (postProperties != null) {
            //    Py.writeError("systemState",
            //                  "trying to reinitialize with new " +
            //                  "properties");
            //}
            return;
        }
        initialized = true;

        // initialize the JPython registry
        initRegistry(preProperties, postProperties);

        // other initializations
        initBuiltins(registry);
        initStaticFields();

        // Initialize the path (and add system defaults)
        defaultPath = initPath(registry);
        defaultArgv = initArgv(argv);

        // Set up the known Java packages
        initPackages(registry);

        // Finish up standard Python initialization...
        Py.defaultSystemState = new PySystemState();
        Py.setSystemState(Py.defaultSystemState);

        if (classLoader != null)
            Py.defaultSystemState.setClassLoader(classLoader);
        Py.initClassExceptions(__builtin__class.__getattr__("__dict__"));
        // Make sure that Exception classes have been loaded
        new PySyntaxError("", 1,1,"", "");
    }

    private static void initStaticFields() {
        Py.None = new PyNone();
        Py.NotImplemented = new PyNotImplemented();
        Py.NoKeywords = new String[0];
        Py.EmptyObjects = new PyObject[0];

        Py.EmptyTuple = new PyTuple(Py.EmptyObjects);
        Py.NoConversion = new PySingleton("Error");
        Py.Ellipsis = new PyEllipsis();

        Py.Zero = new PyInteger(0);
        Py.One = new PyInteger(1);

        Py.EmptyString = new PyString("");
        Py.Newline = new PyString("\n");
        Py.Space = new PyString(" ");
        // xxx what to do about modules
        __builtin__class = PyJavaClass.lookup(__builtin__.class);

        // Setup standard wrappers for stdout and stderr...
        Py.stderr = new StderrWrapper();
        Py.stdout = new StdoutWrapper();

        String s = null;
        if (PY_RELEASE_LEVEL == 0x0A)
            s = "alpha";
        else if (PY_RELEASE_LEVEL == 0x0B)
            s = "beta";
        else if (PY_RELEASE_LEVEL == 0x0C)
            s = "candidate";
        else if (PY_RELEASE_LEVEL == 0x0F)
            s = "final";
        version_info = new PyTuple(new PyObject[] {
                            Py.newInteger(PY_MAJOR_VERSION),
                            Py.newInteger(PY_MINOR_VERSION),
                            Py.newInteger(PY_MICRO_VERSION),
                            Py.newString(s),
                            Py.newInteger(PY_RELEASE_SERIAL) });
    }

    public static PackageManager packageManager;
    public static File cachedir;

    private static void initCacheDirectory(Properties props) {
        if (Py.frozen) {
            cachedir = null;
            return;
        }
        String skip = props.getProperty("python.cachedir.skip", "false");
        if (skip.equalsIgnoreCase("true")) {
            cachedir = null;
            return;
        }
        cachedir = new File(props.getProperty("python.cachedir", "cachedir"));
        if (!cachedir.isAbsolute()) {
            cachedir = new File(PySystemState.prefix, cachedir.getPath());
        }
    }

    private static void initPackages(Properties props) {
        initCacheDirectory(props);
        File pkgdir;
        if (cachedir != null) {
            pkgdir = new File(cachedir, "packages");
        } else {
            pkgdir = null;
        }
        packageManager = new SysPackageManager(pkgdir, props);
    }

    private static PyList initArgv(String[] args) {
        PyList argv = new PyList();
        if (args != null) {
            for (int i=0; i<args.length; i++) {
                argv.append(new PyString(args[i]));
            }
        }
        return argv;
    }

    private static Hashtable builtinNames;
    public static String[] builtin_module_names = null;

    private static void addBuiltin(String name) {
        String classname;
        String modname;

        int colon = name.indexOf(':');
        if (colon != -1) {
            // name:fqclassname
            modname = name.substring(0, colon).trim();
            classname = name.substring(colon+1, name.length()).trim();
            if (classname.equals("null"))
                // name:null, i.e. remove it
                classname = null;
        }
        else {
            modname = name.trim();
            classname = "org.python.modules." + modname;
        }
        if (classname != null)
            builtinNames.put(modname, classname);
        else
            builtinNames.remove(modname);
    }

    private static void initBuiltins(Properties props) {
        builtinNames = new Hashtable();

        // add builtins specified in the Setup.java file
        for (int i=0; i < Setup.builtinModules.length; i++)
            addBuiltin(Setup.builtinModules[i]);

        // add builtins specified in the registry file
        String builtinprop = props.getProperty("python.modules.builtin", "");
        StringTokenizer tok = new StringTokenizer(builtinprop, ",");
        while (tok.hasMoreTokens())
            addBuiltin(tok.nextToken());

        int n = builtinNames.size();
        builtin_module_names = new String[n];
        Enumeration keys = builtinNames.keys();
        for (int i=0; i<n; i++)
            builtin_module_names[i] = (String)keys.nextElement();
    }

    static String getBuiltin(String name) {
        return (String)builtinNames.get(name);
    }

    private static PyList initPath(Properties props) {
        PyList path = new PyList();
        if (!Py.frozen) {
            addPaths(path, props.getProperty("python.prepath", "."));

            if (prefix != null) {
                String libpath = new File(prefix, "Lib").toString();
                path.append(new PyString(libpath));
            }

            addPaths(path, props.getProperty("python.path", ""));
        }
        return path;
    }


    private static void addPaths(PyList path, String pypath) {
        StringTokenizer tok = new StringTokenizer(pypath,
                                                  java.io.File.pathSeparator);
        while  (tok.hasMoreTokens())
            path.append(new PyString(tok.nextToken().trim()));
    }

    public static PyJavaPackage add_package(String n) {
        return add_package(n, null);
    }

    public static PyJavaPackage add_package(String n, String contents) {
        return packageManager.makeJavaPackage(n, contents, null);
    }

    /**
     * Add a classpath directory to the list of places that are searched
     * for java packages.
     * <p>
     * <b>Note</b>. Classes found in directory and subdirectory are not
     * made available to jython by this call. It only makes the java
     * package found in the directory available. This call is mostly
     * usefull if jython is embedded in an application that deals with
     * its own classloaders. A servlet container is a very good example.
     * Calling add_classdir("<context>/WEB-INF/classes") makes the java
     * packages in WEB-INF classes available to jython import. However the
     * actual classloading is completely handled by the servlet container's
     * context classloader.
     */
    public static void add_classdir(String directoryPath) {
        packageManager.addDirectory(new File(directoryPath));
    }

    /**
     * Add a .jar & .zip directory to the list of places that are searched
     * for java .jar and .zip files. The .jar and .zip files found will not
     * be cached.
     * <p>
     * <b>Note</b>. Classes in .jar and .zip files found in the directory
     * are not made available to jython by this call. See the note for
     * add_classdir(dir) for more details.
     *
     * @param directoryPath The name of a directory.
     *
     * @see #add_classdir
     */
    public static void add_extdir(String directoryPath) {
        packageManager.addJarDir(directoryPath, false);
    }

    /**
     * Add a .jar & .zip directory to the list of places that are searched
     * for java .jar and .zip files.
     * <p>
     * <b>Note</b>. Classes in .jar and .zip files found in the directory
     * are not made available to jython by this call. See the note for
     * add_classdir(dir) for more details.
     *
     * @param directoryPath The name of a directory.
     * @param cache         Controls if the packages in the zip and jar
     *                      file should be cached.
     *
     * @see #add_classdir
     */
    public static void add_extdir(String directoryPath, boolean cache) {
        packageManager.addJarDir(directoryPath, cache);
    }

    public TraceFunction tracefunc = null;
    public TraceFunction profilefunc = null;

    public void settrace(PyObject tracefunc) {
        //InterpreterState interp = Py.getThreadState().interp;
        if (tracefunc == Py.None) {
            this.tracefunc = null;
        } else {
            this.tracefunc = new PythonTraceFunction(tracefunc);
        }
    }

    public void setprofile(PyObject profilefunc) {
        //InterpreterState interp = Py.getThreadState().interp;

        if (profilefunc == Py.None) {
            this.profilefunc = null;
        } else {
            this.profilefunc = new PythonTraceFunction(profilefunc);
        }
    }

    private InputStream getSystemIn() {
        if (Options.pollStandardIn) {
            return new PollingInputStream(System.in);
        } else {
            return System.in;
        }
    }

    public String getdefaultencoding() {
        return codecs.getDefaultEncoding();
    }

    public void setdefaultencoding(String encoding) {
        codecs.setDefaultEncoding(encoding);
    }


    // Not public by design. We can't rebind the displayhook if
    // a reflected function is inserted in the class dict.

    static void displayhook(PyObject o) {
        /* Print value except if None */
        /* After printing, also assign to '_' */
        /* Before, set '_' to None to avoid recursion */
        if (o == Py.None)
             return;

        PySystemState sys = Py.getThreadState().systemState;
        sys.builtins.__setitem__("_", Py.None);
        Py.stdout.println(o.__repr__());
        sys.builtins.__setitem__("_", o);
    }

    static void excepthook(PyObject type, PyObject val, PyObject tb) {
        Py.displayException(type, val, tb, null);
    }

    public void callExitFunc() throws PyIgnoreMethodTag {
        PyObject exitfunc = __findattr__("exitfunc");
        if (exitfunc != null) {
            try {
                exitfunc.__call__();
            } catch (PyException exc) {
                if (!Py.matchException(exc, Py.SystemExit)) {
                    Py.println(stderr,
                               Py.newString("Error in sys.exitfunc:"));
                }
                Py.printException(exc);
            }
        }
    }
}


// This class is based on a suggestion from Yunho Jeon
class PollingInputStream extends FilterInputStream {
    public PollingInputStream(InputStream s) {
        super(s);
    }

    private void waitForBytes() throws IOException {
        try {
            while(available()==0) {
                //System.err.println("waiting...");
                Thread.sleep(100);
            }
        } catch (InterruptedException e) {
            throw new PyException(Py.KeyboardInterrupt,
                                  "interrupt waiting on <stdin>");
        }
    }

    public int read() throws IOException {
        waitForBytes();
        return super.read();
    }

    public int read(byte b[], int off, int len) throws IOException {
        waitForBytes();
        return super.read(b, off, len);
    }
}


class PySystemStateFunctions extends PyBuiltinFunctionSet
{
    PySystemStateFunctions(String name, int index, int minargs, int maxargs) {
        super(name, index, minargs, maxargs, false, null);
    }

    public PyObject __call__(PyObject arg) {
        switch (index) {
        case 10:
            PySystemState.displayhook(arg);
            return Py.None;
        default:
            throw argCountError(1);
        }
    }
    public PyObject __call__(PyObject arg1, PyObject arg2, PyObject arg3) {
        switch (index) {
        case 30:
            PySystemState.excepthook(arg1, arg2, arg3);
            return Py.None;
        default:
            throw argCountError(3);
        }
    }
}<|MERGE_RESOLUTION|>--- conflicted
+++ resolved
@@ -18,11 +18,7 @@
     /**
      * The current version of Jython.
      */
-<<<<<<< HEAD
     public static String version = "2.2a2";
-=======
-    public static String version = "2.2a1 - PEP302";
->>>>>>> a4a26778
 
     private static int PY_MAJOR_VERSION = 2;
     private static int PY_MINOR_VERSION = 2;
