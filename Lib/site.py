--- conflicted
+++ resolved
@@ -11,18 +11,11 @@
 works).
 
 This will append site-specific paths to the module search path.  On
-<<<<<<< HEAD
-Unix, it starts with sys.prefix and sys.exec_prefix (if different) and
-appends lib/python<version>/site-packages as well as lib/site-python.
-On other platforms (mainly Mac and Windows), it uses just sys.prefix
-(and sys.exec_prefix, if different, but this is unlikely).  The
-=======
 Unix (including Mac OSX), it starts with sys.prefix and
 sys.exec_prefix (if different) and appends
 lib/python<version>/site-packages as well as lib/site-python.
 On other platforms (such as Windows), it tries each of the
 prefixes directly, as well as with lib/site-packages appended.  The
->>>>>>> 21034e46
 resulting directories, if they exist, are appended to sys.path, and
 also inspected for path configuration files.
 
@@ -70,40 +63,10 @@
 import __builtin__
 
 
-
 def makepath(*paths):
     dir = os.path.abspath(os.path.join(*paths))
     return dir, os.path.normcase(dir)
 
-<<<<<<< HEAD
-for m in sys.modules.values():
-    if hasattr(m, "__file__") and m.__file__:
-        m.__file__ = os.path.abspath(m.__file__)
-del m
-
-# This ensures that the initial path provided by the interpreter contains
-# only absolute pathnames, even if we're running from the build directory.
-L = []
-_dirs_in_sys_path = {}
-dir = dircase = None  # sys.path may be empty at this point
-for dir in sys.path:
-    # Filter out duplicate paths (on case-insensitive file systems also
-    # if they only differ in case); turn relative paths into absolute
-    # paths.
-    dir, dircase = makepath(dir)
-    if not dircase in _dirs_in_sys_path:
-        L.append(dir)
-        _dirs_in_sys_path[dircase] = 1
-sys.path[:] = L
-del dir, dircase, L
-
-# Append ./build/lib.<platform> in case we're running in the build dir
-# (especially for Guido :-)
-# XXX This should not be part of site.py, since it is needed even when
-# using the -S option for Python.  See http://www.python.org/sf/586680
-if (os.name == "posix" and sys.path and
-    os.path.basename(sys.path[-1]) == "Modules"):
-=======
 def abs__file__():
     """Set all module' __file__ attribute to an absolute path"""
     for m in sys.modules.values():
@@ -137,27 +100,10 @@
 def addbuilddir():
     """Append ./build/lib.<platform> in case we're running in the build dir
     (especially for Guido :-)"""
->>>>>>> 21034e46
     from distutils.util import get_platform
     s = "build/lib.%s-%.3s" % (get_platform(), sys.version)
     s = os.path.join(os.path.dirname(sys.path[-1]), s)
     sys.path.append(s)
-<<<<<<< HEAD
-    del get_platform, s
-
-def _init_pathinfo():
-    global _dirs_in_sys_path
-    _dirs_in_sys_path = d = {}
-    for dir in sys.path:
-        if dir and not os.path.isdir(dir):
-            continue
-        dir, dircase = makepath(dir)
-        d[dircase] = 1
-
-def addsitedir(sitedir):
-    global _dirs_in_sys_path
-    if _dirs_in_sys_path is None:
-=======
 
 def _init_pathinfo():
     """Return a set containing all existing directory entries from sys.path"""
@@ -175,15 +121,10 @@
     """Add a new path to known_paths by combining sitedir and 'name' or execute
     sitedir if it starts with 'import'"""
     if known_paths is None:
->>>>>>> 21034e46
         _init_pathinfo()
         reset = 1
     else:
         reset = 0
-<<<<<<< HEAD
-    sitedir, sitedircase = makepath(sitedir)
-    if not sitedircase in _dirs_in_sys_path:
-=======
     fullname = os.path.join(sitedir, name)
     try:
         f = open(fullname, "rU")
@@ -217,7 +158,6 @@
         reset = 0
     sitedir, sitedircase = makepath(sitedir)
     if not sitedircase in known_paths:
->>>>>>> 21034e46
         sys.path.append(sitedir)        # Add path component
     try:
         names = os.listdir(sitedir)
@@ -225,105 +165,6 @@
         return
     names.sort()
     for name in names:
-<<<<<<< HEAD
-        if name[-4:] == os.extsep + "pth":
-            addpackage(sitedir, name)
-    if reset:
-        _dirs_in_sys_path = None
-
-def addpackage(sitedir, name):
-    global _dirs_in_sys_path
-    if _dirs_in_sys_path is None:
-        _init_pathinfo()
-        reset = 1
-    else:
-        reset = 0
-    fullname = os.path.join(sitedir, name)
-    try:
-        f = open(fullname)
-    except IOError:
-        return
-    while 1:
-        dir = f.readline()
-        if not dir:
-            break
-        if dir[0] == '#':
-            continue
-        if dir.startswith("import"):
-            exec dir
-            continue
-        dir = dir.rstrip()
-        dir, dircase = makepath(sitedir, dir)
-        if not dircase in _dirs_in_sys_path and os.path.exists(dir):
-            sys.path.append(dir)
-            _dirs_in_sys_path[dircase] = 1
-    if reset:
-        _dirs_in_sys_path = None
-
-prefixes = [sys.prefix]
-sitedir = None # make sure sitedir is initialized because of later 'del'
-if sys.exec_prefix != sys.prefix:
-    prefixes.append(sys.exec_prefix)
-for prefix in prefixes:
-    if prefix:
-        if sys.platform in ('os2emx', 'riscos') or sys.platform[:4] == 'java':
-            sitedirs = [os.path.join(prefix, "Lib", "site-packages")]
-        elif os.sep == '/':
-            sitedirs = [os.path.join(prefix,
-                                     "lib",
-                                     "python" + sys.version[:3],
-                                     "site-packages"),
-                        os.path.join(prefix, "lib", "site-python")]
-        else:
-            sitedirs = [prefix, os.path.join(prefix, "lib", "site-packages")]
-        if sys.platform == 'darwin':
-            # for framework builds *only* we add the standard Apple
-            # locations. Currently only per-user, but /Library and
-            # /Network/Library could be added too
-            if 'Python.framework' in prefix:
-                home = os.environ.get('HOME')
-                if home:
-                    sitedirs.append(
-                        os.path.join(home,
-                                     'Library',
-                                     'Python',
-                                     sys.version[:3],
-                                     'site-packages'))
-        for sitedir in sitedirs:
-            if os.path.isdir(sitedir):
-                addsitedir(sitedir)
-del prefix, sitedir
-
-_dirs_in_sys_path = None
-
-
-# the OS/2 EMX port has optional extension modules that do double duty
-# as DLLs (and must use the .DLL file extension) for other extensions.
-# The library search path needs to be amended so these will be found
-# during module import.  Use BEGINLIBPATH so that these are at the start
-# of the library search path.
-if sys.platform == 'os2emx':
-    dllpath = os.path.join(sys.prefix, "Lib", "lib-dynload")
-    libpath = os.environ['BEGINLIBPATH'].split(';')
-    if libpath[-1]:
-        libpath.append(dllpath)
-    else:
-        libpath[-1] = dllpath
-    os.environ['BEGINLIBPATH'] = ';'.join(libpath)
-
-
-# Define new built-ins 'quit' and 'exit'.
-# These are simply strings that display a hint on how to exit.
-if os.sep == ':':
-    exit = 'Use Cmd-Q to quit.'
-elif os.sep == '\\':
-    exit = 'Use Ctrl-Z plus Return to exit.'
-else:
-    exit = 'Use Ctrl-D (i.e. EOF) to exit.'
-import __builtin__
-__builtin__.quit = __builtin__.exit = exit
-del exit
-=======
         if name.endswith(os.extsep + "pth"):
             addpackage(sitedir, name, known_paths)
     if reset:
@@ -411,7 +252,6 @@
     __builtin__.quit = Quitter('quit')
     __builtin__.exit = Quitter('exit')
 
->>>>>>> 21034e46
 
 class _Printer(object):
     """interactive prompt objects for printing the license text, a list of
@@ -474,28 +314,6 @@
                 if key == 'q':
                     break
 
-<<<<<<< HEAD
-__builtin__.copyright = _Printer("copyright", sys.copyright)
-if sys.platform[:4] == 'java':
-    __builtin__.credits = _Printer(
-        "credits",
-        "Jython is maintained by the Jython developers (www.jython.org).")
-else:
-    __builtin__.credits = _Printer("credits", """\
-Thanks to CWI, CNRI, BeOpen.com, Zope Corporation and a cast of thousands
-for supporting Python development.  See www.python.org for more information.""")
-here = os.path.dirname(os.__file__)
-__builtin__.license = _Printer(
-    "license", "See http://www.python.org/%.3s/license.html" % sys.version,
-    ["LICENSE.txt", "LICENSE"],
-    [os.path.join(here, os.pardir), here, os.curdir])
-
-
-# Define new built-in 'help'.
-# This is a wrapper around pydoc.help (with a twist).
-
-class _Helper:
-=======
 def setcopyright():
     """Set 'copyright' and 'credits' in __builtin__"""
     __builtin__.copyright = _Printer("copyright", sys.copyright)
@@ -520,7 +338,6 @@
 
     """
 
->>>>>>> 21034e46
     def __repr__(self):
         return "Type help() for interactive help, " \
                "or help(object) for help about object."
@@ -528,64 +345,6 @@
         import pydoc
         return pydoc.help(*args, **kwds)
 
-<<<<<<< HEAD
-__builtin__.help = _Helper()
-
-
-# On Windows, some default encodings are not provided
-# by Python (e.g. "cp932" in Japanese locale), while they
-# are always available as "mbcs" in each locale.
-# Make them usable by aliasing to "mbcs" in such a case.
-
-if sys.platform == 'win32':
-    import locale, codecs
-    enc = locale.getdefaultlocale()[1]
-    if enc.startswith('cp'):            # "cp***" ?
-        try:
-            codecs.lookup(enc)
-        except LookupError:
-            import encodings
-            encodings._cache[enc] = encodings._unknown
-            encodings.aliases.aliases[enc] = 'mbcs'
-
-# Set the string encoding used by the Unicode implementation.  The
-# default is 'ascii', but if you're willing to experiment, you can
-# change this.
-
-encoding = "ascii" # Default value set by _PyUnicode_Init()
-
-if 0:
-    # Enable to support locale aware default string encodings.
-    import locale
-    loc = locale.getdefaultlocale()
-    if loc[1]:
-        encoding = loc[1]
-
-if 0:
-    # Enable to switch off string to Unicode coercion and implicit
-    # Unicode to string conversion.
-    encoding = "undefined"
-
-if encoding != "ascii":
-    # On Non-Unicode builds this will raise an AttributeError...
-    sys.setdefaultencoding(encoding) # Needs Python Unicode build !
-
-#
-# Run custom site specific code, if available.
-#
-try:
-    import sitecustomize
-except ImportError:
-    pass
-
-#
-# Remove sys.setdefaultencoding() so that users cannot change the
-# encoding after initialization.  The test for presence is needed when
-# this module is run as a script, because this code is executed twice.
-#
-if hasattr(sys, "setdefaultencoding"):
-    del sys.setdefaultencoding
-=======
 def sethelper():
     __builtin__.help = _Helper()
 
@@ -654,7 +413,6 @@
         del sys.setdefaultencoding
 
 main()
->>>>>>> 21034e46
 
 def _test():
     print "sys.path = ["
