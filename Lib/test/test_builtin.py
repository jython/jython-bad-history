# Python test set -- built-in functions

import test.test_support, unittest
from test.test_support import fcmp, have_unicode, TESTFN, unlink, \
                              run_unittest
from operator import neg

import sys, warnings, cStringIO, random, UserDict
warnings.filterwarnings("ignore", "hex../oct.. of negative int",
                        FutureWarning, __name__)
warnings.filterwarnings("ignore", "integer argument expected",
                        DeprecationWarning, "unittest")

# count the number of test runs.
# used to skip running test_execfile() multiple times
numruns = 0

class Squares:

    def __init__(self, max):
        self.max = max
        self.sofar = []

    def __len__(self): return len(self.sofar)

    def __getitem__(self, i):
        if not 0 <= i < self.max: raise IndexError
        n = len(self.sofar)
        while n <= i:
            self.sofar.append(n*n)
            n += 1
        return self.sofar[i]

class StrSquares:

    def __init__(self, max):
        self.max = max
        self.sofar = []

    def __len__(self):
        return len(self.sofar)

    def __getitem__(self, i):
        if not 0 <= i < self.max:
            raise IndexError
        n = len(self.sofar)
        while n <= i:
            self.sofar.append(str(n*n))
            n += 1
        return self.sofar[i]

class BitBucket:
    def write(self, line):
        pass

L = [
        ('0', 0),
        ('1', 1),
        ('9', 9),
        ('10', 10),
        ('99', 99),
        ('100', 100),
        ('314', 314),
        (' 314', 314),
        ('314 ', 314),
        ('  \t\t  314  \t\t  ', 314),
        (repr(sys.maxint), sys.maxint),
        ('  1x', ValueError),
        ('  1  ', 1),
        ('  1\02  ', ValueError),
        ('', ValueError),
        (' ', ValueError),
        ('  \t\t  ', ValueError)
]
if have_unicode:
    L += [
        (unicode('0'), 0),
        (unicode('1'), 1),
        (unicode('9'), 9),
        (unicode('10'), 10),
        (unicode('99'), 99),
        (unicode('100'), 100),
        (unicode('314'), 314),
        (unicode(' 314'), 314),
        (unicode('\u0663\u0661\u0664 ','raw-unicode-escape'), 314),
        (unicode('  \t\t  314  \t\t  '), 314),
        (unicode('  1x'), ValueError),
        (unicode('  1  '), 1),
        (unicode('  1\02  '), ValueError),
        (unicode(''), ValueError),
        (unicode(' '), ValueError),
        (unicode('  \t\t  '), ValueError),
        (unichr(0x200), ValueError),
]

class TestFailingBool:
    def __nonzero__(self):
        raise RuntimeError

class TestFailingIter:
    def __iter__(self):
        raise RuntimeError

class BuiltinTest(unittest.TestCase):

    def test_import(self):
        __import__('sys')
        __import__('time')
        __import__('string')
        self.assertRaises(ImportError, __import__, 'spamspam')
        self.assertRaises(TypeError, __import__, 1, 2, 3, 4)
        self.assertRaises(ValueError, __import__, '')

    def test_abs(self):
        # int
        self.assertEqual(abs(0), 0)
        self.assertEqual(abs(1234), 1234)
        self.assertEqual(abs(-1234), 1234)
        # float
        self.assertEqual(abs(0.0), 0.0)
        self.assertEqual(abs(3.14), 3.14)
        self.assertEqual(abs(-3.14), 3.14)
        # long
        self.assertEqual(abs(0L), 0L)
        self.assertEqual(abs(1234L), 1234L)
        self.assertEqual(abs(-1234L), 1234L)
        # str
        self.assertRaises(TypeError, abs, 'a')

    def test_all(self):
        self.assertEqual(all([2, 4, 6]), True)
        self.assertEqual(all([2, None, 6]), False)
        self.assertRaises(RuntimeError, all, [2, TestFailingBool(), 6])
        self.assertRaises(RuntimeError, all, TestFailingIter())
        self.assertRaises(TypeError, all, 10)               # Non-iterable
        self.assertRaises(TypeError, all)                   # No args
        self.assertRaises(TypeError, all, [2, 4, 6], [])    # Too many args
        self.assertEqual(all([]), True)                     # Empty iterator
        S = [50, 60]
        self.assertEqual(all(x > 42 for x in S), True)
        S = [50, 40, 60]
        self.assertEqual(all(x > 42 for x in S), False)

    def test_any(self):
        self.assertEqual(any([None, None, None]), False)
        self.assertEqual(any([None, 4, None]), True)
        self.assertRaises(RuntimeError, any, [None, TestFailingBool(), 6])
        self.assertRaises(RuntimeError, all, TestFailingIter())
        self.assertRaises(TypeError, any, 10)               # Non-iterable
        self.assertRaises(TypeError, any)                   # No args
        self.assertRaises(TypeError, any, [2, 4, 6], [])    # Too many args
        self.assertEqual(any([]), False)                    # Empty iterator
        S = [40, 60, 30]
        self.assertEqual(any(x > 42 for x in S), True)
        S = [10, 20, 30]
        self.assertEqual(any(x > 42 for x in S), False)

    def test_apply(self):
        def f0(*args):
            self.assertEqual(args, ())
        def f1(a1):
            self.assertEqual(a1, 1)
        def f2(a1, a2):
            self.assertEqual(a1, 1)
            self.assertEqual(a2, 2)
        def f3(a1, a2, a3):
            self.assertEqual(a1, 1)
            self.assertEqual(a2, 2)
            self.assertEqual(a3, 3)
        apply(f0, ())
        apply(f1, (1,))
        apply(f2, (1, 2))
        apply(f3, (1, 2, 3))

        # A PyCFunction that takes only positional parameters should allow an
        # empty keyword dictionary to pass without a complaint, but raise a
        # TypeError if the dictionary is non-empty.
        apply(id, (1,), {})
        self.assertRaises(TypeError, apply, id, (1,), {"foo": 1})
        self.assertRaises(TypeError, apply)
        self.assertRaises(TypeError, apply, id, 42)
        self.assertRaises(TypeError, apply, id, (42,), 42)

    def test_callable(self):
        self.assert_(callable(len))
        def f(): pass
        self.assert_(callable(f))
        class C:
            def meth(self): pass
        self.assert_(callable(C))
        x = C()
        self.assert_(callable(x.meth))
        self.assert_(not callable(x))
        class D(C):
            def __call__(self): pass
        y = D()
        self.assert_(callable(y))
        y()

    def test_chr(self):
        self.assertEqual(chr(32), ' ')
        self.assertEqual(chr(65), 'A')
        self.assertEqual(chr(97), 'a')
        self.assertEqual(chr(0xff), '\xff')
        self.assertRaises(ValueError, chr, 256)
        self.assertRaises(TypeError, chr)

    def test_cmp(self):
        self.assertEqual(cmp(-1, 1), -1)
        self.assertEqual(cmp(1, -1), 1)
        self.assertEqual(cmp(1, 1), 0)
        # verify that circular objects are not handled
        a = []; a.append(a)
        b = []; b.append(b)
        from UserList import UserList
        c = UserList(); c.append(c)
        self.assertRaises(RuntimeError, cmp, a, b)
        self.assertRaises(RuntimeError, cmp, b, c)
        self.assertRaises(RuntimeError, cmp, c, a)
        self.assertRaises(RuntimeError, cmp, a, c)
       # okay, now break the cycles
        a.pop(); b.pop(); c.pop()
        self.assertRaises(TypeError, cmp)

    def test_coerce(self):
        self.assert_(not fcmp(coerce(1, 1.1), (1.0, 1.1)))
        self.assertEqual(coerce(1, 1L), (1L, 1L))
        self.assert_(not fcmp(coerce(1L, 1.1), (1.0, 1.1)))
        self.assertRaises(TypeError, coerce)
        class BadNumber:
            def __coerce__(self, other):
                raise ValueError
        self.assertRaises(ValueError, coerce, 42, BadNumber())
        self.assertRaises(OverflowError, coerce, 0.5, int("12345" * 1000))

    def test_compile(self):
        compile('print 1\n', '', 'exec')
        bom = '\xef\xbb\xbf'
        compile(bom + 'print 1\n', '', 'exec')
        self.assertRaises(TypeError, compile)
        self.assertRaises(ValueError, compile, 'print 42\n', '<string>', 'badmode')
        self.assertRaises(ValueError, compile, 'print 42\n', '<string>', 'single', 0xff)
        self.assertRaises(TypeError, compile, chr(0), 'f', 'exec')
        if have_unicode:
            compile(unicode('print u"\xc3\xa5"\n', 'utf8'), '', 'exec')
            self.assertRaises(TypeError, compile, unichr(0), 'f', 'exec')
            self.assertRaises(ValueError, compile, unicode('a = 1'), 'f', 'bad')

    def test_delattr(self):
        import sys
        sys.spam = 1
        delattr(sys, 'spam')
        self.assertRaises(TypeError, delattr)

    def test_dir(self):
        x = 1
        self.assert_('x' in dir())
        import sys
        self.assert_('modules' in dir(sys))
        self.assertRaises(TypeError, dir, 42, 42)

    def test_divmod(self):
        self.assertEqual(divmod(12, 7), (1, 5))
        self.assertEqual(divmod(-12, 7), (-2, 2))
        self.assertEqual(divmod(12, -7), (-2, -2))
        self.assertEqual(divmod(-12, -7), (1, -5))

        self.assertEqual(divmod(12L, 7L), (1L, 5L))
        self.assertEqual(divmod(-12L, 7L), (-2L, 2L))
        self.assertEqual(divmod(12L, -7L), (-2L, -2L))
        self.assertEqual(divmod(-12L, -7L), (1L, -5L))

        self.assertEqual(divmod(12, 7L), (1, 5L))
        self.assertEqual(divmod(-12, 7L), (-2, 2L))
        self.assertEqual(divmod(12L, -7), (-2L, -2))
        self.assertEqual(divmod(-12L, -7), (1L, -5))

        self.assertEqual(divmod(-sys.maxint-1, -1),
                         (sys.maxint+1, 0))

        self.assert_(not fcmp(divmod(3.25, 1.0), (3.0, 0.25)))
        self.assert_(not fcmp(divmod(-3.25, 1.0), (-4.0, 0.75)))
        self.assert_(not fcmp(divmod(3.25, -1.0), (-4.0, -0.75)))
        self.assert_(not fcmp(divmod(-3.25, -1.0), (3.0, -0.25)))

        self.assertRaises(TypeError, divmod)

    def test_eval(self):
        self.assertEqual(eval('1+1'), 2)
        self.assertEqual(eval(' 1+1\n'), 2)
        globals = {'a': 1, 'b': 2}
        locals = {'b': 200, 'c': 300}
        self.assertEqual(eval('a', globals) , 1)
        self.assertEqual(eval('a', globals, locals), 1)
        self.assertEqual(eval('b', globals, locals), 200)
        self.assertEqual(eval('c', globals, locals), 300)
        if have_unicode:
            self.assertEqual(eval(unicode('1+1')), 2)
            self.assertEqual(eval(unicode(' 1+1\n')), 2)
        globals = {'a': 1, 'b': 2}
        locals = {'b': 200, 'c': 300}
        if have_unicode:
            self.assertEqual(eval(unicode('a'), globals), 1)
            self.assertEqual(eval(unicode('a'), globals, locals), 1)
            self.assertEqual(eval(unicode('b'), globals, locals), 200)
            self.assertEqual(eval(unicode('c'), globals, locals), 300)
            bom = '\xef\xbb\xbf'
            self.assertEqual(eval(bom + 'a', globals, locals), 1)
            self.assertEqual(eval(unicode('u"\xc3\xa5"', 'utf8'), globals),
                             unicode('\xc3\xa5', 'utf8'))
        self.assertRaises(TypeError, eval)
        self.assertRaises(TypeError, eval, ())

    def test_general_eval(self):
        # Tests that general mappings can be used for the locals argument

        class M:
            "Test mapping interface versus possible calls from eval()."
            def __getitem__(self, key):
                if key == 'a':
                    return 12
                raise KeyError
            def keys(self):
                return list('xyz')

        m = M()
        g = globals()
        self.assertEqual(eval('a', g, m), 12)
        self.assertRaises(NameError, eval, 'b', g, m)
        self.assertEqual(eval('dir()', g, m), list('xyz'))
        self.assertEqual(eval('globals()', g, m), g)
        self.assertEqual(eval('locals()', g, m), m)
        self.assertRaises(TypeError, eval, 'a', m)
        class A:
            "Non-mapping"
            pass
        m = A()
        self.assertRaises(TypeError, eval, 'a', g, m)

        # Verify that dict subclasses work as well
        class D(dict):
            def __getitem__(self, key):
                if key == 'a':
                    return 12
                return dict.__getitem__(self, key)
            def keys(self):
                return list('xyz')

        d = D()
        self.assertEqual(eval('a', g, d), 12)
        self.assertRaises(NameError, eval, 'b', g, d)
        self.assertEqual(eval('dir()', g, d), list('xyz'))
        self.assertEqual(eval('globals()', g, d), g)
        self.assertEqual(eval('locals()', g, d), d)

        # Verify locals stores (used by list comps)
        eval('[locals() for i in (2,3)]', g, d)
        eval('[locals() for i in (2,3)]', g, UserDict.UserDict())

        class SpreadSheet:
            "Sample application showing nested, calculated lookups."
            _cells = {}
            def __setitem__(self, key, formula):
                self._cells[key] = formula
            def __getitem__(self, key):
                return eval(self._cells[key], globals(), self)

        ss = SpreadSheet()
        ss['a1'] = '5'
        ss['a2'] = 'a1*6'
        ss['a3'] = 'a2*7'
        self.assertEqual(ss['a3'], 210)

        # Verify that dir() catches a non-list returned by eval
        # SF bug #1004669
        class C:
            def __getitem__(self, item):
                raise KeyError(item)
            def keys(self):
                return 'a'
        self.assertRaises(TypeError, eval, 'dir()', globals(), C())

    # Done outside of the method test_z to get the correct scope
    z = 0
    f = open(TESTFN, 'w')
    f.write('z = z+1\n')
    f.write('z = z*2\n')
    f.close()
    execfile(TESTFN)

    def test_execfile(self):
        global numruns
        if numruns:
            return
        numruns += 1

        globals = {'a': 1, 'b': 2}
        locals = {'b': 200, 'c': 300}

        self.assertEqual(self.__class__.z, 2)
        globals['z'] = 0
        execfile(TESTFN, globals)
        self.assertEqual(globals['z'], 2)
        locals['z'] = 0
        execfile(TESTFN, globals, locals)
        self.assertEqual(locals['z'], 2)

        class M:
            "Test mapping interface versus possible calls from execfile()."
            def __init__(self):
                self.z = 10
            def __getitem__(self, key):
                if key == 'z':
                    return self.z
                raise KeyError
            def __setitem__(self, key, value):
                if key == 'z':
                    self.z = value
                    return
                raise KeyError

        locals = M()
        locals['z'] = 0
        execfile(TESTFN, globals, locals)
        self.assertEqual(locals['z'], 2)

        unlink(TESTFN)
        self.assertRaises(TypeError, execfile)
        self.assertRaises(TypeError, execfile, TESTFN, {}, ())
        import os
        self.assertRaises(IOError, execfile, os.curdir)
        self.assertRaises(IOError, execfile, "I_dont_exist")

    def test_filter(self):
        self.assertEqual(filter(lambda c: 'a' <= c <= 'z', 'Hello World'), 'elloorld')
        self.assertEqual(filter(None, [1, 'hello', [], [3], '', None, 9, 0]), [1, 'hello', [3], 9])
        self.assertEqual(filter(lambda x: x > 0, [1, -3, 9, 0, 2]), [1, 9, 2])
        self.assertEqual(filter(None, Squares(10)), [1, 4, 9, 16, 25, 36, 49, 64, 81])
        self.assertEqual(filter(lambda x: x%2, Squares(10)), [1, 9, 25, 49, 81])
        def identity(item):
            return 1
        filter(identity, Squares(5))
        self.assertRaises(TypeError, filter)
        class BadSeq(object):
            def __getitem__(self, index):
                if index<4:
                    return 42
                raise ValueError
        self.assertRaises(ValueError, filter, lambda x: x, BadSeq())
        def badfunc():
            pass
        self.assertRaises(TypeError, filter, badfunc, range(5))

        # test bltinmodule.c::filtertuple()
        self.assertEqual(filter(None, (1, 2)), (1, 2))
        self.assertEqual(filter(lambda x: x>=3, (1, 2, 3, 4)), (3, 4))
        self.assertRaises(TypeError, filter, 42, (1, 2))

        # test bltinmodule.c::filterstring()
        self.assertEqual(filter(None, "12"), "12")
        self.assertEqual(filter(lambda x: x>="3", "1234"), "34")
        self.assertRaises(TypeError, filter, 42, "12")
        class badstr(str):
            def __getitem__(self, index):
                raise ValueError
        self.assertRaises(ValueError, filter, lambda x: x >="3", badstr("1234"))

        class badstr2(str):
            def __getitem__(self, index):
                return 42
        self.assertRaises(TypeError, filter, lambda x: x >=42, badstr2("1234"))

        class weirdstr(str):
            def __getitem__(self, index):
                return weirdstr(2*str.__getitem__(self, index))
        self.assertEqual(filter(lambda x: x>="33", weirdstr("1234")), "3344")

        class shiftstr(str):
            def __getitem__(self, index):
                return chr(ord(str.__getitem__(self, index))+1)
        self.assertEqual(filter(lambda x: x>="3", shiftstr("1234")), "345")

        if have_unicode:
            # test bltinmodule.c::filterunicode()
            self.assertEqual(filter(None, unicode("12")), unicode("12"))
            self.assertEqual(filter(lambda x: x>="3", unicode("1234")), unicode("34"))
            self.assertRaises(TypeError, filter, 42, unicode("12"))
            self.assertRaises(ValueError, filter, lambda x: x >="3", badstr(unicode("1234")))

            class badunicode(unicode):
                def __getitem__(self, index):
                    return 42
            self.assertRaises(TypeError, filter, lambda x: x >=42, badunicode("1234"))

            class weirdunicode(unicode):
                def __getitem__(self, index):
                    return weirdunicode(2*unicode.__getitem__(self, index))
            self.assertEqual(
                filter(lambda x: x>=unicode("33"), weirdunicode("1234")), unicode("3344"))

            class shiftunicode(unicode):
                def __getitem__(self, index):
                    return unichr(ord(unicode.__getitem__(self, index))+1)
            self.assertEqual(
                filter(lambda x: x>=unicode("3"), shiftunicode("1234")),
                unicode("345")
            )

    def test_filter_subclasses(self):
        # test that filter() never returns tuple, str or unicode subclasses
        # and that the result always goes through __getitem__
        funcs = (None, bool, lambda x: True)
        class tuple2(tuple):
            def __getitem__(self, index):
                return 2*tuple.__getitem__(self, index)
        class str2(str):
            def __getitem__(self, index):
                return 2*str.__getitem__(self, index)
        inputs = {
            tuple2: {(): (), (1, 2, 3): (2, 4, 6)},
            str2:   {"": "", "123": "112233"}
        }
        if have_unicode:
            class unicode2(unicode):
                def __getitem__(self, index):
                    return 2*unicode.__getitem__(self, index)
            inputs[unicode2] = {
                unicode(): unicode(),
                unicode("123"): unicode("112233")
            }

        for (cls, inps) in inputs.iteritems():
            for (inp, exp) in inps.iteritems():
                # make sure the output goes through __getitem__
                # even if func is None
                self.assertEqual(
                    filter(funcs[0], cls(inp)),
                    filter(funcs[1], cls(inp))
                )
                for func in funcs:
                    outp = filter(func, cls(inp))
                    self.assertEqual(outp, exp)
                    self.assert_(not isinstance(outp, cls))

    def test_float(self):
        self.assertEqual(float(3.14), 3.14)
        self.assertEqual(float(314), 314.0)
        self.assertEqual(float(314L), 314.0)
        self.assertEqual(float("  3.14  "), 3.14)
        self.assertRaises(ValueError, float, "  0x3.1  ")
        self.assertRaises(ValueError, float, "  -0x3.p-1  ")
        if have_unicode:
            self.assertEqual(float(unicode("  3.14  ")), 3.14)
            self.assertEqual(float(unicode("  \u0663.\u0661\u0664  ",'raw-unicode-escape')), 3.14)
            # Implementation limitation in PyFloat_FromString()
            self.assertRaises(ValueError, float, unicode("1"*10000))

#     @run_with_locale('LC_NUMERIC', 'fr_FR', 'de_DE')
#     def test_float_with_comma(self):
#         # set locale to something that doesn't use '.' for the decimal point
#         # float must not accept the locale specific decimal point but
#         # it still has to accept the normal python syntac
#         import locale
#         if not locale.localeconv()['decimal_point'] == ',':
#             return

#         self.assertEqual(float("  3.14  "), 3.14)
#         self.assertEqual(float("+3.14  "), 3.14)
#         self.assertEqual(float("-3.14  "), -3.14)
#         self.assertEqual(float(".14  "), .14)
#         self.assertEqual(float("3.  "), 3.0)
#         self.assertEqual(float("3.e3  "), 3000.0)
#         self.assertEqual(float("3.2e3  "), 3200.0)
#         self.assertEqual(float("2.5e-1  "), 0.25)
#         self.assertEqual(float("5e-1"), 0.5)
#         self.assertRaises(ValueError, float, "  3,14  ")
#         self.assertRaises(ValueError, float, "  +3,14  ")
#         self.assertRaises(ValueError, float, "  -3,14  ")
#         self.assertRaises(ValueError, float, "  0x3.1  ")
#         self.assertRaises(ValueError, float, "  -0x3.p-1  ")
#         self.assertEqual(float("  25.e-1  "), 2.5)
#         self.assertEqual(fcmp(float("  .25e-1  "), .025), 0)

    def test_floatconversion(self):
        # Make sure that calls to __float__() work properly
        class Foo0:
            def __float__(self):
                return 42.

        class Foo1(object):
            def __float__(self):
                return 42.

        class Foo2(float):
            def __float__(self):
                return 42.

        class Foo3(float):
            def __new__(cls, value=0.):
                return float.__new__(cls, 2*value)

            def __float__(self):
                return self

        class Foo4(float):
            def __float__(self):
                return 42

        self.assertAlmostEqual(float(Foo0()), 42.)
        self.assertAlmostEqual(float(Foo1()), 42.)
        self.assertAlmostEqual(float(Foo2()), 42.)
        self.assertAlmostEqual(float(Foo3(21)), 42.)
        self.assertRaises(TypeError, float, Foo4(42))

    def test_getattr(self):
        import sys
        self.assert_(getattr(sys, 'stdout') is sys.stdout)
        self.assertRaises(TypeError, getattr, sys, 1)
        self.assertRaises(TypeError, getattr, sys, 1, "foo")
        self.assertRaises(TypeError, getattr)
<<<<<<< HEAD
        self.assertRaises(UnicodeError, getattr, sys, unichr(sys.maxunicode))
=======
        if have_unicode:
            self.assertRaises(UnicodeError, getattr, sys, unichr(sys.maxunicode))
>>>>>>> 21034e46

    def test_hasattr(self):
        import sys
        self.assert_(hasattr(sys, 'stdout'))
        self.assertRaises(TypeError, hasattr, sys, 1)
        self.assertRaises(TypeError, hasattr)
<<<<<<< HEAD
        self.assertRaises(UnicodeError, hasattr, sys, unichr(sys.maxunicode))
=======
        if have_unicode:
            self.assertRaises(UnicodeError, hasattr, sys, unichr(sys.maxunicode))
>>>>>>> 21034e46

    def test_hash(self):
        hash(None)
        self.assertEqual(hash(1), hash(1L))
        self.assertEqual(hash(1), hash(1.0))
        hash('spam')
        if have_unicode:
            self.assertEqual(hash('spam'), hash(unicode('spam')))
        hash((0,1,2,3))
        def f(): pass
        self.assertRaises(TypeError, hash, [])
        self.assertRaises(TypeError, hash, {})
        # Bug 1536021: Allow hash to return long objects
        class X:
            def __hash__(self):
                return 2**100
        self.assertEquals(type(hash(X())), int)
        class Y(object):
            def __hash__(self):
                return 2**100
        self.assertEquals(type(hash(Y())), int)
        class Z(long):
            def __hash__(self):
                return self
        self.assertEquals(hash(Z(42)), hash(42L))

    def test_hex(self):
        self.assertEqual(hex(16), '0x10')
        self.assertEqual(hex(16L), '0x10L')
        self.assertEqual(hex(-16), '-0x10')
        self.assertEqual(hex(-16L), '-0x10L')
        self.assertRaises(TypeError, hex, {})

    def test_id(self):
        id(None)
        id(1)
        id(1L)
        id(1.0)
        id('spam')
        id((0,1,2,3))
        id([0,1,2,3])
        id({'spam': 1, 'eggs': 2, 'ham': 3})

    # Test input() later, together with raw_input

    def test_int(self):
        self.assertEqual(int(314), 314)
        self.assertEqual(int(3.14), 3)
        self.assertEqual(int(314L), 314)
        # Check that conversion from float truncates towards zero
        self.assertEqual(int(-3.14), -3)
        self.assertEqual(int(3.9), 3)
        self.assertEqual(int(-3.9), -3)
        self.assertEqual(int(3.5), 3)
        self.assertEqual(int(-3.5), -3)
        # Different base:
        self.assertEqual(int("10",16), 16L)
        if have_unicode:
            self.assertEqual(int(unicode("10"),16), 16L)
        # Test conversion from strings and various anomalies
        for s, v in L:
            for sign in "", "+", "-":
                for prefix in "", " ", "\t", "  \t\t  ":
                    ss = prefix + sign + s
                    vv = v
                    if sign == "-" and v is not ValueError:
                        vv = -v
                    try:
                        self.assertEqual(int(ss), vv)
                    except v:
                        pass

        s = repr(-1-sys.maxint)
        self.assertEqual(int(s)+1, -sys.maxint)
        # should return long
        int(s[1:])

        # should return long
        x = int(1e100)
        self.assert_(isinstance(x, long))
        x = int(-1e100)
        self.assert_(isinstance(x, long))


        # SF bug 434186:  0x80000000/2 != 0x80000000>>1.
        # Worked by accident in Windows release build, but failed in debug build.
        # Failed in all Linux builds.
        x = -1-sys.maxint
        self.assertEqual(x >> 1, x//2)

        self.assertRaises(ValueError, int, '123\0')
        self.assertRaises(ValueError, int, '53', 40)

        x = int('1' * 600)
        self.assert_(isinstance(x, long))

        if have_unicode:
            x = int(unichr(0x661) * 600)
            self.assert_(isinstance(x, long))

        self.assertRaises(TypeError, int, 1, 12)

        self.assertEqual(int('0123', 0), 83)
        self.assertEqual(int('0x123', 16), 291)

        # SF bug 1334662: int(string, base) wrong answers
        # Various representations of 2**32 evaluated to 0
        # rather than 2**32 in previous versions

        self.assertEqual(int('100000000000000000000000000000000', 2), 4294967296L)
        self.assertEqual(int('102002022201221111211', 3), 4294967296L)
        self.assertEqual(int('10000000000000000', 4), 4294967296L)
        self.assertEqual(int('32244002423141', 5), 4294967296L)
        self.assertEqual(int('1550104015504', 6), 4294967296L)
        self.assertEqual(int('211301422354', 7), 4294967296L)
        self.assertEqual(int('40000000000', 8), 4294967296L)
        self.assertEqual(int('12068657454', 9), 4294967296L)
        self.assertEqual(int('4294967296', 10), 4294967296L)
        self.assertEqual(int('1904440554', 11), 4294967296L)
        self.assertEqual(int('9ba461594', 12), 4294967296L)
        self.assertEqual(int('535a79889', 13), 4294967296L)
        self.assertEqual(int('2ca5b7464', 14), 4294967296L)
        self.assertEqual(int('1a20dcd81', 15), 4294967296L)
        self.assertEqual(int('100000000', 16), 4294967296L)
        self.assertEqual(int('a7ffda91', 17), 4294967296L)
        self.assertEqual(int('704he7g4', 18), 4294967296L)
        self.assertEqual(int('4f5aff66', 19), 4294967296L)
        self.assertEqual(int('3723ai4g', 20), 4294967296L)
        self.assertEqual(int('281d55i4', 21), 4294967296L)
        self.assertEqual(int('1fj8b184', 22), 4294967296L)
        self.assertEqual(int('1606k7ic', 23), 4294967296L)
        self.assertEqual(int('mb994ag', 24), 4294967296L)
        self.assertEqual(int('hek2mgl', 25), 4294967296L)
        self.assertEqual(int('dnchbnm', 26), 4294967296L)
        self.assertEqual(int('b28jpdm', 27), 4294967296L)
        self.assertEqual(int('8pfgih4', 28), 4294967296L)
        self.assertEqual(int('76beigg', 29), 4294967296L)
        self.assertEqual(int('5qmcpqg', 30), 4294967296L)
        self.assertEqual(int('4q0jto4', 31), 4294967296L)
        self.assertEqual(int('4000000', 32), 4294967296L)
        self.assertEqual(int('3aokq94', 33), 4294967296L)
        self.assertEqual(int('2qhxjli', 34), 4294967296L)
        self.assertEqual(int('2br45qb', 35), 4294967296L)
        self.assertEqual(int('1z141z4', 36), 4294967296L)

        # SF bug 1334662: int(string, base) wrong answers
        # Checks for proper evaluation of 2**32 + 1
        self.assertEqual(int('100000000000000000000000000000001', 2), 4294967297L)
        self.assertEqual(int('102002022201221111212', 3), 4294967297L)
        self.assertEqual(int('10000000000000001', 4), 4294967297L)
        self.assertEqual(int('32244002423142', 5), 4294967297L)
        self.assertEqual(int('1550104015505', 6), 4294967297L)
        self.assertEqual(int('211301422355', 7), 4294967297L)
        self.assertEqual(int('40000000001', 8), 4294967297L)
        self.assertEqual(int('12068657455', 9), 4294967297L)
        self.assertEqual(int('4294967297', 10), 4294967297L)
        self.assertEqual(int('1904440555', 11), 4294967297L)
        self.assertEqual(int('9ba461595', 12), 4294967297L)
        self.assertEqual(int('535a7988a', 13), 4294967297L)
        self.assertEqual(int('2ca5b7465', 14), 4294967297L)
        self.assertEqual(int('1a20dcd82', 15), 4294967297L)
        self.assertEqual(int('100000001', 16), 4294967297L)
        self.assertEqual(int('a7ffda92', 17), 4294967297L)
        self.assertEqual(int('704he7g5', 18), 4294967297L)
        self.assertEqual(int('4f5aff67', 19), 4294967297L)
        self.assertEqual(int('3723ai4h', 20), 4294967297L)
        self.assertEqual(int('281d55i5', 21), 4294967297L)
        self.assertEqual(int('1fj8b185', 22), 4294967297L)
        self.assertEqual(int('1606k7id', 23), 4294967297L)
        self.assertEqual(int('mb994ah', 24), 4294967297L)
        self.assertEqual(int('hek2mgm', 25), 4294967297L)
        self.assertEqual(int('dnchbnn', 26), 4294967297L)
        self.assertEqual(int('b28jpdn', 27), 4294967297L)
        self.assertEqual(int('8pfgih5', 28), 4294967297L)
        self.assertEqual(int('76beigh', 29), 4294967297L)
        self.assertEqual(int('5qmcpqh', 30), 4294967297L)
        self.assertEqual(int('4q0jto5', 31), 4294967297L)
        self.assertEqual(int('4000001', 32), 4294967297L)
        self.assertEqual(int('3aokq95', 33), 4294967297L)
        self.assertEqual(int('2qhxjlj', 34), 4294967297L)
        self.assertEqual(int('2br45qc', 35), 4294967297L)
        self.assertEqual(int('1z141z5', 36), 4294967297L)

    def test_intconversion(self):
        # Test __int__()
        class Foo0:
            def __int__(self):
                return 42

        class Foo1(object):
            def __int__(self):
                return 42

        class Foo2(int):
            def __int__(self):
                return 42

        class Foo3(int):
            def __int__(self):
                return self

        class Foo4(int):
            def __int__(self):
                return 42L

        class Foo5(int):
            def __int__(self):
                return 42.

        self.assertEqual(int(Foo0()), 42)
        self.assertEqual(int(Foo1()), 42)
        self.assertEqual(int(Foo2()), 42)
        self.assertEqual(int(Foo3()), 0)
        self.assertEqual(int(Foo4()), 42L)
        self.assertRaises(TypeError, int, Foo5())

    def test_intern(self):
        self.assertRaises(TypeError, intern)
        s = "never interned before"
        self.assert_(intern(s) is s)
        s2 = s.swapcase().swapcase()
        self.assert_(intern(s2) is s)

        # Subclasses of string can't be interned, because they
        # provide too much opportunity for insane things to happen.
        # We don't want them in the interned dict and if they aren't
        # actually interned, we don't want to create the appearance
        # that they are by allowing intern() to succeeed.
        class S(str):
            def __hash__(self):
                return 123

        self.assertRaises(TypeError, intern, S("abc"))

        # It's still safe to pass these strings to routines that
        # call intern internally, e.g. PyObject_SetAttr().
        s = S("abc")
        setattr(s, s, s)
        self.assertEqual(getattr(s, s), s)

    def test_iter(self):
        self.assertRaises(TypeError, iter)
        self.assertRaises(TypeError, iter, 42, 42)
        lists = [("1", "2"), ["1", "2"], "12"]
        if have_unicode:
            lists.append(unicode("12"))
        for l in lists:
            i = iter(l)
            self.assertEqual(i.next(), '1')
            self.assertEqual(i.next(), '2')
            self.assertRaises(StopIteration, i.next)

    def test_isinstance(self):
        class C:
            pass
        class D(C):
            pass
        class E:
            pass
        c = C()
        d = D()
        e = E()
        self.assert_(isinstance(c, C))
        self.assert_(isinstance(d, C))
        self.assert_(not isinstance(e, C))
        self.assert_(not isinstance(c, D))
        self.assert_(not isinstance('foo', E))
        self.assertRaises(TypeError, isinstance, E, 'foo')
        self.assertRaises(TypeError, isinstance)

    def test_issubclass(self):
        class C:
            pass
        class D(C):
            pass
        class E:
            pass
        c = C()
        d = D()
        e = E()
        self.assert_(issubclass(D, C))
        self.assert_(issubclass(C, C))
        self.assert_(not issubclass(C, D))
        self.assertRaises(TypeError, issubclass, 'foo', E)
        self.assertRaises(TypeError, issubclass, E, 'foo')
        self.assertRaises(TypeError, issubclass)

    def test_len(self):
        self.assertEqual(len('123'), 3)
        self.assertEqual(len(()), 0)
        self.assertEqual(len((1, 2, 3, 4)), 4)
        self.assertEqual(len([1, 2, 3, 4]), 4)
        self.assertEqual(len({}), 0)
        self.assertEqual(len({'a':1, 'b': 2}), 2)
        class BadSeq:
            def __len__(self):
                raise ValueError
        self.assertRaises(ValueError, len, BadSeq())

    def test_list(self):
        self.assertEqual(list([]), [])
        l0_3 = [0, 1, 2, 3]
        l0_3_bis = list(l0_3)
        self.assertEqual(l0_3, l0_3_bis)
        self.assert_(l0_3 is not l0_3_bis)
        self.assertEqual(list(()), [])
        self.assertEqual(list((0, 1, 2, 3)), [0, 1, 2, 3])
        self.assertEqual(list(''), [])
        self.assertEqual(list('spam'), ['s', 'p', 'a', 'm'])

        if sys.maxint == 0x7fffffff:
            # This test can currently only work on 32-bit machines.
            # XXX If/when PySequence_Length() returns a ssize_t, it should be
            # XXX re-enabled.
            # Verify clearing of bug #556025.
            # This assumes that the max data size (sys.maxint) == max
            # address size this also assumes that the address size is at
            # least 4 bytes with 8 byte addresses, the bug is not well
            # tested
            #
            # Note: This test is expected to SEGV under Cygwin 1.3.12 or
            # earlier due to a newlib bug.  See the following mailing list
            # thread for the details:

            #     http://sources.redhat.com/ml/newlib/2002/msg00369.html
            self.assertRaises(MemoryError, list, xrange(sys.maxint // 2))

        # This code used to segfault in Py2.4a3
        x = []
        x.extend(-y for y in x)
        self.assertEqual(x, [])

    def test_long(self):
        self.assertEqual(long(314), 314L)
        self.assertEqual(long(3.14), 3L)
        self.assertEqual(long(314L), 314L)
        # Check that conversion from float truncates towards zero
        self.assertEqual(long(-3.14), -3L)
        self.assertEqual(long(3.9), 3L)
        self.assertEqual(long(-3.9), -3L)
        self.assertEqual(long(3.5), 3L)
        self.assertEqual(long(-3.5), -3L)
        self.assertEqual(long("-3"), -3L)
        if have_unicode:
            self.assertEqual(long(unicode("-3")), -3L)
        # Different base:
        self.assertEqual(long("10",16), 16L)
        if have_unicode:
            self.assertEqual(long(unicode("10"),16), 16L)
        # Check conversions from string (same test set as for int(), and then some)
        LL = [
                ('1' + '0'*20, 10L**20),
                ('1' + '0'*100, 10L**100)
        ]
        L2 = L[:]
        if have_unicode:
            L2 += [
                (unicode('1') + unicode('0')*20, 10L**20),
                (unicode('1') + unicode('0')*100, 10L**100),
        ]
        for s, v in L2 + LL:
            for sign in "", "+", "-":
                for prefix in "", " ", "\t", "  \t\t  ":
                    ss = prefix + sign + s
                    vv = v
                    if sign == "-" and v is not ValueError:
                        vv = -v
                    try:
                        self.assertEqual(long(ss), long(vv))
                    except v:
                        pass

        self.assertRaises(ValueError, long, '123\0')
        self.assertRaises(ValueError, long, '53', 40)
        self.assertRaises(TypeError, long, 1, 12)

        self.assertEqual(long('100000000000000000000000000000000', 2),
                         4294967296)
        self.assertEqual(long('102002022201221111211', 3), 4294967296)
        self.assertEqual(long('10000000000000000', 4), 4294967296)
        self.assertEqual(long('32244002423141', 5), 4294967296)
        self.assertEqual(long('1550104015504', 6), 4294967296)
        self.assertEqual(long('211301422354', 7), 4294967296)
        self.assertEqual(long('40000000000', 8), 4294967296)
        self.assertEqual(long('12068657454', 9), 4294967296)
        self.assertEqual(long('4294967296', 10), 4294967296)
        self.assertEqual(long('1904440554', 11), 4294967296)
        self.assertEqual(long('9ba461594', 12), 4294967296)
        self.assertEqual(long('535a79889', 13), 4294967296)
        self.assertEqual(long('2ca5b7464', 14), 4294967296)
        self.assertEqual(long('1a20dcd81', 15), 4294967296)
        self.assertEqual(long('100000000', 16), 4294967296)
        self.assertEqual(long('a7ffda91', 17), 4294967296)
        self.assertEqual(long('704he7g4', 18), 4294967296)
        self.assertEqual(long('4f5aff66', 19), 4294967296)
        self.assertEqual(long('3723ai4g', 20), 4294967296)
        self.assertEqual(long('281d55i4', 21), 4294967296)
        self.assertEqual(long('1fj8b184', 22), 4294967296)
        self.assertEqual(long('1606k7ic', 23), 4294967296)
        self.assertEqual(long('mb994ag', 24), 4294967296)
        self.assertEqual(long('hek2mgl', 25), 4294967296)
        self.assertEqual(long('dnchbnm', 26), 4294967296)
        self.assertEqual(long('b28jpdm', 27), 4294967296)
        self.assertEqual(long('8pfgih4', 28), 4294967296)
        self.assertEqual(long('76beigg', 29), 4294967296)
        self.assertEqual(long('5qmcpqg', 30), 4294967296)
        self.assertEqual(long('4q0jto4', 31), 4294967296)
        self.assertEqual(long('4000000', 32), 4294967296)
        self.assertEqual(long('3aokq94', 33), 4294967296)
        self.assertEqual(long('2qhxjli', 34), 4294967296)
        self.assertEqual(long('2br45qb', 35), 4294967296)
        self.assertEqual(long('1z141z4', 36), 4294967296)

        self.assertEqual(long('100000000000000000000000000000001', 2),
                         4294967297)
        self.assertEqual(long('102002022201221111212', 3), 4294967297)
        self.assertEqual(long('10000000000000001', 4), 4294967297)
        self.assertEqual(long('32244002423142', 5), 4294967297)
        self.assertEqual(long('1550104015505', 6), 4294967297)
        self.assertEqual(long('211301422355', 7), 4294967297)
        self.assertEqual(long('40000000001', 8), 4294967297)
        self.assertEqual(long('12068657455', 9), 4294967297)
        self.assertEqual(long('4294967297', 10), 4294967297)
        self.assertEqual(long('1904440555', 11), 4294967297)
        self.assertEqual(long('9ba461595', 12), 4294967297)
        self.assertEqual(long('535a7988a', 13), 4294967297)
        self.assertEqual(long('2ca5b7465', 14), 4294967297)
        self.assertEqual(long('1a20dcd82', 15), 4294967297)
        self.assertEqual(long('100000001', 16), 4294967297)
        self.assertEqual(long('a7ffda92', 17), 4294967297)
        self.assertEqual(long('704he7g5', 18), 4294967297)
        self.assertEqual(long('4f5aff67', 19), 4294967297)
        self.assertEqual(long('3723ai4h', 20), 4294967297)
        self.assertEqual(long('281d55i5', 21), 4294967297)
        self.assertEqual(long('1fj8b185', 22), 4294967297)
        self.assertEqual(long('1606k7id', 23), 4294967297)
        self.assertEqual(long('mb994ah', 24), 4294967297)
        self.assertEqual(long('hek2mgm', 25), 4294967297)
        self.assertEqual(long('dnchbnn', 26), 4294967297)
        self.assertEqual(long('b28jpdn', 27), 4294967297)
        self.assertEqual(long('8pfgih5', 28), 4294967297)
        self.assertEqual(long('76beigh', 29), 4294967297)
        self.assertEqual(long('5qmcpqh', 30), 4294967297)
        self.assertEqual(long('4q0jto5', 31), 4294967297)
        self.assertEqual(long('4000001', 32), 4294967297)
        self.assertEqual(long('3aokq95', 33), 4294967297)
        self.assertEqual(long('2qhxjlj', 34), 4294967297)
        self.assertEqual(long('2br45qc', 35), 4294967297)
        self.assertEqual(long('1z141z5', 36), 4294967297)


    def test_longconversion(self):
        # Test __long__()
        class Foo0:
            def __long__(self):
                return 42L

        class Foo1(object):
            def __long__(self):
                return 42L

        class Foo2(long):
            def __long__(self):
                return 42L

        class Foo3(long):
            def __long__(self):
                return self

        class Foo4(long):
            def __long__(self):
                return 42

        class Foo5(long):
            def __long__(self):
                return 42.

        self.assertEqual(long(Foo0()), 42L)
        self.assertEqual(long(Foo1()), 42L)
        self.assertEqual(long(Foo2()), 42L)
        self.assertEqual(long(Foo3()), 0)
        self.assertEqual(long(Foo4()), 42)
        self.assertRaises(TypeError, long, Foo5())

    def test_map(self):
        self.assertEqual(
            map(None, 'hello world'),
            ['h','e','l','l','o',' ','w','o','r','l','d']
        )
        self.assertEqual(
            map(None, 'abcd', 'efg'),
            [('a', 'e'), ('b', 'f'), ('c', 'g'), ('d', None)]
        )
        self.assertEqual(
            map(None, range(10)),
            [0, 1, 2, 3, 4, 5, 6, 7, 8, 9]
        )
        self.assertEqual(
            map(lambda x: x*x, range(1,4)),
            [1, 4, 9]
        )
        try:
            from math import sqrt
        except ImportError:
            def sqrt(x):
                return pow(x, 0.5)
        self.assertEqual(
            map(lambda x: map(sqrt,x), [[16, 4], [81, 9]]),
            [[4.0, 2.0], [9.0, 3.0]]
        )
        self.assertEqual(
            map(lambda x, y: x+y, [1,3,2], [9,1,4]),
            [10, 4, 6]
        )

        def plus(*v):
            accu = 0
            for i in v: accu = accu + i
            return accu
        self.assertEqual(
            map(plus, [1, 3, 7]),
            [1, 3, 7]
        )
        self.assertEqual(
            map(plus, [1, 3, 7], [4, 9, 2]),
            [1+4, 3+9, 7+2]
        )
        self.assertEqual(
            map(plus, [1, 3, 7], [4, 9, 2], [1, 1, 0]),
            [1+4+1, 3+9+1, 7+2+0]
        )
        self.assertEqual(
            map(None, Squares(10)),
            [0, 1, 4, 9, 16, 25, 36, 49, 64, 81]
        )
        self.assertEqual(
            map(int, Squares(10)),
            [0, 1, 4, 9, 16, 25, 36, 49, 64, 81]
        )
        self.assertEqual(
            map(None, Squares(3), Squares(2)),
            [(0,0), (1,1), (4,None)]
        )
        self.assertEqual(
            map(max, Squares(3), Squares(2)),
            [0, 1, 4]
        )
        self.assertRaises(TypeError, map)
        self.assertRaises(TypeError, map, lambda x: x, 42)
        self.assertEqual(map(None, [42]), [42])
        class BadSeq:
            def __getitem__(self, index):
                raise ValueError
        self.assertRaises(ValueError, map, lambda x: x, BadSeq())
        def badfunc(x):
            raise RuntimeError
        self.assertRaises(RuntimeError, map, badfunc, range(5))

    def test_max(self):
        self.assertEqual(max('123123'), '3')
        self.assertEqual(max(1, 2, 3), 3)
        self.assertEqual(max((1, 2, 3, 1, 2, 3)), 3)
        self.assertEqual(max([1, 2, 3, 1, 2, 3]), 3)

        self.assertEqual(max(1, 2L, 3.0), 3.0)
        self.assertEqual(max(1L, 2.0, 3), 3)
        self.assertEqual(max(1.0, 2, 3L), 3L)

        for stmt in (
            "max(key=int)",                 # no args
            "max(1, key=int)",              # single arg not iterable
            "max(1, 2, keystone=int)",      # wrong keyword
            "max(1, 2, key=int, abc=int)",  # two many keywords
            "max(1, 2, key=1)",             # keyfunc is not callable
            ):
            try:
                exec(stmt) in globals()
            except TypeError:
                pass
            else:
                self.fail(stmt)

        self.assertEqual(max((1,), key=neg), 1)     # one elem iterable
        self.assertEqual(max((1,2), key=neg), 1)    # two elem iterable
        self.assertEqual(max(1, 2, key=neg), 1)     # two elems

        data = [random.randrange(200) for i in range(100)]
        keys = dict((elem, random.randrange(50)) for elem in data)
        f = keys.__getitem__
        self.assertEqual(max(data, key=f),
                         sorted(reversed(data), key=f)[-1])

    def test_min(self):
        self.assertEqual(min('123123'), '1')
        self.assertEqual(min(1, 2, 3), 1)
        self.assertEqual(min((1, 2, 3, 1, 2, 3)), 1)
        self.assertEqual(min([1, 2, 3, 1, 2, 3]), 1)

        self.assertEqual(min(1, 2L, 3.0), 1)
        self.assertEqual(min(1L, 2.0, 3), 1L)
        self.assertEqual(min(1.0, 2, 3L), 1.0)

        self.assertRaises(TypeError, min)
        self.assertRaises(TypeError, min, 42)
        self.assertRaises(ValueError, min, ())
        class BadSeq:
            def __getitem__(self, index):
                raise ValueError
        self.assertRaises(ValueError, min, BadSeq())
        class BadNumber:
            def __cmp__(self, other):
                raise ValueError
        self.assertRaises(ValueError, min, (42, BadNumber()))

        for stmt in (
            "min(key=int)",                 # no args
            "min(1, key=int)",              # single arg not iterable
            "min(1, 2, keystone=int)",      # wrong keyword
            "min(1, 2, key=int, abc=int)",  # two many keywords
            "min(1, 2, key=1)",             # keyfunc is not callable
            ):
            try:
                exec(stmt) in globals()
            except TypeError:
                pass
            else:
                self.fail(stmt)

        self.assertEqual(min((1,), key=neg), 1)     # one elem iterable
        self.assertEqual(min((1,2), key=neg), 2)    # two elem iterable
        self.assertEqual(min(1, 2, key=neg), 2)     # two elems

        data = [random.randrange(200) for i in range(100)]
        keys = dict((elem, random.randrange(50)) for elem in data)
        f = keys.__getitem__
        self.assertEqual(min(data, key=f),
                         sorted(data, key=f)[0])

    def test_oct(self):
        self.assertEqual(oct(100), '0144')
        self.assertEqual(oct(100L), '0144L')
        self.assertEqual(oct(-100), '-0144')
        self.assertEqual(oct(-100L), '-0144L')
        self.assertRaises(TypeError, oct, ())

    def write_testfile(self):
        # NB the first 4 lines are also used to test input and raw_input, below
        fp = open(TESTFN, 'w')
        try:
            fp.write('1+1\n')
            fp.write('1+1\n')
            fp.write('The quick brown fox jumps over the lazy dog')
            fp.write('.\n')
            fp.write('Dear John\n')
            fp.write('XXX'*100)
            fp.write('YYY'*100)
        finally:
            fp.close()

    def test_open(self):
        self.write_testfile()
        fp = open(TESTFN, 'r')
        try:
            self.assertEqual(fp.readline(4), '1+1\n')
            self.assertEqual(fp.readline(4), '1+1\n')
            self.assertEqual(fp.readline(), 'The quick brown fox jumps over the lazy dog.\n')
            self.assertEqual(fp.readline(4), 'Dear')
            self.assertEqual(fp.readline(100), ' John\n')
            self.assertEqual(fp.read(300), 'XXX'*100)
            self.assertEqual(fp.read(1000), 'YYY'*100)
        finally:
            fp.close()
        unlink(TESTFN)

    def test_ord(self):
        self.assertEqual(ord(' '), 32)
        self.assertEqual(ord('A'), 65)
        self.assertEqual(ord('a'), 97)
        if have_unicode:
            self.assertEqual(ord(unichr(sys.maxunicode)), sys.maxunicode)
        self.assertRaises(TypeError, ord, 42)
        if have_unicode:
            self.assertRaises(TypeError, ord, unicode("12"))

    def test_pow(self):
        self.assertEqual(pow(0,0), 1)
        self.assertEqual(pow(0,1), 0)
        self.assertEqual(pow(1,0), 1)
        self.assertEqual(pow(1,1), 1)

        self.assertEqual(pow(2,0), 1)
        self.assertEqual(pow(2,10), 1024)
        self.assertEqual(pow(2,20), 1024*1024)
        self.assertEqual(pow(2,30), 1024*1024*1024)

        self.assertEqual(pow(-2,0), 1)
        self.assertEqual(pow(-2,1), -2)
        self.assertEqual(pow(-2,2), 4)
        self.assertEqual(pow(-2,3), -8)

        self.assertEqual(pow(0L,0), 1)
        self.assertEqual(pow(0L,1), 0)
        self.assertEqual(pow(1L,0), 1)
        self.assertEqual(pow(1L,1), 1)

        self.assertEqual(pow(2L,0), 1)
        self.assertEqual(pow(2L,10), 1024)
        self.assertEqual(pow(2L,20), 1024*1024)
        self.assertEqual(pow(2L,30), 1024*1024*1024)

        self.assertEqual(pow(-2L,0), 1)
        self.assertEqual(pow(-2L,1), -2)
        self.assertEqual(pow(-2L,2), 4)
        self.assertEqual(pow(-2L,3), -8)

        self.assertAlmostEqual(pow(0.,0), 1.)
        self.assertAlmostEqual(pow(0.,1), 0.)
        self.assertAlmostEqual(pow(1.,0), 1.)
        self.assertAlmostEqual(pow(1.,1), 1.)

        self.assertAlmostEqual(pow(2.,0), 1.)
        self.assertAlmostEqual(pow(2.,10), 1024.)
        self.assertAlmostEqual(pow(2.,20), 1024.*1024.)
        self.assertAlmostEqual(pow(2.,30), 1024.*1024.*1024.)

        self.assertAlmostEqual(pow(-2.,0), 1.)
        self.assertAlmostEqual(pow(-2.,1), -2.)
        self.assertAlmostEqual(pow(-2.,2), 4.)
        self.assertAlmostEqual(pow(-2.,3), -8.)

        for x in 2, 2L, 2.0:
            for y in 10, 10L, 10.0:
                for z in 1000, 1000L, 1000.0:
                    if isinstance(x, float) or \
                       isinstance(y, float) or \
                       isinstance(z, float):
                        self.assertRaises(TypeError, pow, x, y, z)
                    else:
                        self.assertAlmostEqual(pow(x, y, z), 24.0)

        self.assertRaises(TypeError, pow, -1, -2, 3)
        self.assertRaises(ValueError, pow, 1, 2, 0)
        self.assertRaises(TypeError, pow, -1L, -2L, 3L)
        self.assertRaises(ValueError, pow, 1L, 2L, 0L)
        self.assertRaises(ValueError, pow, -342.43, 0.234)

        self.assertRaises(TypeError, pow)

    def test_range(self):
        self.assertEqual(range(3), [0, 1, 2])
        self.assertEqual(range(1, 5), [1, 2, 3, 4])
        self.assertEqual(range(0), [])
        self.assertEqual(range(-3), [])
        self.assertEqual(range(1, 10, 3), [1, 4, 7])
        self.assertEqual(range(5, -5, -3), [5, 2, -1, -4])

        # Now test range() with longs
        self.assertEqual(range(-2**100), [])
        self.assertEqual(range(0, -2**100), [])
        self.assertEqual(range(0, 2**100, -1), [])
        self.assertEqual(range(0, 2**100, -1), [])

        a = long(10 * sys.maxint)
        b = long(100 * sys.maxint)
        c = long(50 * sys.maxint)

        self.assertEqual(range(a, a+2), [a, a+1])
        self.assertEqual(range(a+2, a, -1L), [a+2, a+1])
        self.assertEqual(range(a+4, a, -2), [a+4, a+2])

        seq = range(a, b, c)
        self.assert_(a in seq)
        self.assert_(b not in seq)
        self.assertEqual(len(seq), 2)

        seq = range(b, a, -c)
        self.assert_(b in seq)
        self.assert_(a not in seq)
        self.assertEqual(len(seq), 2)

        seq = range(-a, -b, -c)
        self.assert_(-a in seq)
        self.assert_(-b not in seq)
        self.assertEqual(len(seq), 2)

        self.assertRaises(TypeError, range)
        self.assertRaises(TypeError, range, 1, 2, 3, 4)
        self.assertRaises(ValueError, range, 1, 2, 0)
        self.assertRaises(ValueError, range, a, a + 1, long(0))

        class badzero(int):
            def __cmp__(self, other):
                raise RuntimeError
        self.assertRaises(RuntimeError, range, a, a + 1, badzero(1))

        # Reject floats when it would require PyLongs to represent.
        # (smaller floats still accepted, but deprecated)
        self.assertRaises(TypeError, range, 1e100, 1e101, 1e101)

        self.assertRaises(TypeError, range, 0, "spam")
        self.assertRaises(TypeError, range, 0, 42, "spam")

        self.assertRaises(OverflowError, range, -sys.maxint, sys.maxint)
        self.assertRaises(OverflowError, range, 0, 2*sys.maxint)

    def test_input_and_raw_input(self):
        self.write_testfile()
        fp = open(TESTFN, 'r')
        savestdin = sys.stdin
        savestdout = sys.stdout # Eats the echo
        try:
            sys.stdin = fp
            sys.stdout = BitBucket()
            self.assertEqual(input(), 2)
            self.assertEqual(input('testing\n'), 2)
            self.assertEqual(raw_input(), 'The quick brown fox jumps over the lazy dog.')
            self.assertEqual(raw_input('testing\n'), 'Dear John')

            # SF 1535165: don't segfault on closed stdin
            # sys.stdout must be a regular file for triggering
            sys.stdout = savestdout
            sys.stdin.close()
            self.assertRaises(ValueError, input)

            sys.stdout = BitBucket()
            sys.stdin = cStringIO.StringIO("NULL\0")
            self.assertRaises(TypeError, input, 42, 42)
            sys.stdin = cStringIO.StringIO("    'whitespace'")
            self.assertEqual(input(), 'whitespace')
            sys.stdin = cStringIO.StringIO()
            self.assertRaises(EOFError, input)

            # SF 876178: make sure input() respect future options.
            sys.stdin = cStringIO.StringIO('1/2')
            sys.stdout = cStringIO.StringIO()
            exec compile('print input()', 'test_builtin_tmp', 'exec')
            sys.stdin.seek(0, 0)
            exec compile('from __future__ import division;print input()',
                         'test_builtin_tmp', 'exec')
            sys.stdin.seek(0, 0)
            exec compile('print input()', 'test_builtin_tmp', 'exec')
            # The result we expect depends on whether new division semantics
            # are already in effect.
            if 1/2 == 0:
                # This test was compiled with old semantics.
                expected = ['0', '0.5', '0']
            else:
                # This test was compiled with new semantics (e.g., -Qnew
                # was given on the command line.
                expected = ['0.5', '0.5', '0.5']
            self.assertEqual(sys.stdout.getvalue().splitlines(), expected)

            del sys.stdout
            self.assertRaises(RuntimeError, input, 'prompt')
            del sys.stdin
            self.assertRaises(RuntimeError, input, 'prompt')
        finally:
            sys.stdin = savestdin
            sys.stdout = savestdout
            fp.close()
            unlink(TESTFN)

    def test_reduce(self):
        self.assertEqual(reduce(lambda x, y: x+y, ['a', 'b', 'c'], ''), 'abc')
        self.assertEqual(
            reduce(lambda x, y: x+y, [['a', 'c'], [], ['d', 'w']], []),
            ['a','c','d','w']
        )
        self.assertEqual(reduce(lambda x, y: x*y, range(2,8), 1), 5040)
        self.assertEqual(
            reduce(lambda x, y: x*y, range(2,21), 1L),
            2432902008176640000L
        )
        self.assertEqual(reduce(lambda x, y: x+y, Squares(10)), 285)
        self.assertEqual(reduce(lambda x, y: x+y, Squares(10), 0), 285)
        self.assertEqual(reduce(lambda x, y: x+y, Squares(0), 0), 0)
        self.assertRaises(TypeError, reduce)
        self.assertRaises(TypeError, reduce, 42, 42)
        self.assertRaises(TypeError, reduce, 42, 42, 42)
        self.assertEqual(reduce(42, "1"), "1") # func is never called with one item
        self.assertEqual(reduce(42, "", "1"), "1") # func is never called with one item
        self.assertRaises(TypeError, reduce, 42, (42, 42))

        class BadSeq:
            def __getitem__(self, index):
                raise ValueError
        self.assertRaises(ValueError, reduce, 42, BadSeq())

    def test_reload(self):
        import marshal
        reload(marshal)
        import string
        reload(string)
        ## import sys
        ## self.assertRaises(ImportError, reload, sys)

    def test_repr(self):
        self.assertEqual(repr(''), '\'\'')
        self.assertEqual(repr(0), '0')
        self.assertEqual(repr(0L), '0L')
        self.assertEqual(repr(()), '()')
        self.assertEqual(repr([]), '[]')
        self.assertEqual(repr({}), '{}')
        a = []
        a.append(a)
        self.assertEqual(repr(a), '[[...]]')
        a = {}
        a[0] = a
        self.assertEqual(repr(a), '{0: {...}}')

    def test_round(self):
        self.assertEqual(round(0.0), 0.0)
        self.assertEqual(round(1.0), 1.0)
        self.assertEqual(round(10.0), 10.0)
        self.assertEqual(round(1000000000.0), 1000000000.0)
        self.assertEqual(round(1e20), 1e20)

        self.assertEqual(round(-1.0), -1.0)
        self.assertEqual(round(-10.0), -10.0)
        self.assertEqual(round(-1000000000.0), -1000000000.0)
        self.assertEqual(round(-1e20), -1e20)

        self.assertEqual(round(0.1), 0.0)
        self.assertEqual(round(1.1), 1.0)
        self.assertEqual(round(10.1), 10.0)
        self.assertEqual(round(1000000000.1), 1000000000.0)

        self.assertEqual(round(-1.1), -1.0)
        self.assertEqual(round(-10.1), -10.0)
        self.assertEqual(round(-1000000000.1), -1000000000.0)

        self.assertEqual(round(0.9), 1.0)
        self.assertEqual(round(9.9), 10.0)
        self.assertEqual(round(999999999.9), 1000000000.0)

        self.assertEqual(round(-0.9), -1.0)
        self.assertEqual(round(-9.9), -10.0)
        self.assertEqual(round(-999999999.9), -1000000000.0)

        self.assertEqual(round(-8.0, -1), -10.0)

        # test new kwargs
        self.assertEqual(round(number=-8.0, ndigits=-1), -10.0)

        self.assertRaises(TypeError, round)

    def test_setattr(self):
        setattr(sys, 'spam', 1)
        self.assertEqual(sys.spam, 1)
        self.assertRaises(TypeError, setattr, sys, 1, 'spam')
        self.assertRaises(TypeError, setattr)

    def test_str(self):
        self.assertEqual(str(''), '')
        self.assertEqual(str(0), '0')
        self.assertEqual(str(0L), '0')
        self.assertEqual(str(()), '()')
        self.assertEqual(str([]), '[]')
        self.assertEqual(str({}), '{}')
        a = []
        a.append(a)
        self.assertEqual(str(a), '[[...]]')
        a = {}
        a[0] = a
        self.assertEqual(str(a), '{0: {...}}')

    def test_sum(self):
        self.assertEqual(sum([]), 0)
        self.assertEqual(sum(range(2,8)), 27)
        self.assertEqual(sum(iter(range(2,8))), 27)
        self.assertEqual(sum(Squares(10)), 285)
        self.assertEqual(sum(iter(Squares(10))), 285)
        self.assertEqual(sum([[1], [2], [3]], []), [1, 2, 3])

        self.assertRaises(TypeError, sum)
        self.assertRaises(TypeError, sum, 42)
        self.assertRaises(TypeError, sum, ['a', 'b', 'c'])
        self.assertRaises(TypeError, sum, ['a', 'b', 'c'], '')
        self.assertRaises(TypeError, sum, [[1], [2], [3]])
        self.assertRaises(TypeError, sum, [{2:3}])
        self.assertRaises(TypeError, sum, [{2:3}]*2, {2:3})

        class BadSeq:
            def __getitem__(self, index):
                raise ValueError
        self.assertRaises(ValueError, sum, BadSeq())

    def test_tuple(self):
        self.assertEqual(tuple(()), ())
        t0_3 = (0, 1, 2, 3)
        t0_3_bis = tuple(t0_3)
        self.assert_(t0_3 is t0_3_bis)
        self.assertEqual(tuple([]), ())
        self.assertEqual(tuple([0, 1, 2, 3]), (0, 1, 2, 3))
        self.assertEqual(tuple(''), ())
        self.assertEqual(tuple('spam'), ('s', 'p', 'a', 'm'))

    def test_type(self):
        self.assertEqual(type(''),  type('123'))
        self.assertNotEqual(type(''), type(()))

    def test_unichr(self):
        if have_unicode:
            self.assertEqual(unichr(32), unicode(' '))
            self.assertEqual(unichr(65), unicode('A'))
            self.assertEqual(unichr(97), unicode('a'))
            self.assertEqual(
                unichr(sys.maxunicode),
                unicode('\\U%08x' % (sys.maxunicode), 'unicode-escape')
            )
            self.assertRaises(ValueError, unichr, sys.maxunicode+1)
            self.assertRaises(TypeError, unichr)

    # We don't want self in vars(), so these are static methods

    @staticmethod
    def get_vars_f0():
        return vars()

    @staticmethod
    def get_vars_f2():
        BuiltinTest.get_vars_f0()
        a = 1
        b = 2
        return vars()

    def test_vars(self):
        self.assertEqual(set(vars()), set(dir()))
        import sys
        self.assertEqual(set(vars(sys)), set(dir(sys)))
        self.assertEqual(self.get_vars_f0(), {})
        self.assertEqual(self.get_vars_f2(), {'a': 1, 'b': 2})
        self.assertRaises(TypeError, vars, 42, 42)
        self.assertRaises(TypeError, vars, 42)

    def test_zip(self):
        a = (1, 2, 3)
        b = (4, 5, 6)
        t = [(1, 4), (2, 5), (3, 6)]
        self.assertEqual(zip(a, b), t)
        b = [4, 5, 6]
        self.assertEqual(zip(a, b), t)
        b = (4, 5, 6, 7)
        self.assertEqual(zip(a, b), t)
        class I:
            def __getitem__(self, i):
                if i < 0 or i > 2: raise IndexError
                return i + 4
        self.assertEqual(zip(a, I()), t)
        self.assertEqual(zip(), [])
        self.assertEqual(zip(*[]), [])
        self.assertRaises(TypeError, zip, None)
        class G:
            pass
        self.assertRaises(TypeError, zip, a, G())

        # Make sure zip doesn't try to allocate a billion elements for the
        # result list when one of its arguments doesn't say how long it is.
        # A MemoryError is the most likely failure mode.
        class SequenceWithoutALength:
            def __getitem__(self, i):
                if i == 5:
                    raise IndexError
                else:
                    return i
        self.assertEqual(
            zip(SequenceWithoutALength(), xrange(2**30)),
            list(enumerate(range(5)))
        )

        class BadSeq:
            def __getitem__(self, i):
                if i == 5:
                    raise ValueError
                else:
                    return i
        self.assertRaises(ValueError, zip, BadSeq(), BadSeq())

class TestSorted(unittest.TestCase):

    def test_basic(self):
        data = range(100)
        copy = data[:]
        random.shuffle(copy)
        self.assertEqual(data, sorted(copy))
        self.assertNotEqual(data, copy)

        data.reverse()
        random.shuffle(copy)
        self.assertEqual(data, sorted(copy, cmp=lambda x, y: cmp(y,x)))
        self.assertNotEqual(data, copy)
        random.shuffle(copy)
        self.assertEqual(data, sorted(copy, key=lambda x: -x))
        self.assertNotEqual(data, copy)
        random.shuffle(copy)
        self.assertEqual(data, sorted(copy, reverse=1))
        self.assertNotEqual(data, copy)

    def test_inputtypes(self):
        s = 'abracadabra'
        types = [list, tuple]
        if have_unicode:
            types.insert(0, unicode)
        for T in types:
            self.assertEqual(sorted(s), sorted(T(s)))

        s = ''.join(dict.fromkeys(s).keys())  # unique letters only
        types = [set, frozenset, list, tuple, dict.fromkeys]
        if have_unicode:
            types.insert(0, unicode)
        for T in types:
            self.assertEqual(sorted(s), sorted(T(s)))

    def test_baddecorator(self):
        data = 'The quick Brown fox Jumped over The lazy Dog'.split()
        self.assertRaises(TypeError, sorted, data, None, lambda x,y: 0)

def test_main(verbose=None):
    test_classes = (BuiltinTest, TestSorted)

    run_unittest(*test_classes)

    # verify reference counting
    if verbose and hasattr(sys, "gettotalrefcount"):
        import gc
        counts = [None] * 5
        for i in xrange(len(counts)):
            run_unittest(*test_classes)
            gc.collect()
            counts[i] = sys.gettotalrefcount()
        print counts


if __name__ == "__main__":
    test_main(verbose=True)<|MERGE_RESOLUTION|>--- conflicted
+++ resolved
@@ -618,24 +618,16 @@
         self.assertRaises(TypeError, getattr, sys, 1)
         self.assertRaises(TypeError, getattr, sys, 1, "foo")
         self.assertRaises(TypeError, getattr)
-<<<<<<< HEAD
-        self.assertRaises(UnicodeError, getattr, sys, unichr(sys.maxunicode))
-=======
         if have_unicode:
             self.assertRaises(UnicodeError, getattr, sys, unichr(sys.maxunicode))
->>>>>>> 21034e46
 
     def test_hasattr(self):
         import sys
         self.assert_(hasattr(sys, 'stdout'))
         self.assertRaises(TypeError, hasattr, sys, 1)
         self.assertRaises(TypeError, hasattr)
-<<<<<<< HEAD
-        self.assertRaises(UnicodeError, hasattr, sys, unichr(sys.maxunicode))
-=======
         if have_unicode:
             self.assertRaises(UnicodeError, hasattr, sys, unichr(sys.maxunicode))
->>>>>>> 21034e46
 
     def test_hash(self):
         hash(None)
