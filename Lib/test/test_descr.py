--- conflicted
+++ resolved
@@ -4416,12 +4416,6 @@
             # Jython file lacks doc strings
             descrdoc,
 
-<<<<<<< HEAD
-            # Already fixed on the pep352 branch
-            setdict,
-
-=======
->>>>>>> c56c8e41
             # New style classes don't support __del__:
             # http://bugs.jython.org/issue1057
             delhook,
