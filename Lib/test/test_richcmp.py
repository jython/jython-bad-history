# Tests for rich comparisons

import unittest
from test import test_support

import operator

class Number:

    def __init__(self, x):
        self.x = x

    def __lt__(self, other):
        return self.x < other

    def __le__(self, other):
        return self.x <= other

    def __eq__(self, other):
        return self.x == other

    def __ne__(self, other):
        return self.x != other

    def __gt__(self, other):
        return self.x > other

    def __ge__(self, other):
        return self.x >= other

    def __cmp__(self, other):
        raise test_support.TestFailed, "Number.__cmp__() should not be called"

    def __repr__(self):
        return "Number(%r)" % (self.x, )

class Vector:

    def __init__(self, data):
        self.data = data

    def __len__(self):
        return len(self.data)

    def __getitem__(self, i):
        return self.data[i]

    def __setitem__(self, i, v):
        self.data[i] = v

    def __hash__(self):
        raise TypeError, "Vectors cannot be hashed"

    def __nonzero__(self):
        raise TypeError, "Vectors cannot be used in Boolean contexts"

    def __cmp__(self, other):
        raise test_support.TestFailed, "Vector.__cmp__() should not be called"

    def __repr__(self):
        return "Vector(%r)" % (self.data, )

    def __lt__(self, other):
        return Vector([a < b for a, b in zip(self.data, self.__cast(other))])

    def __le__(self, other):
        return Vector([a <= b for a, b in zip(self.data, self.__cast(other))])

    def __eq__(self, other):
        return Vector([a == b for a, b in zip(self.data, self.__cast(other))])

    def __ne__(self, other):
        return Vector([a != b for a, b in zip(self.data, self.__cast(other))])

    def __gt__(self, other):
        return Vector([a > b for a, b in zip(self.data, self.__cast(other))])

    def __ge__(self, other):
        return Vector([a >= b for a, b in zip(self.data, self.__cast(other))])

    def __cast(self, other):
        if isinstance(other, Vector):
            other = other.data
        if len(self.data) != len(other):
            raise ValueError, "Cannot compare vectors of different length"
        return other

opmap = {
    "lt": (lambda a,b: a< b, operator.lt, operator.__lt__),
    "le": (lambda a,b: a<=b, operator.le, operator.__le__),
    "eq": (lambda a,b: a==b, operator.eq, operator.__eq__),
    "ne": (lambda a,b: a!=b, operator.ne, operator.__ne__),
    "gt": (lambda a,b: a> b, operator.gt, operator.__gt__),
    "ge": (lambda a,b: a>=b, operator.ge, operator.__ge__)
}

class VectorTest(unittest.TestCase):

    def checkfail(self, error, opname, *args):
        for op in opmap[opname]:
            self.assertRaises(error, op, *args)

    def checkequal(self, opname, a, b, expres):
        for op in opmap[opname]:
            realres = op(a, b)
            # can't use assertEqual(realres, expres) here
            self.assertEqual(len(realres), len(expres))
            for i in xrange(len(realres)):
                # results are bool, so we can use "is" here
                self.assert_(realres[i] is expres[i])

    def test_mixed(self):
        # check that comparisons involving Vector objects
        # which return rich results (i.e. Vectors with itemwise
        # comparison results) work
        a = Vector(range(2))
        b = Vector(range(3))
        # all comparisons should fail for different length
        for opname in opmap:
            self.checkfail(ValueError, opname, a, b)

        a = range(5)
        b = 5 * [2]
        # try mixed arguments (but not (a, b) as that won't return a bool vector)
        args = [(a, Vector(b)), (Vector(a), b), (Vector(a), Vector(b))]
        for (a, b) in args:
            self.checkequal("lt", a, b, [True,  True,  False, False, False])
            self.checkequal("le", a, b, [True,  True,  True,  False, False])
            self.checkequal("eq", a, b, [False, False, True,  False, False])
            self.checkequal("ne", a, b, [True,  True,  False, True,  True ])
            self.checkequal("gt", a, b, [False, False, False, True,  True ])
            self.checkequal("ge", a, b, [False, False, True,  True,  True ])

            for ops in opmap.itervalues():
                for op in ops:
                    # calls __nonzero__, which should fail
                    self.assertRaises(TypeError, bool, op(a, b))

class NumberTest(unittest.TestCase):

    def test_basic(self):
        # Check that comparisons involving Number objects
        # give the same results give as comparing the
        # corresponding ints
        for a in xrange(3):
            for b in xrange(3):
                for typea in (int, Number):
                    for typeb in (int, Number):
                        if typea==typeb==int:
                            continue # the combination int, int is useless
                        ta = typea(a)
                        tb = typeb(b)
                        for ops in opmap.itervalues():
                            for op in ops:
                                realoutcome = op(a, b)
                                testoutcome = op(ta, tb)
                                self.assertEqual(realoutcome, testoutcome)

    def checkvalue(self, opname, a, b, expres):
        for typea in (int, Number):
            for typeb in (int, Number):
                ta = typea(a)
                tb = typeb(b)
                for op in opmap[opname]:
                    realres = op(ta, tb)
                    realres = getattr(realres, "x", realres)
                    self.assert_(realres is expres)

    def test_values(self):
        # check all operators and all comparison results
        self.checkvalue("lt", 0, 0, False)
        self.checkvalue("le", 0, 0, True )
        self.checkvalue("eq", 0, 0, True )
        self.checkvalue("ne", 0, 0, False)
        self.checkvalue("gt", 0, 0, False)
        self.checkvalue("ge", 0, 0, True )

        self.checkvalue("lt", 0, 1, True )
        self.checkvalue("le", 0, 1, True )
        self.checkvalue("eq", 0, 1, False)
        self.checkvalue("ne", 0, 1, True )
        self.checkvalue("gt", 0, 1, False)
        self.checkvalue("ge", 0, 1, False)

        self.checkvalue("lt", 1, 0, False)
        self.checkvalue("le", 1, 0, False)
        self.checkvalue("eq", 1, 0, False)
        self.checkvalue("ne", 1, 0, True )
        self.checkvalue("gt", 1, 0, True )
        self.checkvalue("ge", 1, 0, True )

class MiscTest(unittest.TestCase):

    def test_misbehavin(self):
        class Misb:
            def __lt__(self, other): return 0
            def __gt__(self, other): return 0
            def __eq__(self, other): return 0
            def __le__(self, other): raise TestFailed, "This shouldn't happen"
            def __ge__(self, other): raise TestFailed, "This shouldn't happen"
            def __ne__(self, other): raise TestFailed, "This shouldn't happen"
            def __cmp__(self, other): raise RuntimeError, "expected"
        a = Misb()
        b = Misb()
        self.assertEqual(a<b, 0)
        self.assertEqual(a==b, 0)
        self.assertEqual(a>b, 0)
        self.assertRaises(RuntimeError, cmp, a, b)

    def test_not(self):
        # Check that exceptions in __nonzero__ are properly
        # propagated by the not operator
        import operator
        class Exc(Exception):
            pass
        class Bad:
            def __nonzero__(self):
                raise Exc

        def do(bad):
            not bad

        for func in (do, operator.not_):
            self.assertRaises(Exc, func, Bad())

    def test_recursion(self):
        # Check that comparison for recursive objects fails gracefully
        from UserList import UserList
        a = UserList()
        b = UserList()
        a.append(b)
        b.append(a)
        self.assertRaises(RuntimeError, operator.eq, a, b)
        self.assertRaises(RuntimeError, operator.ne, a, b)
        self.assertRaises(RuntimeError, operator.lt, a, b)
        self.assertRaises(RuntimeError, operator.le, a, b)
        self.assertRaises(RuntimeError, operator.gt, a, b)
        self.assertRaises(RuntimeError, operator.ge, a, b)

        b.append(17)
        # Even recursive lists of different lengths are different,
        # but they cannot be ordered
        self.assert_(not (a == b))
        self.assert_(a != b)
        self.assertRaises(RuntimeError, operator.lt, a, b)
        self.assertRaises(RuntimeError, operator.le, a, b)
        self.assertRaises(RuntimeError, operator.gt, a, b)
        self.assertRaises(RuntimeError, operator.ge, a, b)
        a.append(17)
        self.assertRaises(RuntimeError, operator.eq, a, b)
        self.assertRaises(RuntimeError, operator.ne, a, b)
        a.insert(0, 11)
        b.insert(0, 12)
        self.assert_(not (a == b))
        self.assert_(a != b)
        self.assert_(a < b)

class DictTest(unittest.TestCase):

    def test_dicts(self):
        # Verify that __eq__ and __ne__ work for dicts even if the keys and
        # values don't support anything other than __eq__ and __ne__ (and
        # __hash__).  Complex numbers are a fine example of that.
        import random
        imag1a = {}
        for i in range(50):
            imag1a[random.randrange(100)*1j] = random.randrange(100)*1j
        items = imag1a.items()
        random.shuffle(items)
        imag1b = {}
        for k, v in items:
            imag1b[k] = v
        imag2 = imag1b.copy()
        imag2[k] = v + 1.0
        self.assert_(imag1a == imag1a)
        self.assert_(imag1a == imag1b)
        self.assert_(imag2 == imag2)
        self.assert_(imag1a != imag2)
        for opname in ("lt", "le", "gt", "ge"):
            for op in opmap[opname]:
                self.assertRaises(TypeError, op, imag1a, imag2)

class ListTest(unittest.TestCase):

    def assertIs(self, a, b):
        self.assert_(a is b)

    def test_coverage(self):
        # exercise all comparisons for lists
        x = [42]
        self.assertIs(x<x, False)
        self.assertIs(x<=x, True)
        self.assertIs(x==x, True)
        self.assertIs(x!=x, False)
        self.assertIs(x>x, False)
        self.assertIs(x>=x, True)
        y = [42, 42]
        self.assertIs(x<y, True)
        self.assertIs(x<=y, True)
        self.assertIs(x==y, False)
        self.assertIs(x!=y, True)
        self.assertIs(x>y, False)
        self.assertIs(x>=y, False)

    def test_badentry(self):
        # make sure that exceptions for item comparison are properly
        # propagated in list comparisons
        class Exc(Exception):
            pass
        class Bad:
            def __eq__(self, other):
                raise Exc

        x = [Bad()]
        y = [Bad()]

        for op in opmap["eq"]:
            self.assertRaises(Exc, op, x, y)

    def test_goodentry(self):
        # This test exercises the final call to PyObject_RichCompare()
        # in Objects/listobject.c::list_richcompare()
        class Good:
            def __lt__(self, other):
                return True

        x = [Good()]
        y = [Good()]

        for op in opmap["lt"]:
            self.assertIs(op(x, y), True)

<<<<<<< HEAD
# A circular implementation of __eq__ returns False instead of True
# http://jython.org/bugs/1758280
del MiscTest.test_recursion2

=======
>>>>>>> ec877f9b
def test_main():
    if test_support.is_jython:
        # A circular implementation of __eq__ returns False instead of
        # True: http://jython.org/bugs/1758280
        del MiscTest.test_recursion
    test_support.run_unittest(VectorTest, NumberTest, MiscTest, DictTest, ListTest)

if __name__ == "__main__":
    test_main()<|MERGE_RESOLUTION|>--- conflicted
+++ resolved
@@ -330,13 +330,6 @@
         for op in opmap["lt"]:
             self.assertIs(op(x, y), True)
 
-<<<<<<< HEAD
-# A circular implementation of __eq__ returns False instead of True
-# http://jython.org/bugs/1758280
-del MiscTest.test_recursion2
-
-=======
->>>>>>> ec877f9b
 def test_main():
     if test_support.is_jython:
         # A circular implementation of __eq__ returns False instead of
