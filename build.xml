<!-- Copyright 2000 Dj Walker-Morgan -->
<project name="jython" default="developer-build" basedir=".">
    <target name="usage" description="print usage hints (-emacs removes [echo] prefix)">
        <echo>
Use case 1: developer build (in your local Jython copy)
-------------------------------------------------------
  - call target 'developer-build' (the default for this build.xml)

This build will create directories /build and /dist below basedir.


Use case 2: full build for a release (using svn checkout)
---------------------------------------------------------
  - make sure you have access to the Jython Subversion repository
    (https://jython.svn.sourceforge.net/svnroot/jython/trunk)
  - override svn.main.dir in ant.properties (if necessary)
  - call target 'full-build'

This build will create a working directory named
full_build/${svn.main.dir} at the same level as your local directories
jython, sandbox and installer.  It will contain a big
jython_installer-${jython.version}.jar file suitable for installation.

To build older releases, it may be necessary to use an older
build.xml, too (with the corresponding tag).  For example it is not
possible to build Release_2_2alpha1 with this version of build.xml.

Note on targets
---------------
A subset of the available targets are designed for direct invocation.
Following an ant convention, the callable targets have a description
attribute.  Use ant -p to display these targets.  All other targets
may behave unpredictably if called directly.


Where ant looks for ant.properties 
----------------------------------
  1. in user.home
  2. in the same directory as this build.xml file
The first setting of a property wins. Further settings are ignored.


Actions for a release
---------------------
See http://wiki.python.org/jython/JythonDeveloperGuide/HowToReleaseJython

        	
An example ant.properties file:
-------------------------------

# - zxJDBC
oracle.jar=C:/workspace/HEAD/for_development/bisdevsrv28/jboss/server/infra/lib/ojdbc14.jar
#informix.jar=${basedir}/../externals/external-jars/ifxjdbc.jar

# - option for javac (build.compiler=modern is a global option to use standard jdk 1.5/1.6/1.7)
#build.compiler=modern
#jdk.target.version=1.5
#debug=false
#deprecation=off

# - the svn main directory to build from; only needed for full-build
# This e.g. could be one of:
#   trunk
#   branches/Release_2_2maint
#   tags/Release_2_2rc3
# meaning any directory just above the two directories:
#   /installer
#   /jython
# svn.main.dir defaults to trunk
#svn.main.dir=trunk

# - the revision; only needed for a snapshot full-build
# To create a snapshot build: uncomment the two revision lines, and indicate the correct revision (it has to be a number)
# For 'normal' builds, this defaults to the latest revision on svn.main.dir (HEAD)
#svn.revision=7114
#snapshot.revision=${svn.revision}

# - the directory containing libsvnjavahl-1.dll (on windows) and svnjavahl.jar; only needed for full-build
# how to get these (for windows):
#   - goto http://subversion.tigris.org/servlets/ProjectDocumentList
#   - open the Releases folder
#   - click on the Windows folder
#   - download svn-win32-1.4.6_javahl.zip (or newer)
#   - unzip the .dll and .jar into javahl.dir
javahl.dir=C:/Programme/Subversion/javahl

# - the directory containing the svnant related .jar files; only needed for full-build
# the following .jar files (probably) are needed:
#   - commons-lang-2.0.jar
#   - jakarta-regexp-1.3.jar
#   - svnant.jar
#   - svnClientAdapter.jar
#   - svnjavahl.jar
# how to get these:
#   - goto http://subclipse.tigris.org/servlets/ProjectDocumentList
#   - click on the the svnant folder
#   - download svnant-1.0.0.zip (or newer)
#   - unzip the jar files from the /lib folder to svnant.jar.dir
svnant.jar.dir=${basedir}/../externals/svnant-jars
        </echo>
    </target>

    <target name="jarless" depends="compile, pycompile"/>

    <target name="developer-build" depends="prepare-output, pycompile" description="a local build for developers" />

    <target name="full-build" depends="full-check, install" description="a full build with svn checkout" />

    <target name="needed-check" unless="full-build">
        <uptodate property="antlr.notneeded" targetfile="${gensrc.dir}/org/python/antlr/PythonParser.java">
            <srcfiles dir="grammar" includes="*.g" />
        </uptodate>
    </target>

    <target name="init">
        <property file="${user.home}/ant.properties" />
        <property file="${basedir}/ant.properties" />

        <property name="PY_RELEASE_LEVEL_ALPHA" value="10"/> <!-- 0xA -->
        <property name="PY_RELEASE_LEVEL_BETA" value="11"/> <!-- 0xB -->
        <property name="PY_RELEASE_LEVEL_GAMMA" value="12"/> <!-- 0xC -->
        <property name="PY_RELEASE_LEVEL_FINAL" value="15"/> <!-- 0xF -->
        <property name="PY_RELEASE_LEVEL_SNAPSHOT" value="170"/> <!-- 0xAA -->

        <!-- The current version info -->
        <property name="jython.version" value="2.5.3+"/>
        <property name="jython.version.noplus" value="2.5.3"/>
        <property name="jython.major_version" value="2"/>
        <property name="jython.minor_version" value="5"/>
        <property name="jython.micro_version" value="3"/>
        <property name="jython.release_level" value="${PY_RELEASE_LEVEL_BETA}"/>
        <property name="jython.release_serial" value="0"/>

        <condition property="do.snapshot.build">
            <isset property="snapshot.revision" />
        </condition>
        <!-- Switch to a snapshot release_level when appropriate -->
        <condition property="jython.real_release_level" value="${PY_RELEASE_LEVEL_SNAPSHOT}" else="${jython.release_level}">
            <isset property="do.snapshot.build" />
        </condition>
        <condition property="os.family.unix">
            <os family="unix"/>
        </condition>
        <condition property="os.family.windows">
            <os family="windows"/>
        </condition>
        <property name="build.compiler" value="modern" />
        <property name="jdk.target.version" value="1.5" />
        <property name="jdk.source.version" value="1.5" />
        <property name="deprecation" value="true" />
        <property name="debug" value="true" />
        <property name="nowarn" value="false" />
        <property name="javac.Xlint" value="-Xlint -Xlint:-serial -Xlint:-unchecked -Xlint:-cast"/>

        <!-- properties work.dir and jython.base.dir are also defined in full-preinit -->
        <property name="work.dir" value="${basedir}" />
        <property name="jython.base.dir" value="${work.dir}" />

        <property name="source.dir" value="${jython.base.dir}/src" />
        <property name="test.source.dir" value="${jython.base.dir}/tests/java" />
        <property name="test.shell.dir" value="${jython.base.dir}/tests/shell" />
        <property name="templates.dir" value="${source.dir}/templates" />
        <property name="python.lib" value="${jython.base.dir}/CPythonLib" />
        <property name="bugtests.dir" value="${jython.base.dir}/bugtests" />
        <property name="templates.lazy" value="true" />
        <property name="extlibs.dir" value="${jython.base.dir}/extlibs" />
        <property name="output.dir" value="${work.dir}/build" />
        <property name="compile.dir" value="${output.dir}/classes" />
        <property name="exposed.dir" value="${output.dir}/exposed" />
        <property name="gensrc.dir" value="${output.dir}/gensrc" />
        <property name="dist.dir" value="${work.dir}/dist" />
        <property name="apidoc.dir" value="${dist.dir}/Doc/javadoc" />
        <property name="junit.reports" value="${dist.dir}/testreports" />

        <!-- classpaths -->
        <path id="main.classpath">
            <pathelement path="${extlibs.dir}/libreadline-java-0.8.jar" />
            <pathelement path="${extlibs.dir}/jline-0.9.95-SNAPSHOT.jar" />
            <pathelement path="${extlibs.dir}/servlet-api-2.5.jar" />
            <pathelement path="${informix.jar}" />
            <pathelement path="${oracle.jar}" />
            <pathelement path="${extlibs.dir}/mysql-connector-java-5.1.6.jar" />
            <pathelement path="${extlibs.dir}/postgresql-8.3-603.jdbc4.jar" />
            <pathelement path="${extlibs.dir}/antlr-2.7.7.jar" />
            <pathelement path="${extlibs.dir}/antlr-3.1.3.jar" />
            <pathelement path="${extlibs.dir}/stringtemplate-3.2.jar" />
            <pathelement path="${extlibs.dir}/livetribe-jsr223-2.0.5.jar" />

            <pathelement path="${extlibs.dir}/asm-3.1.jar" />
            <pathelement path="${extlibs.dir}/asm-commons-3.1.jar" />
            <pathelement path="${extlibs.dir}/constantine.jar" />
            <pathelement path="${extlibs.dir}/guava-r07.jar" />
            <pathelement path="${extlibs.dir}/jaffl.jar"/>
            <pathelement path="${extlibs.dir}/jffi-Darwin.jar"/>
            <pathelement path="${extlibs.dir}/jffi-i386-FreeBSD.jar"/>
            <pathelement path="${extlibs.dir}/jffi-i386-Linux.jar"/>
            <pathelement path="${extlibs.dir}/jffi-i386-OpenBSD.jar"/>
            <pathelement path="${extlibs.dir}/jffi-i386-SunOS.jar"/>
            <pathelement path="${extlibs.dir}/jffi-i386-Windows.jar"/>
            <pathelement path="${extlibs.dir}/jffi-ppc-AIX.jar"/>
            <pathelement path="${extlibs.dir}/jffi-ppc-Linux.jar"/>
            <pathelement path="${extlibs.dir}/jffi-ppc64-Linux.jar"/>
            <pathelement path="${extlibs.dir}/jffi-s390x-Linux.jar"/>
            <pathelement path="${extlibs.dir}/jffi-sparc-SunOS.jar"/>
            <pathelement path="${extlibs.dir}/jffi-sparcv9-SunOS.jar"/>
            <pathelement path="${extlibs.dir}/jffi-x86_64-FreeBSD.jar"/>
            <pathelement path="${extlibs.dir}/jffi-x86_64-Linux.jar"/>
            <pathelement path="${extlibs.dir}/jffi-x86_64-OpenBSD.jar"/>
            <pathelement path="${extlibs.dir}/jffi-x86_64-SunOS.jar"/>
            <pathelement path="${extlibs.dir}/jffi-x86_64-Windows.jar"/>
            <pathelement path="${extlibs.dir}/jffi.jar"/>
            <pathelement path="${extlibs.dir}/jnr-posix.jar"/>
            <pathelement path="${extlibs.dir}/jnr-netdb-0.4.jar"/>
        </path>

        <available property="informix.present" classname="com.informix.jdbc.IfxDriver" classpath="${informix.jar}" />
        <available property="oracle.present" classname="oracle.jdbc.driver.OracleDriver" classpath="${oracle.jar}" />

<<<<<<< HEAD

    <!-- init properties for the developer build -->
    <target name="developer-init" depends="pre-init">
        <property name="work.dir" value="${basedir}" />
        <property name="jython.base.dir" value="${basedir}" />
        <property name="source.dir" value="${basedir}/src" />
        <property name="templates.dir" value="${basedir}/src/templates" />
        <property name="python.lib" value="${basedir}/lib-python/2.2" />
        <property name="bugtests.dir" value="${basedir}/bugtests" />
        <property name="templates.lazy" value="true" />
=======
        <path id="test.classpath">
            <path refid="main.classpath"/>
            <pathelement path="${extlibs.dir}/asm-commons-3.1.jar" />
            <pathelement path="${extlibs.dir}/junit-3.8.2.jar" />
            <pathelement path="${exposed.dir}" />
            <pathelement path="${compile.dir}" />
            <pathelement path="${cpptasks.jar.dir}" />
        </path>
        <property name="jython.dev.jar" value="jython-dev.jar" />
        <property name="jython.deploy.jar" value="jython.jar" />
>>>>>>> 9d5526f2
    </target>

    <target name="full-preinit">
        <property file="${user.home}/ant.properties" />
        <property file="${basedir}/ant.properties" />

        <property name="svnant.jar.dir" value="${basedir}/extlibs/svnant-jars" />
        <property name="cpptasks.jar.dir" value="${basedir}/extlibs/cpptasks/cpptasks.jar" />

        <!-- use this property to distinguish a full-build from a developer-build -->
        <property name="full-build" value="true" />

        <!-- predefined main directory for checkout -->
        <property name="svn.main.dir" value="trunk" />
        <property name="hg.code.dir" value="jython" />
        <property name="svn.installer.dir" value="installer" />
        <!-- predefined revision for checkout (this works for both trunk and release branches -->
        <property name="svn.revision" value="HEAD" />

        <!-- properties work.dir and jython.base.dir are also definied in init, 
             so full-preinit must run first to work -->
        <property name="work.dir" value="${basedir}/../full_build/work" />
        <property name="checkout.dir" value="${work.dir}/checkout" />
        <property name="jython.base.dir" value="${checkout.dir}/${hg.code.dir}" />
    	<!-- set has.repositories.connection to false in ant.properties if you want to skip checkout -->
        <property name="has.repositories.connection" value="true" />
<<<<<<< HEAD
        <property name="python.lib" value="${jython.base.dir}/lib-python/2.2" />
        <property name="python.exe" value="${python.home}/python" />
=======
>>>>>>> 9d5526f2
        <condition property="do.checkout" value="true">
            <istrue value="${has.repositories.connection}" />
        </condition>

        <!-- classpath for svn ant task -->
        <path id="svn.classpath">
            <pathelement path="${java.class.path}" />
            <fileset dir="${svnant.jar.dir}">
              <include name="*.jar"/>
            </fileset>
        </path>
    	<!-- taskdef for svn ant task -->
    	<taskdef name="svn" classname="org.tigris.subversion.svnant.SvnTask" classpathref="svn.classpath" />
    </target>
    <target name="full-check" depends="full-preinit, init, dump-env">
        <!-- Require all of the optional jars for a full build -->
        <fail unless="informix.present" message="informix jar not present" />
        <fail unless="oracle.present" message="oracle jar not present" />
    </target>
    <target name="dump-env" depends="init">
        <echo>.</echo>
        <echo>Build environment for ${ant.project.name}</echo>
        <echo>(Note: if ${propertyname} is displayed, then the property is not set)</echo>
        <echo>--- optional libraries ---</echo>
        <echo>oracle location    = '${oracle.jar}'</echo>
        <echo>informix location  = '${informix.jar}'</echo>
        <echo>oracle             = '${oracle.present}'</echo>
        <echo>informix           = '${informix.present}'</echo>
        <echo>--- properties ---</echo>
        <echo>work.dir           = '${work.dir}'</echo>
        <echo>jython.base.dir    = '${jython.base.dir}'</echo>
        <echo>source.dir         = '${source.dir}'</echo>
        <echo>output.dir         = '${output.dir}'</echo>
        <echo>compile.dir        = '${compile.dir}'</echo>
        <echo>exposed.dir        = '${exposed.dir}'</echo>
        <echo>dist.dir           = '${dist.dir}'</echo>
        <echo>apidoc.dir         = '${apidoc.dir}'</echo>
        <echo>templates.dir      = '${templates.dir}'</echo>
        <echo>templates.lazy     = '${templates.lazy}'</echo>
        <echo>python.lib         = '${python.lib}'</echo>
        <echo>build.compiler     = '${build.compiler}'</echo>
        <echo>jdk.target.version = '${jdk.target.version}'</echo>
        <echo>jdk.source.version = '${jdk.source.version}'</echo>
        <echo>deprecation        = '${deprecation}'</echo>
        <echo>debug              = '${debug}'</echo>
        <echo>nowarn             = '${nowarn}'</echo>
        <echo>--- properties (used for full-build only) ---</echo>
        <echo>svn.main.dir       = '${svn.main.dir}'</echo>
        <echo>svn.revision       = '${svn.revision}'</echo>
        <echo>checkout.dir   = '${checkout.dir}'</echo>
        <echo>javahl.dir         = '${javahl.dir}'</echo>
        <echo>svnant.jar.dir     = '${svnant.jar.dir}'</echo>
        <echo>do.snapshot.build  = '${do.snapshot.build}'</echo>
        <echo>snapshot.revision  = '${snapshot.revision}'</echo>
        <echo>do.checkout        = '${do.checkout}'</echo>
    </target>

    <!-- delete what's necessary. should correspond to the directories created in prepare  -->
    <!-- if called directly, we use settings as in developer-build -->
    <!-- (at the moment all properties will already be set if we do a full build) -->
    <target name="clean" depends="init, clean-checkout-dir" description="clean up build working directories">
        <!-- do not hard delete ${work.dir}, since it could be ${basedir} -->
        <!-- deletes all files and subdirectories of ${output.dir}, without ${output.dir} itself. -->
        <delete includeemptydirs="true" failonerror="false">
            <fileset dir="${output.dir}" includes="**/*" />
        </delete>
        <!-- deletes all files and subdirectories of ${dist.dir}, without ${dist.dir} itself. -->
        <delete includeemptydirs="true" failonerror="false">
            <fileset dir="${dist.dir}" includes="**/*" />
        </delete>
        <!-- delete the installation .jar file from ${work.dir}, but no other files -->
        <delete failonerror="false">
            <fileset dir="${work.dir}" includes="jython*.jar" />
        </delete>
    </target>

    <target name="devclean" depends="init"
        description="clean up build working directories without deleting antlr files, cachedir, or Lib">

        <delete includeemptydirs="true" failonerror="false">
            <fileset dir="${output.dir}" includes="**/*" excludes="gensrc/**"/>
        </delete>
        <!-- deletes all files and subdirectories of ${dist.dir}, without ${dist.dir} itself. -->
        <delete includeemptydirs="true" failonerror="false">
            <fileset dir="${dist.dir}" includes="**/*" excludes="cachedir/**,Lib/**"/>
        </delete>
        <!-- delete the installation .jar file from ${work.dir}, but no other files -->
        <delete failonerror="false">
            <fileset dir="${work.dir}" includes="jython*.jar" />
        </delete>
    </target>


    <!-- clean checkout.dir if we really checkout -->
    <target name="clean-checkout-dir" if="do.checkout">
        <delete includeemptydirs="true" failonerror="false">
            <fileset dir="${checkout.dir}" includes="**/*" defaultexcludes="no" />
        </delete>
    </target>

    <target name="clean-if-antlr-needed" unless="antlr.notneeded">
        <!-- this seems to be the only way I could get a clean when there has been a
             change to grammar files.  If you are working on the grammars you might
             want to comment this out, as a clean is really only needed if you change
             the tokens defined in Python.g (and cleans make the build slow) -->
        <antcall target="clean"/>
    </target>
    
    <!-- create output directories -->
    <target name ="prepare-output" depends="init,needed-check,clean-if-antlr-needed">
        <mkdir dir="${compile.dir}" />
        <mkdir dir="${gensrc.dir}/org/python/antlr" />
        <mkdir dir="${exposed.dir}" />
        <mkdir dir="${dist.dir}" />
    </target>

    <!-- create necessary directories -->
    <target name="prepare" depends="prepare-full, prepare-checkout, prepare-output"/>

    <!-- create directories needed only in full-build -->
    <target name="prepare-full" depends="clean" if="full-build">
        <mkdir dir="${work.dir}" />
        <mkdir dir="${dist.dir}/Doc" />
        <mkdir dir="${apidoc.dir}" />
    </target>

    <!-- create checkout directory if necessary -->
    <target name="prepare-checkout" if="do.checkout">
        <mkdir dir="${checkout.dir}" />
    </target>

    <target name="checkout" depends="prepare" if="do.checkout">
        <exec executable="hg">
            <arg line="clone http://hg.python.org/jython-releasing/2.5.3 -b 2.5 ${checkout.dir}/${hg.code.dir}"/>
        </exec>

        <svn javahl="${javahl.dir}" >
            <checkout url="https://jython.svn.sourceforge.net/svnroot/jython/${svn.main.dir}/${svn.installer.dir}" revision="${svn.revision}" destPath="${checkout.dir}/${svn.installer.dir}" />
        </svn> 

        <!-- checkout cpython license from the correct python maintenance branch -->
        <svn javahl="${javahl.dir}" >
               <checkout url="http://svn.python.org/projects/python/branches/release25-maint/" destPath="${checkout.dir}/python" recurse="false" />
        </svn> 
    </target>

    <target name="check-hg">
      <available file=".hg" type="dir" property="hg.present"/>
      <condition property="hg-run">
        <and>
          <isset property="hg.present"/>
          <!-- XXX: Might this work on Windows? -->
          <isset property="os.family.unix"/>
        </and>
      </condition>
    </target>
    <target name="hg-id" depends="check-hg, hg-branch, hg-tag, hg-version"/>

    <target name="hg-branch" if="hg-run">
        <exec executable="hg" failifexecutionfails="false" outputproperty="build.hg.branch">
          <arg line="id -b"/>
        </exec>
    </target>
    <target name="hg-tag" if="hg-run">
        <exec executable="hg" failifexecutionfails="false" outputproperty="build.hg.tag">
          <arg line="id -t"/>
        </exec>
    </target>
    <target name="hg-version" if="hg-run">
        <exec executable="hg" failifexecutionfails="false" outputproperty="build.hg.version">
          <arg line="id -i"/>
        </exec>
    </target>

    <!-- skip-brand can be set in ant.properties or as a system property to keep from updating the
         version.properties file and making the jar on every developer build. -->
    <target name="brand-version" depends="init, hg-id" unless="skip-brand">
        <property name="build.hg.branch" value=""/>
        <property name="build.hg.tag" value=""/>
        <property name="build.hg.version" value=""/>
        <tstamp>
            <format property="build.date" pattern="MMM d yyyy" offset="0"/>
            <format property="build.time" pattern="HH:mm:ss" offset="0"/>
        </tstamp>
        <mkdir dir="${compile.dir}/org/python"/>
        <echo file="${compile.dir}/org/python/version.properties"># Jython version information
jython.version=${jython.version}
jython.major_version=${jython.major_version}
jython.minor_version=${jython.minor_version}
jython.micro_version=${jython.micro_version}
jython.release_level=${jython.release_level}
jython.release_serial=${jython.release_serial}
jython.build.date=${build.date}
jython.build.time=${build.time}
jython.build.hg_branch=${build.hg.branch}
jython.build.hg_tag=${build.hg.tag}
jython.build.hg_version=${build.hg.version}</echo>
    </target>

    <target name="brand-readme-version" depends="checkout" if="do.snapshot.build">
        <!-- change README.txt version string, if so defined: used for
        snapshot builds. XXX: a bit broken for now-->
        <replace file="${jython.base.dir}/README.txt" token='2.5a3+'
        value='2.5a${svn.revision}' />
        <replace file="${jython.base.dir}/README.txt">
            <replacetoken>=======================</replacetoken>
            <replacevalue>--------------------------

This is a snapshot build.
It reflects the current development status.
				
The readme text for the next release will be like:

            </replacevalue>
        </replace>
    </target>

    <target name="template-init" depends="prepare">
        <javac srcdir="${source.dir}/"
                destdir="${compile.dir}"
                target="${jdk.target.version}"
                source="${jdk.source.version}"
                debug="${debug}"
                deprecation="${deprecation}"
                nowarn="${nowarn}">
            <include name="org/python/util/TemplateAntTask.java" />
            <compilerarg line="${javac.Xlint}"/>
        </javac>
    </target>

    <target name="template" depends="checkout, template-init">
        <taskdef name="gentempl" classname="org.python.util.TemplateAntTask"
            classpath="${compile.dir}" />
        <gentempl srcdir="${templates.dir}" verbose="true"
		  lazy="${templates.lazy}"/>
    </target>

    <target name="antlr_gen" depends="prepare-output" unless="antlr.notneeded">
        <java classname="org.antlr.Tool" failonerror="true" fork="true" dir="${jython.base.dir}">
            <jvmarg value="-Xmx128m"/>
            <arg value="-Xconversiontimeout"/>
            <arg value="2000"/>
            <arg value="-fo"/>
            <arg path="${work.dir}/build/gensrc/org/python/antlr"/>
            <arg value="-lib"/>
            <arg path="${work.dir}/build/gensrc/org/python/antlr"/>
            <arg file="${jython.base.dir}/grammar/Python.g"/>
            <arg file="${jython.base.dir}/grammar/PythonPartial.g"/>
            <classpath refid="main.classpath"/>
        </java>
        
        <!-- copy the .tokens to /grammar, for usage in ANTLRWorks -->
        <!--
        <copy todir="grammar" preservelastmodified="true">
            <fileset dir="build/gensrc/org/python/antlr">
                <include name="Python.tokens" />
            </fileset>
        </copy>
        -->

    </target>
 
    <target name="compile" depends="init,antlr_gen,brand-version">
        <javac destdir="${compile.dir}"
               target="${jdk.target.version}"
               source="${jdk.source.version}"
               debug="${debug}"
               deprecation="${deprecation}"
               nowarn="${nowarn}"
               memoryMaximumSize="192m"
               fork="true">
            <compilerarg line="${javac.Xlint}"/>
            <src path="${source.dir}"/>
            <src path="${gensrc.dir}"/>

            <exclude name="**/handler/InformixDataHandler.java" unless="informix.present" />
            <exclude name="**/handler/OracleDataHandler.java" unless="oracle.present" />
            <classpath refid="main.classpath" />
        </javac>

        <javac srcdir="${jython.base.dir}/Lib"
               includes="jxxload_help/**"
               destdir="${compile.dir}"
               target="${jdk.target.version}"
               source="${jdk.source.version}"
               debug="${debug}"
               deprecation="${deprecation}"
               nowarn="${nowarn}">
            <compilerarg line="${javac.Xlint}"/>
        </javac>

        <!-- java files used by tests -->
        <javac srcdir="${test.source.dir}"
               destdir="${compile.dir}"
               target="${jdk.target.version}"
               source="${jdk.source.version}"
               debug="${debug}"
               deprecation="${deprecation}"
               nowarn="${nowarn}">
            <compilerarg line="${javac.Xlint}"/>
            <classpath refid="test.classpath" />
        </javac>
        <javac srcdir="tests/data/initializer"
            destdir="tests/data/initializer"
            target="${jdk.target.version}"
            source="${jdk.source.version}"
            debug="${debug}"
            deprecation="${deprecation}"
            nowarn="${nowarn}"> 
            <compilerarg line="${javac.Xlint}"/>
            <classpath refid="test.classpath" />
        </javac>
        <copy file="${source.dir}/org/python/modules/ucnhash.dat"
              todir="${compile.dir}/org/python/modules"
              preservelastmodified="true" />

        <copy todir="${compile.dir}" preservelastmodified="true">
            <fileset dir="${source.dir}">
                <include name="**/*.properties" />
            </fileset>
        </copy>
        <!-- grammar must now be up to date -->
        <property name="antlr.notneeded" value="true" />

	<copy todir="${compile.dir}/META-INF/services">
	    <fileset dir="${source.dir}/META-INF/services" />
	</copy>
    </target>

    <!--
    If you run this before running regrtest, test__rawffi.py should pass.
    So far I have been unable to enable cpptasks without passing an arg to ant.
    To run this task like I am do:

    ant -lib extlibs/cpptasks/cpptasks.jar compile_cpp

    XXX: get cpptasks running without an arg to ant.
    -->
    <target name="compile_cpp" depends="compile">
        <taskdef resource="cpptasks.tasks"/>
        <cc outtype="shared" subsystem="console" outfile="ctypes_test" objdir="${compile.dir}">
             <fileset dir="tests/c" includes="*.c"/>
         </cc>
    </target>


    <target name="expose" depends="compile">
        <taskdef name="expose" classname="org.python.expose.generate.ExposeTask">
            <classpath>
                <path refid="main.classpath" />
                <pathelement path="${compile.dir}" />
            </classpath>
        </taskdef>
        <expose srcdir="${compile.dir}"
            destdir="${exposed.dir}" 
            includesfile="${jython.base.dir}/CoreExposed.includes"/>
    </target>

    <target name="jar-complete" depends="jar">
        <taskdef name="jarjar" classname="com.tonicsystems.jarjar.JarJarTask" classpath="extlibs/jarjar-0.7.jar"/>
        <jarjar destfile="${dist.dir}/${jython.deploy.jar}">
            <zipfileset src="${dist.dir}/${jython.dev.jar}"/>
            <zipfileset src="extlibs/antlr-runtime-3.1.3.jar"/>
            <rule pattern="org.antlr.runtime.**" result="org.python.antlr.runtime.@1"/>
            <zipfileset src="extlibs/asm-3.1.jar"/>
            <zipfileset src="extlibs/asm-commons-3.1.jar"/>
            <zipfileset src="extlibs/asm-util-3.1.jar"/>
            <rule pattern="org.objectweb.asm.**" result="org.python.objectweb.asm.@1"/>
            <zipfileset src="extlibs/guava-r07.jar"/>
            <rule pattern="com.google.**" result="org.python.google.@1"/>
            <zipfileset src="extlibs/jaffl.jar"/>
            <zipfileset src="extlibs/jffi-Darwin.jar"/>
            <zipfileset src="extlibs/jffi-i386-FreeBSD.jar"/>
            <zipfileset src="extlibs/jffi-i386-Linux.jar"/>
            <zipfileset src="extlibs/jffi-i386-OpenBSD.jar"/>
            <zipfileset src="extlibs/jffi-i386-SunOS.jar"/>
            <zipfileset src="extlibs/jffi-i386-Windows.jar"/>
            <zipfileset src="extlibs/jffi-ppc-AIX.jar"/>
            <zipfileset src="extlibs/jffi-ppc-Linux.jar"/>
            <zipfileset src="extlibs/jffi-ppc64-Linux.jar"/>
            <zipfileset src="extlibs/jffi-s390x-Linux.jar"/>
            <zipfileset src="extlibs/jffi-sparc-SunOS.jar"/>
            <zipfileset src="extlibs/jffi-sparcv9-SunOS.jar"/>
            <zipfileset src="extlibs/jffi-x86_64-FreeBSD.jar"/>
            <zipfileset src="extlibs/jffi-x86_64-Linux.jar"/>
            <zipfileset src="extlibs/jffi-x86_64-OpenBSD.jar"/>
            <zipfileset src="extlibs/jffi-x86_64-SunOS.jar"/>
            <zipfileset src="extlibs/jffi-x86_64-Windows.jar"/>
            <zipfileset src="extlibs/jffi.jar"/>
            <zipfileset src="extlibs/jnr-posix.jar"/>
            <zipfileset src="extlibs/jnr-netdb-0.4.jar"/>
            <!-- <rule pattern="com.sun.jna.**" result="org.python.jna.@1"/> -->
            <rule pattern="org.jruby.ext.posix.**" result="org.python.posix.@1"/>
            <zipfileset src="extlibs/constantine.jar"/>
            <rule pattern="com.kenai.constantine.**" result="org.python.constantine.@1"/>
            <zipfileset src="extlibs/xercesImpl-2.9.1.jar" excludes="META-INF/services/*"/>
            <rule pattern="org.apache.xml.**" result="org.python.apache.xml.@1"/>
            <rule pattern="org.apache.xerces.**" result="org.python.apache.xerces.@1"/>
            <rule pattern="org.apache.wml.**" result="org.python.apache.wml.@1"/>
            <rule pattern="org.apache.html.**" result="org.python.apache.html.@1"/>
            <zipfileset src="extlibs/jline-0.9.95-SNAPSHOT.jar"/>
            <!--
            <rule pattern="jline.**" result="org.python.jline.@1"/>
            -->
            <manifest>
                <attribute name="Main-Class" value="org.python.util.jython" />
                <attribute name="Built-By" value="${user.name}" />
                <!-- info section. ATTN: no blanks, no '.' in the names -->
                <section name="Build-Info">
                    <attribute name="version" value="${jython.version}" />
                    <attribute name="svn-build" value="${do.checkout}" />
                    <attribute name="oracle" value="${oracle.present}" />
                    <attribute name="informix" value="${informix.present}" />
                    <attribute name="build-compiler" value="${build.compiler}" />
                    <attribute name="jdk-target-version" value="${jdk.target.version}" />
                    <attribute name="debug" value="${debug}" />
                </section>
            </manifest>
        </jarjar>
    </target>

    <target name="jar" depends="compile,expose">
       <typedef name="nameunion" classname="org.python.util.NameUnionAntType">
           <classpath>
               <path refid="main.classpath" />
               <pathelement path="${compile.dir}" />
           </classpath>
       </typedef>
       <jar destfile="${dist.dir}/callbacker_test.jar">
           <fileset dir="${compile.dir}" includes="org/python/tests/Callbacker*"/>
       </jar>
       <jar destfile="${dist.dir}/${jython.dev.jar}" duplicate="fail">
          <!-- If only nameunion is used, ant issues a spurious warning about no files being
               included.  Use a fileset for version.properties just to shut that up. -->
          <fileset dir="${compile.dir}" includes="org/python/version.properties"/>
          <nameunion>
             <fileset dir="${exposed.dir}"/>
             <fileset dir="${compile.dir}"
                 excludes="org/python/expose/generate/**,org/python/version.properties"/>   
          </nameunion>
          <manifest>
              <attribute name="Main-Class" value="org.python.util.jython" />
              <attribute name="Built-By" value="${user.name}" />
              <!-- info section. ATTN: no blanks, no '.' in the names -->
              <section name="Build-Info">
                  <attribute name="version" value="${jython.version}" />
                  <attribute name="svn-build" value="${do.checkout}" />
                  <attribute name="oracle" value="${oracle.present}" />
                  <attribute name="informix" value="${informix.present}" />
                  <attribute name="build-compiler" value="${build.compiler}" />
                  <attribute name="jdk-target-version" value="${jdk.target.version}" />
                  <attribute name="debug" value="${debug}" />
              </section>
          </manifest>
        </jar>
    </target>

    <target name="javadoc" depends="compile">
        <path id="javadoc.classpath">
            <pathelement path="${java.class.path}" />
            <pathelement path="${compile.dir}" />
            <path refid="main.classpath" />
        </path> 
        <javadoc sourcepath="${source.dir}" 
                 destdir="${apidoc.dir}"
                 source="${jdk.source.version}"
                 public="true"
                 breakiterator="yes"
                 packagenames="org.python.core.*, org.python.util.*, org.python.modules.*, com.ziclix.python.sql, com.xhaus.modjy"
                 windowtitle="Jython API documentation"
                 bottom="&lt;a href='http://www.jython.org' target='_top'>Jython homepage&lt;/a>"
        >
            <link href="http://java.sun.com/j2se/1.5.0/docs/api/" />
            <classpath refid="javadoc.classpath" />
        </javadoc>
    </target>

    <target name="copy-license" if="do.checkout">
        <echo>copy CPython LICENSE from ${checkout.dir}/python</echo>
        <copy file="${checkout.dir}/python/LICENSE" tofile="${dist.dir}/LICENSE_CPython.txt" preservelastmodified="true" />
    </target>

    <target name="copy-full" depends="copy-lib, copy-license" if="full-build">
        <echo>copy misc files from ${jython.base.dir}</echo>
        <copy todir="${dist.dir}" preservelastmodified="true" overwrite="true">
            <fileset dir="${jython.base.dir}"
                     includes="ACKNOWLEDGMENTS, build.xml, build.Lib.include.properties, NEWS, LICENSE.txt, README.txt, registry"
            />
        </copy>

        <!-- sources: todir has to correspond with installer/**/JarInstaller.java -->
        <echo>copy sources from ${jython.base.dir}</echo>
        <copy todir="${dist.dir}" preservelastmodified="true">
            <fileset dir="${jython.base.dir}">
              <include name="src/**/*.java" />
              <include name="src/com/**/*.properties" />
              <include name="src/shell/*" />
              <include name="src/templates/*" />
              <include name="Lib/jxxload_help/*.java" />
              <include name="src/org/**/ucnhash.dat" />
              <include name="grammar/*.g" />
              <include name="tests/java/**/*.java" />
              <include name="CoreExposed.includes" />
              <include name="extlibs/**/*.jar" />

              <!-- don't distribute jdbc jars -->
              <exclude name="extlibs/mysql-connector-java-5.1.6.jar" />
              <exclude name="extlibs/postgresql-8.3-603.jdbc4.jar" />
              <exclude name="extlibs/ifxjdbc.jar" />
              <exclude name="extlibs/ojdbc14.jar" />

            </fileset>
        </copy>

        <echo>copy the demo files from ${jython.base.dir}/Demo</echo>
        <copy todir="${dist.dir}/Demo" preservelastmodified="true">
            <fileset dir="${jython.base.dir}/Demo">
              <include name="**/*.java" />
              <include name="**/*.html" />
              <include name="**/*.py" />
              <include name="**/*.txt" />
              <include name="**/*.xml**" />
              <include name="**/jreload/example.jar" />
              <include name="**/jreload/_xample/Version.class" />
              <exclude name="**/jpywork/**" />
            </fileset>
        </copy>
    </target>

    <target name="pycompile" depends="jar,copy-lib">
        <taskdef name="jycompile" classname="org.python.util.JycompileAntTask">
            <classpath path="${dist.dir}/Lib"/>
            <classpath path="${dist.dir}/${jython.dev.jar}" />
            <classpath refid="main.classpath" />
        </taskdef>
        <jycompile srcdir="${dist.dir}/Lib" destdir="${dist.dir}/Lib" excludes="test/**"/>
    </target>

    <target name="copy-lib" depends="init, copy-javalib, copy-cpythonlib">
        <!-- XXX untested and most likely broken in 2.5
        <copy todir="${dist.dir}" preservelastmodified="true">
            <fileset dir="${jython.base.dir}" includes="Tools/**/*.py" />
        </copy>
        -->

        <copy todir="${dist.dir}/Lib">
            <fileset dir="${jython.base.dir}/Lib">
                <exclude name="**/*.class"/>
            </fileset>
        </copy>

        <!-- copy the shell scripts and make them executable -->
        <copy todir="${dist.dir}/bin">
            <fileset dir="${source.dir}/shell"/>
        </copy>
        <chmod perm="ugo+rx">
            <fileset dir="${dist.dir}/bin" />
        </chmod>

        <!-- copy the registry -->
        <copy todir="${dist.dir}" file="${jython.base.dir}/registry" preservelastmodified="true"/>
    </target>

    <target name="copy-cpythonlib">
        <copy todir="${dist.dir}/Lib">
            <fileset dir="${python.lib}" excludes="**/*.pyc, **/*.pyo" includesfile="${jython.base.dir}/CPythonLib.includes">
                <!-- The include file gets all of CPythonLib's test directory, but we only want the ones from Jython's Lib.   -->
                <present present="srconly" targetdir="${jython.base.dir}/Lib"/>
            </fileset>
        </copy>
    </target>

    <target name="copy-javalib" unless="full-build">
        <copy todir="${dist.dir}/javalib">
            <fileset dir="${jython.base.dir}/extlibs">
                <exclude name="profile.properties"/>
            </fileset>
            <fileset dir="${work.dir}/build">
                <include name="*.jar"/>
                <include name="*.properties"/>
            </fileset>
        </copy>
    </target>

    <!-- if install called by itself, make sure all the dependent targets run;
         otherwise, redundant with full-check -->
    <target name="install-init">
        <property name="full-build" value="true" />
    </target>

    <!-- wrap the build into the installer -->
    <target name="install" depends="brand-readme-version, install-init, jar-complete, javadoc, copy-full">
        <property name="install.src.dir" value="${jython.base.dir}/../installer/src/java" />
        <echo>compiling installer from ${install.src.dir}</echo>
        <javac srcdir="${install.src.dir}"
               includes="org/**"
               destdir="${compile.dir}"
               target="${jdk.target.version}"
               source="${jdk.source.version}"
               debug="${debug}"
               deprecation="${deprecation}"
               nowarn="${nowarn}"
        />
        <echo>copy installer classes to ${dist.dir}</echo>
        <copy todir="${dist.dir}" preservelastmodified="true">
            <fileset dir="${compile.dir}">
            	<include name="org/python/util/install/**/*.class" />
            	<include name="org/apache/commons/cli/*.class" />
            </fileset>
        </copy>
        <copy file="${install.src.dir}/org/apache/LICENSE.txt" tofile="${dist.dir}/LICENSE_Apache.txt" preservelastmodified="true" />
        <echo>copy installer icon to ${dist.dir}</echo>
        <copy todir="${dist.dir}" preservelastmodified="true">
            <fileset dir="${install.src.dir}">
                <include name="**/*.png" />
                <include name="**/*.template" />
                <!-- check no /bin directory -->
                <exclude name="bin/**" />
            </fileset>
        </copy>
        <echo>building installer .jar file</echo>
        <jar destfile="${work.dir}/jython_installer-${jython.version.noplus}.jar" update="true">
            <fileset dir="${dist.dir}">
                <exclude name="${jython.dev.jar}"/>
                <exclude name="callbacker_test.jar"/>
                <exclude name="extlibs/svnant-jars/**" />
                <exclude name="extlibs/antlr*.jar" />
                <exclude name="extlibs/asm*.jar" />
                <exclude name="extlibs/constantine*.jar" />
                <exclude name="extlibs/jarjar*.jar" />
                <exclude name="extlibs/junit*.jar" />
                <exclude name="extlibs/servlet-api*.jar" />
                <exclude name="extlibs/stringtemplate*.jar" />
                <exclude name="extlibs/xerces*.jar" />
            </fileset>
            <manifest>
                <attribute name="Main-Class" value="org.python.util.install.Installation" />
                <attribute name="Built-By" value="${user.name}" />
                <!-- section for the install program -->
                <section name="Jython">
                    <attribute name="version" value="${jython.version}" />
                    <attribute name="exclude-dirs" value="org;META-INF" />
                </section>
                <!-- info section. ATTN: no blanks, no '.' in the names -->
                <section name="Build-Info">
                    <attribute name="svn-build" value="${do.checkout}" />
                    <attribute name="oracle" value="${oracle.present}" />
                    <attribute name="informix" value="${informix.present}" />
                    <attribute name="build-compiler" value="${build.compiler}" />
                    <attribute name="jdk-target-version" value="${jdk.target.version}" />
                    <attribute name="debug" value="${debug}" />
                </section>
            </manifest>
        </jar>
    </target>

    <target name="test" depends="prepare-test,javatest,launchertest,regrtest,modjytest" description="run all the tests"/>
    <target name="singlejavatest" depends="compile,expose" description="run a single JUnit test (specify with -Dtest=classname)">
        <junit haltonfailure="true" fork="true">
            <formatter type="brief" usefile="false"/>
            <sysproperty key="python.cachedir.skip" value="true"/>
            <sysproperty key="python.home" value="${dist.dir}"/>
            <classpath refid="test.classpath"/>
            <batchtest>
                <fileset dir="${test.source.dir}" includes="**/${test}.java"/>
            </batchtest>
        </junit>
    </target>
    <target name="prepare-test" depends="init">
        <!-- Clean any old test output -->
        <delete dir="${junit.reports}"/>
    </target>
    <target name="javatest" depends="developer-build" description="run all the JUnit tests">
        <mkdir dir="${junit.reports}"/>
        <junit fork="true" printsummary="true">
            <formatter type="xml"/>
            <sysproperty key="python.home" value="${dist.dir}"/>
            <sysproperty key="python.test.source.dir" value="${test.source.dir}"/>
            <classpath refid="test.classpath"/>
            <batchtest todir="${junit.reports}">
                <fileset dir="${test.source.dir}" includes="**/*Test*.java">
                    <exclude name="javatests/**/*" />
                    <exclude name="**/InterpTestCase.java" />
                    <exclude name="org/python/antlr/**" />
                </fileset>
            </batchtest>
        </junit>
    </target>
    <target name="idxtest" depends="developer-build">
        <mkdir dir="${junit.reports}"/>
        <junit fork="true" printsummary="true" showoutput="true">
            <formatter type="xml"/>
            <sysproperty key="python.home" value="${dist.dir}"/>
            <sysproperty key="python.test.source.dir" value="${test.source.dir}"/>
            <classpath refid="test.classpath"/>
            <batchtest todir="${junit.reports}">
                <fileset dir="${test.source.dir}" includes="**/*Test*.java">
                    <exclude name="javatests/**/*" />
                    <exclude name="**/InterpTestCase.java" />
                    <exclude name="org/python/antlr/**" />
                    <exclude name="org/python/core/**" />
                    <exclude name="org/python/expose/**" />
                    <exclude name="org/python/jsr223/**" />
                    <exclude name="org/python/tests/**" />
                    <exclude name="org/python/util/**" />
                </fileset>
            </batchtest>
        </junit>
    </target>
    <!-- XXX: how do I share common stuff with "idxtest" target? -->
    <target name="idxtest-debug" depends="developer-build">
        <mkdir dir="${junit.reports}"/>
        <junit fork="true" printsummary="true">
            <formatter type="xml"/>
            <sysproperty key="python.home" value="${dist.dir}"/>
            <sysproperty key="python.test.source.dir" value="${test.source.dir}"/>
            <classpath refid="test.classpath"/>
            <jvmarg value="-agentlib:jdwp=transport=dt_socket,server=y,suspend=y,address=5000"/>
            <batchtest todir="${junit.reports}">
                <fileset dir="${test.source.dir}" includes="**/*Test*.java">
                    <exclude name="javatests/**/*" />
                    <exclude name="**/InterpTestCase.java" />
                    <exclude name="org/python/antlr/**" />
                    <exclude name="org/python/core/**" />
                    <exclude name="org/python/expose/**" />
                    <exclude name="org/python/jsr223/**" />
                    <exclude name="org/python/tests/**" />
                    <exclude name="org/python/util/**" />
                </fileset>
            </batchtest>
        </junit>
    </target>
    <target name="modjytest" depends="developer-build">
        <ant dir="tests/modjy">
            <property name="jython_home" value="${dist.dir}"/>
            <property name="mockrunner_home" value="${extlibs.dir}/mockrunner-0.4.1"/>
        </ant>
    </target>
    <target name="launchertest" depends="developer-build" if="os.family.unix">
      <exec executable="${test.shell.dir}/test-jython.sh">
        <arg value="${dist.dir}"/>
      </exec>
    </target>
    <target name="regrtest" depends="developer-build,regrtest-unix,regrtest-windows" description="run Python tests expected to work on Jython"/>
    <target name="regrtest-unix" if="os.family.unix">
      <exec executable="${dist.dir}/bin/jython">
        <arg value="${dist.dir}/Lib/test/regrtest.py"/>
        <!-- Only run the tests that are expected to work on Jython -->
        <arg value="--expected"/>
        <arg value="-j"/>
        <arg value="${junit.reports}"/>
      </exec>
    </target>
    <target name="regrtest-windows" if="os.family.windows">
      <exec executable="${dist.dir}/bin/jython.bat">
        <arg value="${dist.dir}/Lib/test/regrtest.py"/>
        <!-- Only run the tests that are expected to work on Jython -->
        <arg value="--expected"/>
        <arg value="-j"/>
        <arg value="${junit.reports}"/>
      </exec>
    </target>

    <!-- run bugtests, create a config if necessary -->
    <target name="bugtest" depends="create-bugtest-config">
         <java classname="org.python.util.jython" fork="true" dir="${bugtests.dir}">
            <classpath>
                <pathelement location="${dist.dir}/${jython.dev.jar}"/>
                <fileset dir="${dist.dir}/javalib"/>
            </classpath>
            <jvmarg value="-Dpython.home=${dist.dir}"/>
            <arg value="driver.py"/>
         	<!-- uncomment if you want to run only one test: -->
         	<!--
         	<arg value="386"/>
         	-->
        </java>
    </target>

    <!-- create support_config.py in the bugtset directory only if it doesn't already exist -->
    <target name="create-bugtest-config" depends="init, check-bugtest-config" unless="have_bugtest_config">
        <!-- doesn't seem to be a direct way to get at the path to javac,
        java.home points to the jre folder. The following assumes a standard
        jdk layout. Alternative is to try something like:

            <property environment="env"/>
            <property name="jdk.home" value="${env.JAVA_HOME}" />
  
        or set jdk.home explicitly
        -->
        <echo>creating ${bugtests.dir}/support_config.py</echo>
        <property name="jdk.home" value="${java.home}/.." />
        <echo file="${bugtests.dir}/support_config.py">
# this configuration was auto-generated by ant build script,
# safe to edit by hand (won't be overwritten)
java_home="${jdk.home}"
jython_home="${dist.dir}" 
classpath="${dist.dir}/${jython.dev.jar}${path.separator}classes"
        </echo>
    </target>

    <!-- set property have_bugtest_config if support_config.py already exists in the bugtest directory -->
    <target name="check-bugtest-config">
        <available property="have_bugtest_config" file="${bugtests.dir}/support_config.py"/>
    </target>

</project><|MERGE_RESOLUTION|>--- conflicted
+++ resolved
@@ -216,18 +216,6 @@
         <available property="informix.present" classname="com.informix.jdbc.IfxDriver" classpath="${informix.jar}" />
         <available property="oracle.present" classname="oracle.jdbc.driver.OracleDriver" classpath="${oracle.jar}" />
 
-<<<<<<< HEAD
-
-    <!-- init properties for the developer build -->
-    <target name="developer-init" depends="pre-init">
-        <property name="work.dir" value="${basedir}" />
-        <property name="jython.base.dir" value="${basedir}" />
-        <property name="source.dir" value="${basedir}/src" />
-        <property name="templates.dir" value="${basedir}/src/templates" />
-        <property name="python.lib" value="${basedir}/lib-python/2.2" />
-        <property name="bugtests.dir" value="${basedir}/bugtests" />
-        <property name="templates.lazy" value="true" />
-=======
         <path id="test.classpath">
             <path refid="main.classpath"/>
             <pathelement path="${extlibs.dir}/asm-commons-3.1.jar" />
@@ -238,7 +226,6 @@
         </path>
         <property name="jython.dev.jar" value="jython-dev.jar" />
         <property name="jython.deploy.jar" value="jython.jar" />
->>>>>>> 9d5526f2
     </target>
 
     <target name="full-preinit">
@@ -265,11 +252,6 @@
         <property name="jython.base.dir" value="${checkout.dir}/${hg.code.dir}" />
     	<!-- set has.repositories.connection to false in ant.properties if you want to skip checkout -->
         <property name="has.repositories.connection" value="true" />
-<<<<<<< HEAD
-        <property name="python.lib" value="${jython.base.dir}/lib-python/2.2" />
-        <property name="python.exe" value="${python.home}/python" />
-=======
->>>>>>> 9d5526f2
         <condition property="do.checkout" value="true">
             <istrue value="${has.repositories.connection}" />
         </condition>
