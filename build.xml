<!-- Copyright 2000 Dj Walker-Morgan -->
<project name="jython" default="developer-build" basedir=".">
    <target name="usage" description="prints usage hints">
        <echo>
Use case 1: developer build (in your local jython copy)
-------------------------------------------------------
  - call target 'developer-build' (which is the default for this build.xml)
This build will create directories /build and /dist below basedir.


Use case 2: full build for a release (using svn checkout)
---------------------------------------------------------
  - make sure you have access to the jython subversion repository (https://jython.svn.sourceforge.net/svnroot/jython/trunk)
  - override svn.main.dir in ant.properties (if necessary)
  - call target 'full-build'
This build will create a working directory named full_build/${svn.main.dir} at the same
level as your local directories jython, sandbox and installer.
It will contain a big jython_installer-${jython.version}.jar file suitable for installation.

Please be aware:
To build older releases, it may be necessary to use an older build.xml, too (with the corresponding tag).
For example it is not possible to build Release_2_2alpha1 with this version of build.xml.

Note on targets
---------------
The following targets are designed for direct invocation:
  - usage
  - developer-build
  - full-build
  - clean (uses developer-build settings if called directly)
Following an ant convention, the callable targets have a description attribute.
All other targets may give unpredicted results if called directly.


Where ant.properties are searched
---------------------------------
  1. in user.home
  2. in the same directory as this build.xml file
The first setting of a property wins, further settings are ignored.


Actions for a release
---------------------
See http://wiki.python.org/jython/JythonDeveloperGuide/HowToReleaseJython

        	
An example ant.properties file:
-------------------------------

# - define the home of the corresponding CPython version
python.home=c:/Programme/Python/Python23

# - zxJDBC
oracle.jar=C:/workspace/HEAD/for_development/bisdevsrv28/jboss/server/infra/lib/ojdbc14.jar
#informix.jar=${basedir}/../externals/external-jars/ifxjdbc.jar

# - option for javac (build.compiler=modern is a global option to use standard jdk 1.3/1.4/1.5)
#build.compiler=modern
#jdk.target.version=1.5
#debug=false
#deprecation=off

# - the svn main directory to build from; only needed for full-build
# This e.g. could be one of:
#   trunk
#   branches/Release_2_2maint
#   tags/Release_2_2rc3
# meaning any directory just above the two directories:
#   /installer
#   /jython
# svn.main.dir defaults to trunk
#svn.main.dir=trunk

# - the revision; only needed for a snapshot full-build
# To create a snapshot build: uncomment and indicate the correct revision (it has to be a number)
# For 'normal' builds, this defaults to the latest revision on svn.main.dir (HEAD)
#snapshot.revision=3444

# - the directory containing libsvnjavahl-1.dll (on windows) and svnjavahl.jar; only needed for full-build
# how to get these (for windows):
#   - goto http://subversion.tigris.org/servlets/ProjectDocumentList
#   - open the Releases folder
#   - click on the Windows folder
#   - download svn-win32-1.4.6_javahl.zip (or newer)
#   - unzip the .dll and .jar into javahl.dir
javahl.dir=C:/Programme/Subversion/javahl

# - the directory containing the svnant related .jar files; only needed for full-build
# the following .jar files (probably) are needed:
#   - commons-lang-2.0.jar
#   - jakarta-regexp-1.3.jar
#   - svnant.jar
#   - svnClientAdapter.jar
#   - svnjavahl.jar
# how to get these:
#   - goto http://subclipse.tigris.org/servlets/ProjectDocumentList
#   - click on the the svnant folder
#   - download svnant-1.0.0.zip (or newer)
#   - unzip the jar files from the /lib folder to svnant.jar.dir
svnant.jar.dir=${basedir}/../externals/svnant-jars
        </echo>
    </target>

    <target name="jarless" depends="compile, copy-lib"/>

    <target name="developer-build" depends="prepare-output, jar, copy-lib" description="a local build for developers" />

    <target name="full-build" depends="full-check, install" description="a full build with svn checkout" />

    <target name="needed-check" unless="full-build">
        <uptodate property="antlr.notneeded" targetfile="${output.dir}/jarjar.jar">
            <srcfiles dir="grammar" includes="*.g" />
        </uptodate>
        <!-- When antlr.notneeded isn't set, a clean is run after this, so jarjar's running depends
             on both that and its own jar -->
        <condition property="jarjar.notneeded">
            <and>
                <isset property="antlr.notneeded"/>
                <uptodate targetfile="${output.dir}/jarjar.jar">
                    <srcfiles dir="extlibs" includes="*" />
                    <srcfiles dir="grammar" includes="*.g" />
                </uptodate>
            </and>
        </condition>
    </target>

    <target name="init" depends="version-init">
        <property name="build.compiler" value="modern" />
        <property name="jdk.target.version" value="1.5" />
        <property name="jdk.source.version" value="1.5" />
        <property name="deprecation" value="off" />
        <property name="debug" value="true" />
        <property name="nowarn" value="false" />

        <!-- properties work.dir and jython.base.dir are also defined in full-preinit -->
        <property name="work.dir" value="${basedir}" />
        <property name="jython.base.dir" value="${work.dir}" />

        <property name="source.dir" value="${jython.base.dir}/src" />
        <property name="test.source.dir" value="${jython.base.dir}/tests/java" />
        <property name="test.shell.dir" value="${jython.base.dir}/tests/shell" />
        <property name="templates.dir" value="${source.dir}/templates" />
        <property name="python.lib" value="${jython.base.dir}/CPythonLib" />
        <property name="bugtests.dir" value="${jython.base.dir}/bugtests" />
        <property name="templates.lazy" value="true" />
        <property name="extlibs.dir" value="${jython.base.dir}/extlibs" />
        <property name="output.dir" value="${work.dir}/build" />
        <property name="compile.dir" value="${output.dir}/classes" />
        <property name="jarjar.dir" value="${output.dir}/jarjar" />
        <property name="exposed.dir" value="${output.dir}/exposed" />
        <property name="gensrc.dir" value="${output.dir}/gensrc" />
        <property name="dist.dir" value="${work.dir}/dist" />
        <property name="apidoc.dir" value="${dist.dir}/Doc/javadoc" />
        <property name="junit.reports" value="${dist.dir}/testreports" />

        <!-- classpaths -->
        <path id="main.classpath">
            <pathelement path="${jarjar.dir}" />
            <pathelement path="${extlibs.dir}/libreadline-java-0.8.jar" />
            <pathelement path="${extlibs.dir}/jline-0.9.94.jar" />
            <pathelement path="${extlibs.dir}/servlet-api-2.5.jar" />
            <pathelement path="${informix.jar}" />
            <pathelement path="${oracle.jar}" />
            <pathelement path="${extlibs.dir}/mysql-connector-java-5.1.6.jar" />
            <pathelement path="${extlibs.dir}/postgresql-8.3-603.jdbc4.jar" />
            <pathelement path="${extlibs.dir}/antlr-2.7.7.jar" />
            <pathelement path="${extlibs.dir}/antlr-3.1.1.jar" />
            <pathelement path="${extlibs.dir}/stringtemplate-3.2.jar" />
        </path>

        <available property="informix.present" classname="com.informix.jdbc.IfxDriver" classpath="${informix.jar}" />
        <available property="oracle.present" classname="oracle.jdbc.driver.OracleDriver" classpath="${oracle.jar}" />

        <path id="test.classpath">
            <path refid="main.classpath"/>
            <pathelement path="${extlibs.dir}/asm-commons-3.1.jar" />
            <pathelement path="${extlibs.dir}/junit-3.8.2.jar" />
            <pathelement path="${exposed.dir}" />
            <pathelement path="${compile.dir}" />
        </path>
        <!-- 64 bit Java 6 needs about 96m for regrtest on most platforms, but Apple's needs
         144m -->
        <property name="regrtest.Xmx" value="-Xmx144m" />
    </target>

    <target name="version-init">
        <property file="${user.home}/ant.properties" />
        <property file="${basedir}/ant.properties" />

        <property name="PY_RELEASE_LEVEL_ALPHA" value="10"/> <!-- 0xA -->
        <property name="PY_RELEASE_LEVEL_BETA" value="11"/> <!-- 0xB -->
        <property name="PY_RELEASE_LEVEL_GAMMA" value="12"/> <!-- 0xC -->
        <property name="PY_RELEASE_LEVEL_FINAL" value="15"/> <!-- 0xF -->
        <property name="PY_RELEASE_LEVEL_SNAPSHOT" value="170"/> <!-- 0xAA -->

        <!-- The current version info -->
        <property name="jython.version" value="2.5b0+"/>
        <property name="jython.version.noplus" value="2.5b0"/>
        <property name="jython.major_version" value="2"/>
        <property name="jython.minor_version" value="5"/>
        <property name="jython.micro_version" value="0"/>
        <property name="jython.release_level" value="${PY_RELEASE_LEVEL_BETA}"/>
        <property name="jython.release_serial" value="0"/>

        <condition property="do.snapshot.build">
            <isset property="snapshot.revision" />
        </condition>
        <!-- Switch to a snapshot release_level when appropriate -->
        <condition property="jython.real_release_level" value="${PY_RELEASE_LEVEL_SNAPSHOT}" else="${jython.release_level}">
            <isset property="do.snapshot.build" />
        </condition>
        <condition property="os.family.unix">
            <os family="unix"/>
        </condition>
        <condition property="os.family.windows">
            <os family="windows"/>
        </condition>
    </target>

    <target name="full-preinit">
        <property file="${user.home}/ant.properties" />
        <property file="${basedir}/ant.properties" />

        <property name="svnant.jar.dir" value="${basedir}/extlibs/svnant-jars" />

        <!-- use this property to distinguish a full-build from a developer-build -->
        <property name="full-build" value="true" />

        <!-- predefined main directory for checkout -->
        <property name="svn.main.dir" value="trunk" />
        <property name="svn.code.dir" value="jython" />
        <property name="svn.installer.dir" value="installer" />

        <!-- properties work.dir and jython.base.dir are also definied in init, 
             so full-preinit must run first to work -->
        <property name="work.dir" value="${basedir}/../full_build/work" />
        <property name="svn.checkout.dir" value="${work.dir}/checkout" />
        <property name="jython.base.dir" value="${svn.checkout.dir}/${svn.code.dir}" />
        <property name="python.exe" value="${python.home}/python" />
    	<!-- set has.repositories.connection to false in ant.properties if you want to skip checkout -->
        <property name="has.repositories.connection" value="true" />
        <condition property="do.checkout" value="true">
            <istrue value="${has.repositories.connection}" />
        </condition>

        <!-- classpath for svn ant task -->
        <path id="svn.classpath">
            <pathelement path="${java.class.path}" />
            <fileset dir="${svnant.jar.dir}">
              <include name="*.jar"/>
            </fileset>
        </path>
    	<!-- taskdef for svn ant task -->
    	<taskdef name="svn" classname="org.tigris.subversion.svnant.SvnTask" classpathref="svn.classpath" />
    </target>
    <target name="full-check" depends="full-preinit, init, dump-env">
        <!-- Require all of the optional jars for a full build -->
        <fail unless="informix.present" message="informix jar not present" />
        <fail unless="oracle.present" message="oracle jar not present" />
    </target>
    <target name="dump-env" depends="init">
        <echo>.</echo>
        <echo>Build environment for ${ant.project.name}</echo>
        <echo>(Note: if ${propertyname} is displayed, then the property is not set)</echo>
        <echo>--- optional libraries ---</echo>
        <echo>oracle             = '${oracle.present}'</echo>
        <echo>informix           = '${informix.present}'</echo>
        <echo>--- properties ---</echo>
        <echo>work.dir           = '${work.dir}'</echo>
        <echo>jython.base.dir    = '${jython.base.dir}'</echo>
        <echo>source.dir         = '${source.dir}'</echo>
        <echo>output.dir         = '${output.dir}'</echo>
        <echo>compile.dir        = '${compile.dir}'</echo>
        <echo>exposed.dir        = '${exposed.dir}'</echo>
        <echo>dist.dir           = '${dist.dir}'</echo>
        <echo>apidoc.dir         = '${apidoc.dir}'</echo>
        <echo>templates.dir      = '${templates.dir}'</echo>
        <echo>templates.lazy     = '${templates.lazy}'</echo>
        <echo>python.lib         = '${python.lib}'</echo>
        <echo>build.compiler     = '${build.compiler}'</echo>
        <echo>jdk.target.version = '${jdk.target.version}'</echo>
        <echo>jdk.source.version = '${jdk.source.version}'</echo>
        <echo>deprecation        = '${deprecation}'</echo>
        <echo>debug              = '${debug}'</echo>
        <echo>nowarn             = '${nowarn}'</echo>
        <echo>--- properties (used for full-build only) ---</echo>
        <echo>python.exe         = '${python.exe}'</echo>
        <echo>svn.main.dir       = '${svn.main.dir}'</echo>
        <echo>svn.revision       = '${svn.revision}'</echo>
        <echo>svn.checkout.dir   = '${svn.checkout.dir}'</echo>
        <echo>javahl.dir         = '${javahl.dir}'</echo>
        <echo>svnant.jar.dir     = '${svnant.jar.dir}'</echo>
        <echo>do.snapshot.build  = '${do.snapshot.build}'</echo>
        <echo>snapshot.revision  = '${snapshot.revision}'</echo>
        <echo>do.checkout        = '${do.checkout}'</echo>
    </target>

    <!-- delete what's necessary. should correspond to the directories created in prepare  -->
    <!-- if called directly, we use settings as in developer-build -->
    <!-- (at the moment all properties will already be set if we do a full build) -->
    <target name="clean" depends="init, clean-checkout-dir" description="clean up build working directories">
        <!-- do not hard delete ${work.dir}, since it could be ${basedir} -->
        <!-- deletes all files and subdirectories of ${output.dir}, without ${output.dir} itself. -->
        <delete includeemptydirs="true" failonerror="false">
            <fileset dir="${output.dir}" includes="**/*" />
        </delete>
        <!-- deletes all files and subdirectories of ${dist.dir}, without ${dist.dir} itself. -->
        <delete includeemptydirs="true" failonerror="false">
            <fileset dir="${dist.dir}" includes="**/*" />
        </delete>
        <!-- delete the installation .jar file from ${work.dir}, but no other files -->
        <delete failonerror="false">
            <fileset dir="${work.dir}" includes="jython*.jar" />
        </delete>
    </target>

    <!-- clean svn.checkout.dir if we really checkout -->
    <target name="clean-checkout-dir" if="do.checkout">
        <delete includeemptydirs="true" failonerror="false">
            <fileset dir="${svn.checkout.dir}" includes="**/*" defaultexcludes="no" />
        </delete>
    </target>

    <target name="clean-if-antlr-needed" unless="antlr.notneeded">
        <!-- this seems to be the only way I could get a clean when there has been a
             change to grammar files.  If you are working on the grammars you might
             want to comment this out, as a clean is really only needed if you change
             the tokens defined in Python.g (and cleans make the build slow) -->
        <antcall target="clean"/>
    </target>
    
    <!-- create output directories -->
    <target name ="prepare-output" depends="init,needed-check,clean-if-antlr-needed">
        <mkdir dir="${compile.dir}" />
        <mkdir dir="${jarjar.dir}" />
        <mkdir dir="${gensrc.dir}/org/python/antlr" />
        <mkdir dir="${exposed.dir}" />
        <mkdir dir="${dist.dir}" />
    </target>

    <!-- create necessary directories -->
    <target name="prepare" depends="prepare-full, prepare-checkout, prepare-output"/>

    <!-- create directories needed only in full-build -->
    <target name="prepare-full" depends="clean" if="full-build">
        <mkdir dir="${work.dir}" />
        <mkdir dir="${dist.dir}/Doc" />
        <mkdir dir="${apidoc.dir}" />
    </target>

    <!-- create checkout directory if necessary -->
    <target name="prepare-checkout" if="do.checkout">
        <mkdir dir="${svn.checkout.dir}" />
    </target>

    <target name="checkout" depends="prepare" if="do.checkout">
        <svn javahl="${javahl.dir}" >
            <checkout url="https://jython.svn.sourceforge.net/svnroot/jython/${svn.main.dir}/${svn.installer.dir}" revision="${svn.revision}" destPath="${svn.checkout.dir}/${svn.installer.dir}" />
            <checkout url="https://jython.svn.sourceforge.net/svnroot/jython/${svn.main.dir}/${svn.code.dir}" revision="${svn.revision}" destPath="${svn.checkout.dir}/${svn.code.dir}" />
        </svn> 

        <!-- checkout cpython license from the correct python maintenance branch -->
        <svn javahl="${javahl.dir}" >
               <checkout url="http://svn.python.org/projects/python/branches/release25-maint/" destPath="${svn.checkout.dir}/python" recurse="false" />
        </svn> 
    </target>

    <!-- XXX: could attempt to utilize subwcrev.exe to get the revision on Windows  -->
    <target name="svnversion" if="os.family.unix">
        <exec executable="svnversion" failifexecutionfails="false" outputproperty="build.svn.revision"/>
    </target>

    <target name="brand-version" depends="version-init, svnversion">
        <condition property="build.svn.revision" value="">
            <not>
                <isset property="build.svn.revision"/>
            </not>
        </condition>
        <tstamp>
            <format property="build.date" pattern="MMM d yyyy" offset="0"/>
            <format property="build.time" pattern="HH:mm:ss" offset="0"/>
        </tstamp>
        <mkdir dir="${compile.dir}/org/python"/>
        <echo file="${compile.dir}/org/python/version.properties"># Jython version information
jython.version=${jython.version}
jython.major_version=${jython.major_version}
jython.minor_version=${jython.minor_version}
jython.micro_version=${jython.micro_version}
jython.release_level=${jython.release_level}
jython.release_serial=${jython.release_serial}
jython.build.date=${build.date}
jython.build.time=${build.time}
jython.build.svn_revision=${build.svn.revision}</echo>
    </target>

    <target name="brand-readme-version" depends="checkout" if="do.snapshot.build">
        <!-- change README.txt version string, if so defined: used for
        snapshot builds. XXX: a bit broken for now-->
        <replace file="${jython.base.dir}/README.txt" token='2.5a3+'
        value='2.5a${svn.revision}' />
        <replace file="${jython.base.dir}/README.txt">
            <replacetoken>=======================</replacetoken>
            <replacevalue>--------------------------

This is a snapshot build.
It reflects the current development status.
				
The readme text for the next release will be like:

            </replacevalue>
        </replace>
    </target>

    <target name="template-init" depends="prepare">
        <javac srcdir="${source.dir}/"
                destdir="${compile.dir}"
                target="${jdk.target.version}"
                source="${jdk.source.version}"
                debug="${debug}"
                deprecation="${deprecation}"
                nowarn="${nowarn}">
            <include name="org/python/util/TemplateAntTask.java" />
        </javac>
    </target>

    <target name="template" depends="checkout, template-init">
        <taskdef name="gentempl" classname="org.python.util.TemplateAntTask"
            classpath="${compile.dir}" />
        <gentempl srcdir="${templates.dir}" verbose="true"
		  lazy="${templates.lazy}"/>
    </target>

    <target name="antlr_gen" depends="prepare-output" unless="antlr.notneeded">
        <java classname="org.antlr.Tool" failonerror="true" fork="true" dir="${jython.base.dir}">
            <arg value="-fo"/>
            <arg path="${work.dir}/build/gensrc/org/python/antlr"/>
            <arg value="-lib"/>
            <arg path="${work.dir}/build/gensrc/org/python/antlr"/>
            <arg file="${jython.base.dir}/grammar/Python.g"/>
            <arg file="${jython.base.dir}/grammar/PythonPartial.g"/>
            <classpath refid="main.classpath"/>
        </java>
        
        <!-- copy the .tokens to /grammar, for usage in ANTLRWorks -->
        <!--
        <copy todir="grammar" preservelastmodified="true">
            <fileset dir="build/gensrc/org/python/antlr">
                <include name="Python.tokens" />
            </fileset>
        </copy>
        -->

    </target>
 
    <target name="compile" depends="init,antlr_gen,jarjar,brand-version">
        <javac destdir="${compile.dir}"
               target="${jdk.target.version}"
               source="${jdk.source.version}"
               debug="${debug}"
               deprecation="${deprecation}"
               nowarn="${nowarn}"
               memoryMaximumSize="192m"
               fork="true">
            <src path="${source.dir}"/>
            <src path="${gensrc.dir}"/>

            <exclude name="**/handler/InformixDataHandler.java" unless="informix.present" />
            <exclude name="**/handler/OracleDataHandler.java" unless="oracle.present" />
            <classpath refid="main.classpath" />
        </javac>

        <javac srcdir="${jython.base.dir}/Lib"
               includes="jxxload_help/**"
               destdir="${compile.dir}"
               target="${jdk.target.version}"
               source="${jdk.source.version}"
               debug="${debug}"
               deprecation="${deprecation}"
               nowarn="${nowarn}"/>

        <!-- java files used by tests -->
        <javac srcdir="${test.source.dir}"
               destdir="${compile.dir}"
               target="${jdk.target.version}"
               source="${jdk.source.version}"
               debug="${debug}"
               deprecation="${deprecation}"
               nowarn="${nowarn}"> 
            <classpath refid="test.classpath" />
        </javac>

        <copy file="${source.dir}/org/python/modules/ucnhash.dat"
              todir="${compile.dir}/org/python/modules"
              preservelastmodified="true" />

        <copy todir="${compile.dir}/com" preservelastmodified="true">
            <fileset dir="${source.dir}/com">
                <include name="**/*.properties" />
            </fileset>
        </copy>
    </target>

    <target name="expose" depends="init">
        <taskdef name="expose" classname="org.python.expose.generate.ExposeTask">
            <classpath>
                <path refid="main.classpath" />
                <pathelement path="${compile.dir}" />
            </classpath>
        </taskdef>
        <expose srcdir="${compile.dir}"
            destdir="${exposed.dir}" 
            includesfile="${jython.base.dir}/CoreExposed.includes"/>
    </target>

    <target name="jarjar" depends="init,needed-check" unless="jarjar.notneeded">
        <taskdef name="jarjar" classname="com.tonicsystems.jarjar.JarJarTask" classpath="extlibs/jarjar-0.7.jar"/>
        <jarjar destfile="${output.dir}/jarjar.jar">
            <zipfileset src="extlibs/antlr-3.1.1-runtime.jar"/>
            <zipfileset src="extlibs/asm-3.1.jar"/>
            <zipfileset src="extlibs/asm-commons-3.1.jar"/>
            <zipfileset src="extlibs/asm-util-3.1.jar"/>
            <rule pattern="org.objectweb.asm.**" result="org.python.objectweb.asm.@1"/>
            <zipfileset src="extlibs/jna.jar"/>
            <zipfileset src="extlibs/jna-posix.jar"/>
            <!-- <rule pattern="com.sun.jna.**" result="org.python.jna.@1"/> -->
            <rule pattern="org.jruby.ext.posix.**" result="org.python.posix.@1"/>
            <zipfileset src="extlibs/constantine-0.4.jar"/>
            <rule pattern="com.kenai.constantine.**" result="org.python.constantine.@1"/>
        </jarjar>
        <unjar src="${output.dir}/jarjar.jar" dest="${jarjar.dir}">
            <patternset>
                <exclude name="META-INF/**"/>
            </patternset>
        </unjar>
    </target>

    <target name="jar-complete" depends="compile,expose,jarjar">
       <jar destfile="${dist.dir}/jython-complete.jar" duplicate="preserve">
          <fileset dir="${exposed.dir}"/>
          <fileset dir="${compile.dir}"/>   
          <fileset dir="${jarjar.dir}">
          </fileset>
          <manifest>
              <attribute name="Main-Class" value="org.python.util.jython" />
              <attribute name="Built-By" value="${user.name}" />
              <!-- info section. ATTN: no blanks, no '.' in the names -->
              <section name="Build-Info">
                  <attribute name="version" value="${jython.version}" />
                  <attribute name="svn-build" value="${do.checkout}" />
                  <attribute name="oracle" value="${oracle.present}" />
                  <attribute name="informix" value="${informix.present}" />
                  <attribute name="build-compiler" value="${build.compiler}" />
                  <attribute name="jdk-target-version" value="${jdk.target.version}" />
                  <attribute name="debug" value="${debug}" />
              </section>
          </manifest>
        </jar>
    </target>

    <target name="jar" depends="compile,expose,jarjar">
       <typedef name="nameunion" classname="org.python.util.NameUnionAntType">
           <classpath>
               <path refid="main.classpath" />
               <pathelement path="${compile.dir}" />
           </classpath>
       </typedef>
       <jar destfile="${dist.dir}/jython.jar" duplicate="fail">
          <nameunion>
             <fileset dir="${exposed.dir}"/>
             <fileset dir="${compile.dir}" excludes="org/python/expose/generate/**"/>   
          </nameunion>
          <fileset dir="${jarjar.dir}">
              <include name="org/python/objectweb/asm/ClassReader.class" />
          </fileset>
          <manifest>
              <attribute name="Main-Class" value="org.python.util.jython" />
              <attribute name="Built-By" value="${user.name}" />
              <!-- info section. ATTN: no blanks, no '.' in the names -->
              <section name="Build-Info">
                  <attribute name="version" value="${jython.version}" />
                  <attribute name="svn-build" value="${do.checkout}" />
                  <attribute name="oracle" value="${oracle.present}" />
                  <attribute name="informix" value="${informix.present}" />
                  <attribute name="build-compiler" value="${build.compiler}" />
                  <attribute name="jdk-target-version" value="${jdk.target.version}" />
                  <attribute name="debug" value="${debug}" />
              </section>
          </manifest>
        </jar>
    </target>

    <target name="javadoc" depends="compile">
        <path id="javadoc.classpath">
            <pathelement path="${java.class.path}" />
            <path refid="main.classpath" />
        </path> 
        <javadoc sourcepath="${source.dir}" 
                 destdir="${apidoc.dir}"
                 source="${jdk.source.version}"
                 public="true"
                 breakiterator="yes"
                 packagenames="org.python.core, org.python.util, com.ziclix.python.sql"
                 windowtitle="Jython API documentation"
                 bottom="&lt;a href='http://www.jython.org' target='_top'>Jython homepage&lt;/a>"
        >
            <classpath refid="javadoc.classpath" />
        </javadoc>
    </target>

    <target name="copy-license" if="do.checkout">
        <echo>copy CPython LICENSE from ${svn.checkout.dir}/python</echo>
        <copy file="${svn.checkout.dir}/python/LICENSE" tofile="${dist.dir}/LICENSE_CPython.txt" preservelastmodified="true" />
    </target>

    <target name="copy-full" depends="copy-lib, copy-license" if="full-build">
        <echo>copy misc files from ${jython.base.dir}</echo>
        <copy todir="${dist.dir}" preservelastmodified="true">
            <fileset dir="${jython.base.dir}"
                     includes="ACKNOWLEDGMENTS, build.xml, build.Lib.include.properties, NEWS, LICENSE.txt, README.txt, registry"
            />
        </copy>

        <!-- sources: todir has to correspond with installer/**/JarInstaller.java -->
        <echo>copy sources from ${jython.base.dir}</echo>
        <copy todir="${dist.dir}" preservelastmodified="true">
            <fileset dir="${jython.base.dir}">
              <include name="src/**/*.java" />
              <include name="src/com/**/*.properties" />
              <include name="src/shell/*" />
              <include name="src/templates/*" />
              <include name="Lib/jxxload_help/*.java" />
              <include name="src/org/**/ucnhash.dat" />
              <include name="grammar/*.g" />
              <include name="extlibs/**/*.jar" />
              <include name="extlibs/**/*.zip" />
              <include name="tests/java/**/*.java" />
              <include name="CoreExposed.includes" />
            </fileset>
        </copy>

        <echo>copy the demo files from ${jython.base.dir}/Demo</echo>
        <copy todir="${dist.dir}/Demo" preservelastmodified="true">
            <fileset dir="${jython.base.dir}/Demo">
              <include name="**/*.java" />
              <include name="**/*.html" />
              <include name="**/*.py" />
              <include name="**/*.txt" />
              <include name="**/*.xml**" />
              <include name="**/jreload/example.jar" />
              <include name="**/jreload/_xample/Version.class" />
              <exclude name="**/jpywork/**" />
            </fileset>
        </copy>
    </target>

    <target name="copy-lib" depends="init, copy-javalib, copy-cpythonlib">
        <!-- XXX untested and most likely broken in 2.5
        <copy todir="${dist.dir}" preservelastmodified="true">
            <fileset dir="${jython.base.dir}" includes="Tools/**/*.py" />
        </copy>
        -->

        <copy todir="${dist.dir}/Lib">
            <fileset dir="${jython.base.dir}/Lib">
                <exclude name="**/*.class"/>
            </fileset>
        </copy>

        <copy todir="${dist.dir}/bin">
            <fileset dir="${source.dir}/shell"/>
        </copy>

        <chmod perm="ugo+rx">
            <fileset dir="${dist.dir}/bin" />
        </chmod>

    </target>

    <target name="copy-cpythonlib">
        <copy todir="${dist.dir}/Lib">
            <fileset dir="${python.lib}" excludes="**/*.pyc, **/*.pyo" includesfile="${jython.base.dir}/CPythonLib.includes">
                <!-- The include file gets all of CPythonLib's test directory, but we only want the ones from Jython's Lib.   -->
                <present present="srconly" targetdir="${jython.base.dir}/Lib"/>
            </fileset>
        </copy>
    </target>

    <target name="copy-javalib" unless="full-build">
        <copy todir="${dist.dir}/javalib">
            <fileset dir="${jython.base.dir}/extlibs">
                <exclude name="profile.properties"/>
            </fileset>
            <fileset dir="${work.dir}/build">
                <include name="*.jar"/>
                <include name="*.properties"/>
            </fileset>
        </copy>
    </target>

    <!-- if install called by itself, make sure all the dependent targets run;
         otherwise, redundant with full-check -->
    <target name="install-init">
        <property name="full-build" value="true" />
    </target>

    <!-- wrap the build into the installer -->
    <target name="install" depends="brand-readme-version, install-init, jar-complete, javadoc, copy-full">
        <property name="install.src.dir" value="${jython.base.dir}/../installer/src/java" />
        <echo>compiling installer from ${install.src.dir}</echo>
        <javac srcdir="${install.src.dir}"
               includes="org/**"
               destdir="${compile.dir}"
               target="${jdk.target.version}"
               source="${jdk.source.version}"
               debug="${debug}"
               deprecation="${deprecation}"
               nowarn="${nowarn}"
        />
        <echo>copy installer classes to ${dist.dir}</echo>
        <copy todir="${dist.dir}" preservelastmodified="true">
            <fileset dir="${compile.dir}">
            	<include name="org/python/util/install/**/*.class" />
            	<include name="org/apache/commons/cli/*.class" />
            </fileset>
        </copy>
        <copy file="${install.src.dir}/org/apache/LICENSE.txt" tofile="${dist.dir}/LICENSE_Apache.txt" preservelastmodified="true" />
        <echo>copy installer icon to ${dist.dir}</echo>
        <copy todir="${dist.dir}" preservelastmodified="true">
            <fileset dir="${install.src.dir}">
                <include name="**/*.png" />
                <include name="**/*.template" />
                <!-- check no /bin directory -->
                <exclude name="bin/**" />
            </fileset>
        </copy>
        <echo>building installer .jar file</echo>
        <jar destfile="${work.dir}/jython_installer-${jython.version.noplus}.jar" basedir="${dist.dir}" update="true">
            <manifest>
                <attribute name="Main-Class" value="org.python.util.install.Installation" />
                <attribute name="Built-By" value="${user.name}" />
                <!-- section for the install program -->
                <section name="Jython">
                    <attribute name="version" value="${jython.version}" />
                    <attribute name="exclude-dirs" value="org;META-INF" />
                </section>
                <!-- info section. ATTN: no blanks, no '.' in the names -->
                <section name="Build-Info">
                    <attribute name="svn-build" value="${do.checkout}" />
                    <attribute name="oracle" value="${oracle.present}" />
                    <attribute name="informix" value="${informix.present}" />
                    <attribute name="build-compiler" value="${build.compiler}" />
                    <attribute name="jdk-target-version" value="${jdk.target.version}" />
                    <attribute name="debug" value="${debug}" />
                </section>
            </manifest>
        </jar>
    </target>

    <target name="test" depends="prepare-test,javatest,launchertest,regrtest"/>
<<<<<<< HEAD
=======
    <target name="singlejavatest" depends="compile,expose">
        <junit haltonfailure="true" fork="true">
            <formatter type="brief" usefile="false"/>
            <sysproperty key="python.cachedir.skip" value="true"/>
            <classpath refid="test.classpath"/>
            <batchtest>
                <fileset dir="${test.source.dir}" includes="**/${test}.java"/>
            </batchtest>
        </junit>
    </target>
>>>>>>> 9b3d4d4d
    <target name="prepare-test" depends="init">
        <!-- Clean any old test output -->
        <delete dir="${junit.reports}"/>
    </target>
    <target name="javatest" depends="compile,expose">
        <mkdir dir="${junit.reports}"/>
        <junit fork="true" printsummary="true">
            <formatter type="xml"/>
            <classpath refid="test.classpath"/>
            <batchtest todir="${junit.reports}">
                <fileset dir="${test.source.dir}" includes="**/*Test*.java">
                    <exclude name="javatests/**/*" />
                    <exclude name="**/InterpTestCase.java" />
                    <exclude name="org/python/antlr/**" />
                </fileset>
            </batchtest>
        </junit>
    </target>
    <target name="launchertest" depends="developer-build" if="os.family.unix">
      <exec executable="${test.shell.dir}/test-jython.sh">
        <arg value="${dist.dir}"/>
      </exec>
    </target>
    <target name="regrtest" depends="developer-build,regrtest-unix,regrtest-windows"/>
    <target name="regrtest-unix" if="os.family.unix">
      <exec executable="${dist.dir}/bin/jython">
        <arg value="--verify"/>
        <arg value="-J${regrtest.Xmx}"/>
        <arg value="${dist.dir}/Lib/test/regrtest.py"/>
        <!-- Only run the tests that are expected to work on Jython -->
        <arg value="--expected"/>
        <arg value="-j"/>
        <arg value="${junit.reports}"/>
      </exec>
    </target>
    <target name="regrtest-windows" if="os.family.windows">
      <exec executable="${dist.dir}/bin/jython.bat">
        <arg value="-J${regrtest.Xmx}"/>
        <arg value="${dist.dir}/Lib/test/regrtest.py"/>
        <!-- Only run the tests that are expected to work on Jython -->
        <arg value="--expected"/>
        <arg value="-j"/>
        <arg value="${junit.reports}"/>
      </exec>
    </target>

    <!-- run bugtests, create a config if necessary -->
    <target name="bugtest" depends="create-bugtest-config">
         <java classname="org.python.util.jython" fork="true" dir="${bugtests.dir}">
            <classpath>
                <pathelement location="${dist.dir}/jython.jar"/>
            </classpath>
            <jvmarg value="-Dpython.home=${dist.dir}"/>
            <arg value="driver.py"/>
         	<!-- uncomment if you want to run only one test: -->
         	<!--
         	<arg value="386"/>
         	-->
        </java>
    </target>

    <!-- create support_config.py in the bugtset directory only if it doesn't already exist -->
    <target name="create-bugtest-config" depends="init, check-bugtest-config" unless="have_bugtest_config">
        <!-- doesn't seem to be a direct way to get at the path to javac,
        java.home points to the jre folder. The following assumes a standard
        jdk layout. Alternative is to try something like:

            <property environment="env"/>
            <property name="jdk.home" value="${env.JAVA_HOME}" />
  
        or set jdk.home explicitly
        -->
        <echo>creating ${bugtests.dir}/support_config.py</echo>
        <property name="jdk.home" value="${java.home}/.." />
        <echo file="${bugtests.dir}/support_config.py">
# this configuration was auto-generated by ant build script,
# safe to edit by hand (won't be overwritten)
java_home="${jdk.home}"
jython_home="${dist.dir}" 
classpath="${dist.dir}/jython.jar${path.separator}classes"
        </echo>
    </target>

    <!-- set property have_bugtest_config if support_config.py already exists in the bugtest directory -->
    <target name="check-bugtest-config">
        <available property="have_bugtest_config" file="${bugtests.dir}/support_config.py"/>
    </target>

</project><|MERGE_RESOLUTION|>--- conflicted
+++ resolved
@@ -757,8 +757,6 @@
     </target>
 
     <target name="test" depends="prepare-test,javatest,launchertest,regrtest"/>
-<<<<<<< HEAD
-=======
     <target name="singlejavatest" depends="compile,expose">
         <junit haltonfailure="true" fork="true">
             <formatter type="brief" usefile="false"/>
@@ -769,7 +767,6 @@
             </batchtest>
         </junit>
     </target>
->>>>>>> 9b3d4d4d
     <target name="prepare-test" depends="init">
         <!-- Clean any old test output -->
         <delete dir="${junit.reports}"/>
